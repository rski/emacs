--- conflicted
+++ resolved
@@ -5,10 +5,6 @@
 ;;         Chris Chase <chase@att.com>
 ;; Maintainer: J.D. Smith <jdsmith@as.arizona.edu>
 ;; Version: 4.15
-<<<<<<< HEAD
-;; Date: $Date: 2004/01/03 12:09:15 $
-=======
->>>>>>> 1f3ddf11
 ;; Keywords: languages
 
 ;; This file is part of GNU Emacs.
