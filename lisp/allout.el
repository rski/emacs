;;; allout.el --- extensive outline mode for use alone and with other modes

;; Copyright (C) 1992, 1993, 1994, 2001, 2002 Free Software Foundation, Inc.

;; Author: Ken Manheimer <klm@zope.com>
;; Maintainer: Ken Manheimer <klm@zope.com>
;; Created: Dec 1991 - first release to usenet
<<<<<<< HEAD
;; Version: $Id: allout.el,v 1.47 2004/03/21 15:21:38 lektu Exp $||
=======
>>>>>>> 1f3ddf11
;; Keywords: outlines mode wp languages

;; This file is part of GNU Emacs.

;; GNU Emacs is free software; you can redistribute it and/or modify
;; it under the terms of the GNU General Public License as published by
;; the Free Software Foundation; either version 2, or (at your option)
;; any later version.

;; GNU Emacs is distributed in the hope that it will be useful,
;; but WITHOUT ANY WARRANTY; without even the implied warranty of
;; MERCHANTABILITY or FITNESS FOR A PARTICULAR PURPOSE.  See the
;; GNU General Public License for more details.

;; You should have received a copy of the GNU General Public License
;; along with GNU Emacs; see the file COPYING.  If not, write to the
;; Free Software Foundation, Inc., 59 Temple Place - Suite 330,
;; Boston, MA 02111-1307, USA.

;;; Commentary:

;; Allout outline mode provides extensive outline formatting and
;; and manipulation beyond standard emacs outline mode.  It provides
;; for structured editing of outlines, as well as navigation and
;; exposure.  It also provides for syntax-sensitive text like
;; programming languages.  (For an example, see the allout code
;; itself, which is organized in ;; an outline framework.)
;;
;; In addition to outline navigation and exposure, allout includes:
;;
;;  - topic-oriented repositioning, cut, and paste
;;  - integral outline exposure-layout
;;  - incremental search with dynamic exposure and reconcealment of hidden text
;;  - automatic topic-number maintenance
;;  - "Hot-spot" operation, for single-keystroke maneuvering and
;;    exposure control.  (See the `allout-mode' docstring.)
;;
;; and many other features.
;;
;; The outline menubar additions provide quick reference to many of
;; the features, and see the docstring of the function `allout-init'
;; for instructions on priming your emacs session for automatic
;; activation of `allout-mode'.
;;
;; See the docstring of the variables `allout-layout' and
;; `allout-auto-activation' for details on automatic activation of
;; allout `allout-mode' as a minor mode.  (It has changed since allout
;; 3.x, for those of you that depend on the old method.)
;;
;; Note - the lines beginning with `;;;_' are outline topic headers.
;;        Just `ESC-x eval-current-buffer' to give it a whirl.

;; Ken Manheimer	klm@zope.com

;;; Code:

;;;_* Provide
(provide 'allout)

;;;_* USER CUSTOMIZATION VARIABLES:
(defgroup allout nil
  "Extensive outline mode for use alone and with other modes."
  :prefix "allout-"
  :group 'editing)

;;;_ + Layout, Mode, and Topic Header Configuration

;;;_  = allout-auto-activation
(defcustom allout-auto-activation nil
  "*Regulates auto-activation modality of allout outlines - see `allout-init'.

Setq-default by `allout-init' to regulate whether or not allout
outline mode is automatically activated when the buffer-specific
variable `allout-layout' is non-nil, and whether or not the layout
dictated by `allout-layout' should be imposed on mode activation.

With value t, auto-mode-activation and auto-layout are enabled.
\(This also depends on `allout-find-file-hook' being installed in
`find-file-hooks', which is also done by `allout-init'.)

With value `ask', auto-mode-activation is enabled, and endorsement for
performing auto-layout is asked of the user each time.

With value `activate', only auto-mode-activation is enabled,
auto-layout is not.

With value nil, neither auto-mode-activation nor auto-layout are
enabled.

See the docstring for `allout-init' for the proper interface to
this variable."
  :type '(choice (const :tag "On" t)
                (const :tag "Ask about layout" "ask")
                (const :tag "Mode only" "activate")
                (const :tag "Off" nil))
  :group 'allout)
;;;_  = allout-layout
(defvar allout-layout nil
  "*Layout specification and provisional mode trigger for allout outlines.

Buffer-specific.

A list value specifies a default layout for the current buffer, to be
applied upon activation of `allout-mode'.  Any non-nil value will
automatically trigger `allout-mode', provided `allout-init'
has been called to enable it.

See the docstring for `allout-init' for details on setting up for
auto-mode-activation, and for `allout-expose-topic' for the format of
the layout specification.

You can associate a particular outline layout with a file by setting
this var via the file's local variables.  For example, the following
lines at the bottom of an Emacs Lisp file:

;;;Local variables:
;;;allout-layout: \(0 : -1 -1 0)
;;;End:

will, modulo the above-mentioned conditions, cause the mode to be
activated when the file is visited, followed by the equivalent of
`\(allout-expose-topic 0 : -1 -1 0)'.  \(This is the layout used for
the allout.el, itself.)

Also, allout's mode-specific provisions will make topic prefixes default
to the comment-start string, if any, of the language of the file.  This
is modulo the setting of `allout-use-mode-specific-leader', which see.")
(make-variable-buffer-local 'allout-layout)
;;;_  = allout-show-bodies
(defcustom allout-show-bodies nil
  "*If non-nil, show entire body when exposing a topic, rather than
just the header."
  :type 'boolean
  :group 'allout)
(make-variable-buffer-local 'allout-show-bodies)

;;;_  = allout-header-prefix
(defcustom allout-header-prefix "."
  "*Leading string which helps distinguish topic headers.

Outline topic header lines are identified by a leading topic
header prefix, which mostly have the value of this var at their front.
\(Level 1 topics are exceptions.  They consist of only a single
character, which is typically set to the `allout-primary-bullet'.  Many
outlines start at level 2 to avoid this discrepancy."
  :type 'string
  :group 'allout)
(make-variable-buffer-local 'allout-header-prefix)
;;;_  = allout-primary-bullet
(defcustom allout-primary-bullet "*"
  "Bullet used for top-level outline topics.

Outline topic header lines are identified by a leading topic header
prefix, which is concluded by bullets that includes the value of this
var and the respective allout-*-bullets-string vars.

The value of an asterisk (`*') provides for backwards compatibility
with the original emacs outline mode.  See `allout-plain-bullets-string'
and `allout-distinctive-bullets-string' for the range of available
bullets."
  :type 'string
  :group 'allout)
(make-variable-buffer-local 'allout-primary-bullet)
;;;_  = allout-plain-bullets-string
(defcustom allout-plain-bullets-string ".:,;"
  "*The bullets normally used in outline topic prefixes.

See `allout-distinctive-bullets-string' for the other kind of
bullets.

DO NOT include the close-square-bracket, `]', as a bullet.

Outline mode has to be reactivated in order for changes to the value
of this var to take effect."
  :type 'string
  :group 'allout)
(make-variable-buffer-local 'allout-plain-bullets-string)
;;;_  = allout-distinctive-bullets-string
(defcustom allout-distinctive-bullets-string "*+-=>([{}&!?#%\"X@$~_\\"
  "*Persistent outline header bullets used to distinguish special topics.

These bullets are used to distinguish topics from the run-of-the-mill
ones.  They are not used in the standard topic headers created by
the topic-opening, shifting, and rebulleting \(eg, on topic shift,
topic paste, blanket rebulleting) routines, but are offered among the
choices for rebulleting.  They are not altered by the above automatic
rebulleting, so they can be used to characterize topics, eg:

 `?' question topics
 `\(' parenthetic comment \(with a matching close paren inside)
 `[' meta-note \(with a matching close ] inside)
 `\"' a quote
 `=' value settings
 `~' \"more or less\"

... just for example.  (`#' typically has a special meaning to the
software, according to the value of `allout-numbered-bullet'.)

See `allout-plain-bullets-string' for the selection of
alternating bullets.

You must run `set-allout-regexp' in order for outline mode to
reconcile to changes of this value.

DO NOT include the close-square-bracket, `]', on either of the bullet
strings."
  :type 'string
  :group 'allout)
(make-variable-buffer-local 'allout-distinctive-bullets-string)

;;;_  = allout-use-mode-specific-leader
(defcustom allout-use-mode-specific-leader t
  "*When non-nil, use mode-specific topic-header prefixes.

Allout outline mode will use the mode-specific `allout-mode-leaders'
and/or comment-start string, if any, to lead the topic prefix string,
so topic headers look like comments in the programming language.

String values are used as they stand.

Value t means to first check for assoc value in `allout-mode-leaders'
alist, then use comment-start string, if any, then use default \(`.').
\(See note about use of comment-start strings, below.)

Set to the symbol for either of `allout-mode-leaders' or
`comment-start' to use only one of them, respectively.

Value nil means to always use the default \(`.').

comment-start strings that do not end in spaces are tripled, and an
`_' underscore is tacked on the end, to distinguish them from regular
comment strings.  comment-start strings that do end in spaces are not
tripled, but an underscore is substituted for the space. [This
presumes that the space is for appearance, not comment syntax.  You
can use `allout-mode-leaders' to override this behavior, when
incorrect.]"
  :type '(choice (const t) (const nil) string
		 (const allout-mode-leaders)
		 (const comment-start))
  :group 'allout)
;;;_  = allout-mode-leaders
(defvar allout-mode-leaders '()
  "Specific allout-prefix leading strings per major modes.

Entries will be used instead or in lieu of mode-specific
comment-start strings.  See also `allout-use-mode-specific-leader'.

If you're constructing a string that will comment-out outline
structuring so it can be included in program code, append an extra
character, like an \"_\" underscore, to distinguish the lead string
from regular comments that start at bol.")

;;;_  = allout-old-style-prefixes
(defcustom allout-old-style-prefixes nil
  "*When non-nil, use only old-and-crusty `outline-mode' `*' topic prefixes.

Non-nil restricts the topic creation and modification
functions to asterix-padded prefixes, so they look exactly
like the original emacs-outline style prefixes.

Whatever the setting of this variable, both old and new style prefixes
are always respected by the topic maneuvering functions."
  :type 'boolean
  :group 'allout)
(make-variable-buffer-local 'allout-old-style-prefixes)
;;;_  = allout-stylish-prefixes - alternating bullets
(defcustom allout-stylish-prefixes t
  "*Do fancy stuff with topic prefix bullets according to level, etc.

Non-nil enables topic creation, modification, and repositioning
functions to vary the topic bullet char (the char that marks the topic
depth) just preceding the start of the topic text) according to level.
Otherwise, only asterisks (`*') and distinctive bullets are used.

This is how an outline can look (but sans indentation) with stylish
prefixes:

    * Top level
    .* A topic
    . + One level 3 subtopic
    .  . One level 4 subtopic
    .  . A second 4 subtopic
    . + Another level 3 subtopic
    .  #1 A numbered level 4 subtopic
    .  #2 Another
    .  ! Another level 4 subtopic with a different distinctive bullet
    .  #4 And another numbered level 4 subtopic

This would be an outline with stylish prefixes inhibited (but the
numbered and other distinctive bullets retained):

    * Top level
    .* A topic
    . * One level 3 subtopic
    .  * One level 4 subtopic
    .  * A second 4 subtopic
    . * Another level 3 subtopic
    .  #1 A numbered level 4 subtopic
    .  #2 Another
    .  ! Another level 4 subtopic with a different distinctive bullet
    .  #4 And another numbered level 4 subtopic

Stylish and constant prefixes (as well as old-style prefixes) are
always respected by the topic maneuvering functions, regardless of
this variable setting.

The setting of this var is not relevant when `allout-old-style-prefixes'
is non-nil."
  :type 'boolean
  :group 'allout)
(make-variable-buffer-local 'allout-stylish-prefixes)

;;;_  = allout-numbered-bullet
(defcustom allout-numbered-bullet "#"
  "*String designating bullet of topics that have auto-numbering; nil for none.

Topics having this bullet have automatic maintenance of a sibling
sequence-number tacked on, just after the bullet.  Conventionally set
to \"#\", you can set it to a bullet of your choice.  A nil value
disables numbering maintenance."
  :type '(choice (const nil) string)
  :group 'allout)
(make-variable-buffer-local 'allout-numbered-bullet)
;;;_  = allout-file-xref-bullet
(defcustom allout-file-xref-bullet "@"
  "*Bullet signifying file cross-references, for `allout-resolve-xref'.

Set this var to the bullet you want to use for file cross-references."
  :type '(choice (const nil) string)
  :group 'allout)

;;;_  = allout-presentation-padding
(defcustom allout-presentation-padding 2
  "*Presentation-format white-space padding factor, for greater indent."
  :type 'integer
  :group 'allout)

(make-variable-buffer-local 'allout-presentation-padding)

;;;_  = allout-abbreviate-flattened-numbering
(defcustom allout-abbreviate-flattened-numbering nil
  "*If non-nil, `allout-flatten-exposed-to-buffer' abbreviates topic
numbers to minimal amount with some context.  Otherwise, entire
numbers are always used."
  :type 'boolean
  :group 'allout)

;;;_ + LaTeX formatting
;;;_  - allout-number-pages
(defcustom allout-number-pages nil
  "*Non-nil turns on page numbering for LaTeX formatting of an outline."
  :type 'boolean
  :group 'allout)
;;;_  - allout-label-style
(defcustom allout-label-style "\\large\\bf"
  "*Font and size of labels for LaTeX formatting of an outline."
  :type 'string
  :group 'allout)
;;;_  - allout-head-line-style
(defcustom allout-head-line-style "\\large\\sl "
  "*Font and size of entries for LaTeX formatting of an outline."
  :type 'string
  :group 'allout)
;;;_  - allout-body-line-style
(defcustom allout-body-line-style " "
  "*Font and size of entries for LaTeX formatting of an outline."
  :type 'string
  :group 'allout)
;;;_  - allout-title-style
(defcustom allout-title-style "\\Large\\bf"
  "*Font and size of titles for LaTeX formatting of an outline."
  :type 'string
  :group 'allout)
;;;_  - allout-title
(defcustom allout-title '(or buffer-file-name (current-buffer-name))
  "*Expression to be evaluated to determine the title for LaTeX
formatted copy."
  :type 'sexp
  :group 'allout)
;;;_  - allout-line-skip
(defcustom allout-line-skip ".05cm"
  "*Space between lines for LaTeX formatting of an outline."
  :type 'string
  :group 'allout)
;;;_  - allout-indent
(defcustom allout-indent ".3cm"
  "*LaTeX formatted depth-indent spacing."
  :type 'string
  :group 'allout)

;;;_ + Miscellaneous customization

;;;_  = allout-command-prefix
(defcustom allout-command-prefix "\C-c"
  "*Key sequence to be used as prefix for outline mode command key bindings."
  :type 'string
  :group 'allout)

;;;_  = allout-keybindings-list
;;; You have to reactivate allout-mode - `(allout-mode t)' - to
;;; institute changes to this var.
(defvar allout-keybindings-list ()
  "*List of `allout-mode' key / function bindings, for `allout-mode-map'.

String or vector key will be prefaced with `allout-command-prefix',
unless optional third, non-nil element is present.")
(setq allout-keybindings-list
      '(
                                        ; Motion commands:
        ("\C-n" allout-next-visible-heading)
        ("\C-p" allout-previous-visible-heading)
        ("\C-u" allout-up-current-level)
        ("\C-f" allout-forward-current-level)
        ("\C-b" allout-backward-current-level)
        ("\C-a" allout-beginning-of-current-entry)
        ("\C-e" allout-end-of-current-entry)
                                        ; Exposure commands:
        ("\C-i" allout-show-children)
        ("\C-s" allout-show-current-subtree)
        ("\C-h" allout-hide-current-subtree)
        ("\C-o" allout-show-current-entry)
        ("!" allout-show-all)
                                        ; Alteration commands:
        (" " allout-open-sibtopic)
        ("." allout-open-subtopic)
        ("," allout-open-supertopic)
        ("'" allout-shift-in)
        (">" allout-shift-in)
        ("<" allout-shift-out)
        ("\C-m" allout-rebullet-topic)
        ("*" allout-rebullet-current-heading)
        ("#" allout-number-siblings)
        ("\C-k" allout-kill-line t)
        ("\C-y" allout-yank t)
        ("\M-y" allout-yank-pop t)
        ("\C-k" allout-kill-topic)
                                        ; Miscellaneous commands:
	;([?\C-\ ] allout-mark-topic)
        ("@" allout-resolve-xref)
        ("=c" allout-copy-exposed-to-buffer)
        ("=i" allout-indented-exposed-to-buffer)
	("=t" allout-latexify-exposed)
	("=p" allout-flatten-exposed-to-buffer)))

;;;_  = allout-isearch-dynamic-expose
(defcustom allout-isearch-dynamic-expose t
  "*Non-nil enable dynamic exposure of hidden incremental-search
targets as they're encountered."
  :type 'boolean
  :group 'allout)
(make-variable-buffer-local 'allout-isearch-dynamic-expose)

;;;_  = allout-use-hanging-indents
(defcustom allout-use-hanging-indents t
  "*If non-nil, topic body text auto-indent defaults to indent of the header.
Ie, it is indented to be just past the header prefix.  This is
relevant mostly for use with indented-text-mode, or other situations
where auto-fill occurs.

\[This feature no longer depends in any way on the `filladapt.el'
lisp-archive package.\]"
  :type 'boolean
  :group 'allout)
(make-variable-buffer-local 'allout-use-hanging-indents)

;;;_  = allout-reindent-bodies
(defcustom allout-reindent-bodies (if allout-use-hanging-indents
				    'text)
  "*Non-nil enables auto-adjust of topic body hanging indent with depth shifts.

When active, topic body lines that are indented even with or beyond
their topic header are reindented to correspond with depth shifts of
the header.

A value of t enables reindent in non-programming-code buffers, ie
those that do not have the variable `comment-start' set.  A value of
`force' enables reindent whether or not `comment-start' is set."
  :type '(choice (const nil) (const t) (const text) (const force))
  :group 'allout)

(make-variable-buffer-local 'allout-reindent-bodies)

;;;_  = allout-inhibit-protection
(defcustom allout-inhibit-protection nil
  "*Non-nil disables warnings and confirmation-checks for concealed-text edits.

Outline mode uses emacs change-triggered functions to detect unruly
changes to concealed regions.  Set this var non-nil to disable the
protection, potentially increasing text-entry responsiveness a bit.

This var takes effect at `allout-mode' activation, so you may have to
deactivate and then reactivate the mode if you want to toggle the
behavior."
  :type 'boolean
  :group 'allout)

;;;_* CODE - no user customizations below.

;;;_ #1 Internal Outline Formatting and Configuration
;;;_  : Version
;;;_   = allout-version
(defvar allout-version
  (let ((rcs-rev "$Revision: 1.47 $"))
    (condition-case err
	(save-match-data
	  (string-match "Revision: \\([0-9]+\\.[0-9]+\\)" rcs-rev)
	  (substring rcs-rev (match-beginning 1) (match-end 1)))
      ('error rcs-rev)))
  "Revision number of currently loaded outline package.  \(allout.el)")
;;;_   > allout-version
(defun allout-version (&optional here)
  "Return string describing the loaded outline version."
  (interactive "P")
  (let ((msg (concat "Allout Outline Mode v " allout-version)))
    (if here (insert msg))
    (message "%s" msg)
    msg))
;;;_  : Topic header format
;;;_   = allout-regexp
(defvar allout-regexp ""
  "*Regular expression to match the beginning of a heading line.

Any line whose beginning matches this regexp is considered a
heading.  This var is set according to the user configuration vars
by `set-allout-regexp'.")
(make-variable-buffer-local 'allout-regexp)
;;;_   = allout-bullets-string
(defvar allout-bullets-string ""
  "A string dictating the valid set of outline topic bullets.

This var should *not* be set by the user - it is set by `set-allout-regexp',
and is produced from the elements of `allout-plain-bullets-string'
and `allout-distinctive-bullets-string'.")
(make-variable-buffer-local 'allout-bullets-string)
;;;_   = allout-bullets-string-len
(defvar allout-bullets-string-len 0
  "Length of current buffers' `allout-plain-bullets-string'.")
(make-variable-buffer-local 'allout-bullets-string-len)
;;;_   = allout-line-boundary-regexp
(defvar allout-line-boundary-regexp ()
  "`allout-regexp' with outline style beginning-of-line anchor.

\(Ie, C-j, *or* C-m, for prefixes of hidden topics).  This is properly
set when `allout-regexp' is produced by `set-allout-regexp', so
that (match-beginning 2) and (match-end 2) delimit the prefix.")
(make-variable-buffer-local 'allout-line-boundary-regexp)
;;;_   = allout-bob-regexp
(defvar allout-bob-regexp ()
  "Like `allout-line-boundary-regexp', for headers at beginning of buffer.
\(match-beginning 2) and \(match-end 2) delimit the prefix.")
(make-variable-buffer-local 'allout-bob-regexp)
;;;_   = allout-header-subtraction
(defvar allout-header-subtraction (1- (length allout-header-prefix))
  "Allout-header prefix length to subtract when computing topic depth.")
(make-variable-buffer-local 'allout-header-subtraction)
;;;_   = allout-plain-bullets-string-len
(defvar allout-plain-bullets-string-len (length allout-plain-bullets-string)
  "Length of `allout-plain-bullets-string', updated by `set-allout-regexp'.")
(make-variable-buffer-local 'allout-plain-bullets-string-len)


;;;_   X allout-reset-header-lead (header-lead)
(defun allout-reset-header-lead (header-lead)
  "*Reset the leading string used to identify topic headers."
  (interactive "sNew lead string: ")
  (setq allout-header-prefix header-lead)
  (setq allout-header-subtraction (1- (length allout-header-prefix)))
  (set-allout-regexp))
;;;_   X allout-lead-with-comment-string (header-lead)
(defun allout-lead-with-comment-string (&optional header-lead)
  "*Set the topic-header leading string to specified string.

Useful when for encapsulating outline structure in programming
language comments.  Returns the leading string."

  (interactive "P")
  (if (not (stringp header-lead))
      (setq header-lead (read-string
                         "String prefix for topic headers: ")))
  (setq allout-reindent-bodies nil)
  (allout-reset-header-lead header-lead)
  header-lead)
;;;_   > allout-infer-header-lead ()
(defun allout-infer-header-lead ()
  "Determine appropriate `allout-header-prefix'.

Works according to settings of:

       `comment-start'
       `allout-header-prefix' (default)
       `allout-use-mode-specific-leader'
and    `allout-mode-leaders'.

Apply this via \(re)activation of `allout-mode', rather than
invoking it directly."
  (let* ((use-leader (and (boundp 'allout-use-mode-specific-leader)
			  (if (or (stringp allout-use-mode-specific-leader)
				  (memq allout-use-mode-specific-leader
					'(allout-mode-leaders
					  comment-start
					  t)))
			      allout-use-mode-specific-leader
			    ;; Oops - garbled value, equate with effect of 't:
			    t)))
	 (leader
	  (cond
	   ((not use-leader) nil)
	   ;; Use the explicitly designated leader:
	   ((stringp use-leader) use-leader)
	   (t (or (and (memq use-leader '(t allout-mode-leaders))
		       ;; Get it from outline mode leaders?
		       (cdr (assq major-mode allout-mode-leaders)))
		  ;; ... didn't get from allout-mode-leaders...
		  (and (memq use-leader '(t comment-start))
		       comment-start
		       ;; Use comment-start, maybe tripled, and with
		       ;; underscore:
		       (concat
			(if (string= " "
				     (substring comment-start
						(1- (length comment-start))))
			    ;; Use comment-start, sans trailing space:
			    (substring comment-start 0 -1)
			  (concat comment-start comment-start comment-start))
			;; ... and append underscore, whichever:
			"_")))))))
    (if (not leader)
	nil
      (if (string= leader allout-header-prefix)
	  nil				; no change, nothing to do.
	(setq allout-header-prefix leader)
	allout-header-prefix))))
;;;_   > allout-infer-body-reindent ()
(defun allout-infer-body-reindent ()
  "Determine proper setting for `allout-reindent-bodies'.

Depends on default setting of `allout-reindent-bodies' \(which see)
and presence of setting for `comment-start', to tell whether the
file is programming code."
  (if (and allout-reindent-bodies
	   comment-start
	   (not (eq 'force allout-reindent-bodies)))
      (setq allout-reindent-bodies nil)))
;;;_   > set-allout-regexp ()
(defun set-allout-regexp ()
  "Generate proper topic-header regexp form for outline functions.

Works with respect to `allout-plain-bullets-string' and
`allout-distinctive-bullets-string'."

  (interactive)
  ;; Derive allout-bullets-string from user configured components:
  (setq allout-bullets-string "")
  (let ((strings (list 'allout-plain-bullets-string
                       'allout-distinctive-bullets-string
                       'allout-primary-bullet))
        cur-string
        cur-len
        cur-char
        cur-char-string
        index
        new-string)
    (while strings
      (setq new-string "") (setq index 0)
      (setq cur-len (length (setq cur-string (symbol-value (car strings)))))
      (while (< index cur-len)
        (setq cur-char (aref cur-string index))
        (setq allout-bullets-string
              (concat allout-bullets-string
                      (cond
                                        ; Single dash would denote a
                                        ; sequence, repeated denotes
                                        ; a dash:
                       ((eq cur-char ?-) "--")
                                        ; literal close-square-bracket
                                        ; doesn't work right in the
                                        ; expr, exclude it:
                       ((eq cur-char ?\]) "")
                       (t (regexp-quote  (char-to-string cur-char))))))
        (setq index (1+ index)))
      (setq strings (cdr strings)))
    )
  ;; Derive next for repeated use in allout-pending-bullet:
  (setq allout-plain-bullets-string-len (length allout-plain-bullets-string))
  (setq allout-header-subtraction (1- (length allout-header-prefix)))
  ;; Produce the new allout-regexp:
  (setq allout-regexp (concat "\\(\\"
                               allout-header-prefix
                               "[ \t]*["
                               allout-bullets-string
                               "]\\)\\|\\"
                               allout-primary-bullet
                               "+\\|\^l"))
  (setq allout-line-boundary-regexp
        (concat "\\([\n\r]\\)\\(" allout-regexp "\\)"))
  (setq allout-bob-regexp
        (concat "\\(\\`\\)\\(" allout-regexp "\\)"))
  )
;;;_  : Key bindings
;;;_   = allout-mode-map
(defvar allout-mode-map nil "Keybindings for (allout) outline minor mode.")
;;;_   > produce-allout-mode-map (keymap-alist &optional base-map)
(defun produce-allout-mode-map (keymap-list &optional base-map)
  "Produce keymap for use as allout-mode-map, from keymap-list.

Built on top of optional BASE-MAP, or empty sparse map if none specified.
See doc string for allout-keybindings-list for format of binding list."
  (let ((map (or base-map (make-sparse-keymap)))
	(pref (list allout-command-prefix)))
    (mapcar (function
	     (lambda (cell)
	       (let ((add-pref (null (cdr (cdr cell))))
		     (key-suff (list (car cell))))
		 (apply 'define-key
			(list map
			      (apply 'concat (if add-pref
						 (append pref key-suff)
					       key-suff))
			      (car (cdr cell)))))))
	    keymap-list)
    map))
;;;_   = allout-prior-bindings - being deprecated.
(defvar allout-prior-bindings nil
  "Variable for use in V18, with `allout-added-bindings', for
resurrecting, on mode deactivation, bindings that existed before
activation.  Being deprecated.")
;;;_   = allout-added-bindings - being deprecated
(defvar allout-added-bindings nil
  "Variable for use in V18, with `allout-prior-bindings', for
resurrecting, on mode deactivation, bindings that existed before
activation.  Being deprecated.")
;;;_  : Menu bar
(defun produce-allout-mode-menubar-entries ()
  (require 'easymenu)
  (easy-menu-define allout-mode-exposure-menu
		    allout-mode-map
		    "Allout outline exposure menu."
		    '("Exposure"
		      ["Show Entry" allout-show-current-entry t]
		      ["Show Children" allout-show-children t]
		      ["Show Subtree" allout-show-current-subtree t]
		      ["Hide Subtree" allout-hide-current-subtree t]
		      ["Hide Leaves" allout-hide-current-leaves t]
		      "----"
		      ["Show All" allout-show-all t]))
  (easy-menu-define allout-mode-editing-menu
		    allout-mode-map
		    "Allout outline editing menu."
		    '("Headings"
		      ["Open Sibling" allout-open-sibtopic t]
		      ["Open Subtopic" allout-open-subtopic t]
		      ["Open Supertopic" allout-open-supertopic t]
		      "----"
		      ["Shift Topic In" allout-shift-in t]
		      ["Shift Topic Out" allout-shift-out t]
		      ["Rebullet Topic" allout-rebullet-topic t]
		      ["Rebullet Heading" allout-rebullet-current-heading t]
		      ["Number Siblings" allout-number-siblings t]))
  (easy-menu-define allout-mode-navigation-menu
		    allout-mode-map
		    "Allout outline navigation menu."
		    '("Navigation"
		      ["Next Visible Heading" allout-next-visible-heading t]
		      ["Previous Visible Heading"
		       allout-previous-visible-heading t]
		      "----"
		      ["Up Level" allout-up-current-level t]
		      ["Forward Current Level" allout-forward-current-level t]
		      ["Backward Current Level"
		       allout-backward-current-level t]
		      "----"
		      ["Beginning of Entry"
		       allout-beginning-of-current-entry t]
		      ["End of Entry" allout-end-of-current-entry t]
		      ["End of Subtree" allout-end-of-current-subtree t]))
  (easy-menu-define allout-mode-misc-menu
		    allout-mode-map
		    "Allout outlines miscellaneous bindings."
		    '("Misc"
		      ["Version" allout-version t]
		      "----"
		      ["Duplicate Exposed" allout-copy-exposed-to-buffer t]
		      ["Duplicate Exposed, numbered"
		       allout-flatten-exposed-to-buffer t]
		      ["Duplicate Exposed, indented"
		       allout-indented-exposed-to-buffer t]
		      "----"
		      ["Set Header Lead" allout-reset-header-lead t]
		      ["Set New Exposure" allout-expose-topic t])))
;;;_  : Mode-Specific Variable Maintenance Utilities
;;;_   = allout-mode-prior-settings
(defvar allout-mode-prior-settings nil
  "Internal `allout-mode' use; settings to be resumed on mode deactivation.")
(make-variable-buffer-local 'allout-mode-prior-settings)
;;;_   > allout-resumptions (name &optional value)
(defun allout-resumptions (name &optional value)

  "Registers or resumes settings over `allout-mode' activation/deactivation.

First arg is NAME of variable affected.  Optional second arg is list
containing allout-mode-specific VALUE to be imposed on named
variable, and to be registered.  (It's a list so you can specify
registrations of null values.)  If no value is specified, the
registered value is returned (encapsulated in the list, so the caller
can distinguish nil vs no value), and the registration is popped
from the list."

  (let ((on-list (assq name allout-mode-prior-settings))
        prior-capsule                   ; By `capsule' i mean a list
                                        ; containing a value, so we can
                                        ; distinguish nil from no value.
        )

    (if value

        ;; Registering:
        (progn
          (if on-list
              nil 	; Already preserved prior value - don't mess with it.
            ;; Register the old value, or nil if previously unbound:
            (setq allout-mode-prior-settings
                  (cons (list name
                              (if (boundp name) (list (symbol-value name))))
                        allout-mode-prior-settings)))
                                        ; And impose the new value, locally:
	  (progn (make-local-variable name)
		 (set name (car value))))

      ;; Relinquishing:
      (if (not on-list)

          ;; Oops, not registered - leave it be:
          nil

        ;; Some registration:
                                        ; reestablish it:
        (setq prior-capsule (car (cdr on-list)))
        (if prior-capsule
            (set name (car prior-capsule)) ; Some prior value - reestablish it.
          (makunbound name))		; Previously unbound - demolish var.
                                        ; Remove registration:
        (let (rebuild)
          (while allout-mode-prior-settings
            (if (not (eq (car allout-mode-prior-settings)
                         on-list))
                (setq rebuild
                      (cons (car allout-mode-prior-settings)
                            rebuild)))
            (setq allout-mode-prior-settings
                  (cdr allout-mode-prior-settings)))
          (setq allout-mode-prior-settings rebuild)))))
  )
;;;_  : Mode-specific incidentals
;;;_   = allout-during-write-cue nil
(defvar allout-during-write-cue nil
  "Used to inhibit outline change-protection during file write.

See also `allout-post-command-business', `allout-write-file-hook',
`allout-before-change-protect', and `allout-post-command-business'
functions.")
;;;_   = allout-pre-was-isearching nil
(defvar allout-pre-was-isearching nil
  "Cue for isearch-dynamic-exposure mechanism, implemented in
allout-pre- and -post-command-hooks.")
(make-variable-buffer-local 'allout-pre-was-isearching)
;;;_   = allout-isearch-prior-pos nil
(defvar allout-isearch-prior-pos nil
  "Cue for isearch-dynamic-exposure tracking, used by allout-isearch-expose.")
(make-variable-buffer-local 'allout-isearch-prior-pos)
;;;_   = allout-isearch-did-quit
(defvar allout-isearch-did-quit nil
  "Distinguishes isearch conclusion and cancellation.

Maintained by `allout-isearch-abort' \(which is wrapped around the real
isearch-abort), and monitored by `allout-isearch-expose' for action.")
(make-variable-buffer-local 'allout-isearch-did-quit)
;;;_   = allout-override-protect nil
(defvar allout-override-protect nil
  "Used in `allout-mode' for regulate of concealed-text protection mechanism.

Allout outline mode regulates alteration of concealed text to protect
against inadvertent, unnoticed changes.  This is for use by specific,
native outline functions to temporarily override that protection.
It's automatically reset to nil after every buffer modification.")
(make-variable-buffer-local 'allout-override-protect)
;;;_   > allout-unprotected (expr)
(defmacro allout-unprotected (expr)
  "Evaluate EXPRESSION with `allout-override-protect' let-bound t."
  `(let ((allout-override-protect t))
     ,expr))
;;;_   = allout-undo-aggregation
(defvar allout-undo-aggregation 30
  "Amount of successive self-insert actions to bunch together per undo.

This is purely a kludge variable, regulating the compensation for a bug in
the way that before-change-functions and undo interact.")
(make-variable-buffer-local 'allout-undo-aggregation)
;;;_   = file-var-bug hack
(defvar allout-v18/19-file-var-hack nil
  "Horrible hack used to prevent invalid multiple triggering of outline
mode from prop-line file-var activation.  Used by `allout-mode' function
to track repeats.")
;;;_   > allout-write-file-hook ()
(defun allout-write-file-hook ()
  "In `allout-mode', run as a `local-write-file-hooks' activity.

Currently just sets `allout-during-write-cue', so outline change-protection
knows to keep inactive during file write."
  (setq allout-during-write-cue t)
  nil)

;;;_ #2 Mode activation
;;;_  = allout-mode
(defvar allout-mode () "Allout outline mode minor-mode flag.")
(make-variable-buffer-local 'allout-mode)
;;;_  > allout-mode-p ()
(defmacro allout-mode-p ()
  "Return t if `allout-mode' is active in current buffer."
  'allout-mode)
;;;_  = allout-explicitly-deactivated
(defvar allout-explicitly-deactivated nil
  "Non-nil if `allout-mode' was last deliberately deactivated.
So `allout-post-command-business' should not reactivate it...")
(make-variable-buffer-local 'allout-explicitly-deactivated)
;;;_  > allout-init (&optional mode)
;;;###autoload
(defun allout-init (&optional mode)
  "Prime `allout-mode' to enable/disable auto-activation, wrt `allout-layout'.

MODE is one of the following symbols:

 - nil \(or no argument) deactivate auto-activation/layout;
 - `activate', enable auto-activation only;
 - `ask', enable auto-activation, and enable auto-layout but with
   confirmation for layout operation solicited from user each time;
 - `report', just report and return the current auto-activation state;
 - anything else \(eg, t) for auto-activation and auto-layout, without
   any confirmation check.

Use this function to setup your emacs session for automatic activation
of allout outline mode, contingent to the buffer-specific setting of
the `allout-layout' variable.  (See `allout-layout' and
`allout-expose-topic' docstrings for more details on auto layout).

`allout-init' works by setting up (or removing)
`allout-find-file-hook' in `find-file-hooks', and giving
`allout-auto-activation' a suitable setting.

To prime your emacs session for full auto-outline operation, include
the following two lines in your emacs init file:

\(require 'allout)
\(allout-init t)"

  (interactive)
  (if (interactive-p)
      (progn
	(setq mode
	      (completing-read
	       (concat "Select outline auto setup mode "
		       "(empty for report, ? for options) ")
	       '(("nil")("full")("activate")("deactivate")
		 ("ask") ("report") (""))
	       nil
	       t))
	(if (string= mode "")
	    (setq mode 'report)
	  (setq mode (intern-soft mode)))))
  (let
      ;; convenience aliases, for consistent ref to respective vars:
      ((hook 'allout-find-file-hook)
       (curr-mode 'allout-auto-activation))

    (cond ((not mode)
	   (setq find-file-hooks (delq hook find-file-hooks))
	   (if (interactive-p)
	       (message "Allout outline mode auto-activation inhibited.")))
	  ((eq mode 'report)
	   (if (memq hook find-file-hooks)
	       ;; Just punt and use the reports from each of the modes:
	       (allout-init (symbol-value curr-mode))
	     (allout-init nil)
	     (message "Allout outline mode auto-activation inhibited.")))
	  (t (add-hook 'find-file-hooks hook)
	     (set curr-mode		; `set', not `setq'!
		  (cond ((eq mode 'activate)
			 (message
			  "Outline mode auto-activation enabled.")
			 'activate)
			((eq mode 'report)
			 ;; Return the current mode setting:
			 (allout-init mode))
			((eq mode 'ask)
			 (message
			  (concat "Outline mode auto-activation and "
				  "-layout \(upon confirmation) enabled."))
			 'ask)
			((message
			  "Outline mode auto-activation and -layout enabled.")
			 'full)))))))

;;;_  > allout-setup-menubar ()
(defun allout-setup-menubar ()
  "Populate the current buffer's menubar with `allout-mode' stuff."
  (let ((menus (list allout-mode-exposure-menu
		     allout-mode-editing-menu
		     allout-mode-navigation-menu
		     allout-mode-misc-menu))
	cur)
    (while menus
      (setq cur (car menus)
	    menus (cdr menus))
      (easy-menu-add cur))))
;;;_  > allout-mode (&optional toggle)
;;;_   : Defun:
(defun allout-mode (&optional toggle)
;;;_    . Doc string:
  "Toggle minor mode for controlling exposure and editing of text outlines.

Optional arg forces mode to re-initialize iff arg is positive num or
symbol.  Allout outline mode always runs as a minor mode.

Allout outline mode provides extensive outline oriented formatting and
manipulation.  It enables structural editing of outlines, as well as
navigation and exposure.  It also is specifically aimed at
accommodating syntax-sensitive text like programming languages.  \(For
an example, see the allout code itself, which is organized as an allout
outline.)

In addition to outline navigation and exposure, allout includes:

 - topic-oriented repositioning, cut, and paste
 - integral outline exposure-layout
 - incremental search with dynamic exposure and reconcealment of hidden text
 - automatic topic-number maintenance
 - \"Hot-spot\" operation, for single-keystroke maneuvering and
    exposure control.  \(See the allout-mode docstring.)

and many other features.

Below is a description of the bindings, and then explanation of
special `allout-mode' features and terminology.  See also the outline
menubar additions for quick reference to many of the features, and see
the docstring of the function `allout-init' for instructions on
priming your emacs session for automatic activation of `allout-mode'.


The bindings are dictated by the `allout-keybindings-list' and
`allout-command-prefix' variables.

	Navigation:				   Exposure Control:
	----------                                 ----------------
C-c C-n allout-next-visible-heading     | C-c C-h allout-hide-current-subtree
C-c C-p allout-previous-visible-heading | C-c C-i allout-show-children
C-c C-u allout-up-current-level         | C-c C-s allout-show-current-subtree
C-c C-f allout-forward-current-level    | C-c C-o allout-show-current-entry
C-c C-b allout-backward-current-level   | ^U C-c C-s allout-show-all
C-c C-e allout-end-of-current-entry     |	   allout-hide-current-leaves
C-c C-a allout-beginning-of-current-entry, alternately, goes to hot-spot

	Topic Header Production:
	-----------------------
C-c<SP>	allout-open-sibtopic	Create a new sibling after current topic.
C-c .	allout-open-subtopic	... an offspring of current topic.
C-c ,	allout-open-supertopic	... a sibling of the current topic's parent.

	Topic Level and Prefix Adjustment:
	---------------------------------
C-c >	allout-shift-in	Shift current topic and all offspring deeper.
C-c <	allout-shift-out	... less deep.
C-c<CR>	allout-rebullet-topic	Reconcile bullets of topic and its offspring
				- distinctive bullets are not changed, others
				  alternated according to nesting depth.
C-c *	allout-rebullet-current-heading Prompt for alternate bullet for
					 current topic.
C-c #	allout-number-siblings	Number bullets of topic and siblings - the
				offspring are not affected.  With repeat
				count, revoke numbering.

	Topic-oriented Killing and Yanking:
	----------------------------------
C-c C-k	allout-kill-topic	Kill current topic, including offspring.
C-k	allout-kill-line	Like kill-line, but reconciles numbering, etc.
C-y	allout-yank		Yank, adjusting depth of yanked topic to
				depth of heading if yanking into bare topic
				heading (ie, prefix sans text).
M-y	allout-yank-pop	Is to allout-yank as yank-pop is to yank

	Misc commands:
	-------------
M-x outlineify-sticky		Activate outline mode for current buffer,
				and establish a default file-var setting
				for `allout-layout'.
C-c C-SPC allout-mark-topic
C-c = c	allout-copy-exposed-to-buffer
				Duplicate outline, sans concealed text, to
				buffer with name derived from derived from
				that of current buffer - \"*XXX exposed*\".
C-c = p	allout-flatten-exposed-to-buffer
				Like above 'copy-exposed', but convert topic
				prefixes to section.subsection... numeric
				format.
ESC ESC (allout-init t)	Setup emacs session for outline mode
				auto-activation.

		 HOT-SPOT Operation

Hot-spot operation provides a means for easy, single-keystroke outline
navigation and exposure control.

\\<allout-mode-map>
When the text cursor is positioned directly on the bullet character of
a topic, regular characters (a to z) invoke the commands of the
corresponding allout-mode keymap control chars.  For example, \"f\"
would invoke the command typically bound to \"C-c C-f\"
\(\\[allout-forward-current-level] `allout-forward-current-level').

Thus, by positioning the cursor on a topic bullet, you can execute
the outline navigation and manipulation commands with a single
keystroke.  Non-literal chars never get this special translation, so
you can use them to get away from the hot-spot, and back to normal
operation.

Note that the command `allout-beginning-of-current-entry' \(\\[allout-beginning-of-current-entry]\)
will move to the hot-spot when the cursor is already located at the
beginning of the current entry, so you can simply hit \\[allout-beginning-of-current-entry]
twice in a row to get to the hot-spot.

			    Terminology

Topic hierarchy constituents - TOPICS and SUBTOPICS:

TOPIC:	A basic, coherent component of an emacs outline.  It can
	contain other topics, and it can be subsumed by other topics,
CURRENT topic:
	The visible topic most immediately containing the cursor.
DEPTH:	The degree of nesting of a topic; it increases with
	containment.  Also called the:
LEVEL:	The same as DEPTH.

ANCESTORS:
	The topics that contain a topic.
PARENT:	A topic's immediate ancestor.  It has a depth one less than
	the topic.
OFFSPRING:
	The topics contained by a topic;
SUBTOPIC:
	An immediate offspring of a topic;
CHILDREN:
	The immediate offspring of a topic.
SIBLINGS:
	Topics having the same parent and depth.

Topic text constituents:

HEADER:	The first line of a topic, include the topic PREFIX and header
	text.
PREFIX: The leading text of a topic which which distinguishes it from
	normal text.  It has a strict form, which consists of a
	prefix-lead string, padding, and a bullet.  The bullet may be
	followed by a number, indicating the ordinal number of the
	topic among its siblings, a space, and then the header text.

	The relative length of the PREFIX determines the nesting depth
	of the topic.
PREFIX-LEAD:
	The string at the beginning of a topic prefix, normally a `.'.
	It can be customized by changing the setting of
	`allout-header-prefix' and then reinitializing `allout-mode'.

	By setting the prefix-lead to the comment-string of a
	programming language, you can embed outline structuring in
	program code without interfering with the language processing
	of that code.  See `allout-use-mode-specific-leader'
	docstring for more detail.
PREFIX-PADDING:
	Spaces or asterisks which separate the prefix-lead and the
	bullet, according to the depth of the topic.
BULLET: A character at the end of the topic prefix, it must be one of
	the characters listed on `allout-plain-bullets-string' or
        `allout-distinctive-bullets-string'.  (See the documentation
        for these variables for more details.)  The default choice of
	bullet when generating varies in a cycle with the depth of the
	topic.
ENTRY:	The text contained in a topic before any offspring.
BODY:	Same as ENTRY.


EXPOSURE:
 	The state of a topic which determines the on-screen visibility
	of its offspring and contained text.
CONCEALED:
	Topics and entry text whose display is inhibited.  Contiguous
	units of concealed text is represented by `...' ellipses.
	(Ref the `selective-display' var.)

	Concealed topics are effectively collapsed within an ancestor.
CLOSED:	A topic whose immediate offspring and body-text is concealed.
OPEN:	A topic that is not closed, though its offspring or body may be."
;;;_    . Code
  (interactive "P")

  (let* ((active (and (not (equal major-mode 'outline))
		     (allout-mode-p)))
				       ; Massage universal-arg `toggle' val:
	 (toggle (and toggle
		     (or (and (listp toggle)(car toggle))
			 toggle)))
				       ; Activation specifically demanded?
	 (explicit-activation (or
			      ;;
			      (and toggle
				   (or (symbolp toggle)
				       (and (natnump toggle)
					    (not (zerop toggle)))))))
	 ;; allout-mode already called once during this complex command?
	 (same-complex-command (eq allout-v18/19-file-var-hack
				  (car command-history)))
	 do-layout
	 )

				       ; See comments below re v19.18,.19 bug.
    (setq allout-v18/19-file-var-hack (car command-history))

    (cond

     ;; Provision for v19.18, 19.19 bug -
     ;; Emacs v 19.18, 19.19 file-var code invokes prop-line-designated
     ;; modes twice when file is visited.  We have to avoid toggling mode
     ;; off on second invocation, so we detect it as best we can, and
     ;; skip everything.
     ((and same-complex-command		; Still in same complex command
					; as last time `allout-mode' invoked.
	  active			; Already activated.
	  (not explicit-activation)	; Prop-line file-vars don't have args.
	  (string-match "^19.1[89]"	; Bug only known to be in v19.18 and
			emacs-version)); 19.19.
      t)

     ;; Deactivation:
     ((and (not explicit-activation)
	  (or active toggle))
				       ; Activation not explicitly
				       ; requested, and either in
				       ; active state or *de*activation
				       ; specifically requested:
      (setq allout-explicitly-deactivated t)
      (if (string-match "^18\." emacs-version)
				       ; Revoke those keys that remain
				       ; as we set them:
	  (let ((curr-loc (current-local-map)))
	   (mapcar (function
		    (lambda (cell)
		      (if (eq (lookup-key curr-loc (car cell))
			      (car (cdr cell)))
			  (define-key curr-loc (car cell)
			    (assq (car cell) allout-prior-bindings)))))
		   allout-added-bindings)
	   (allout-resumptions 'allout-added-bindings)
	   (allout-resumptions 'allout-prior-bindings)))

      (if allout-old-style-prefixes
	  (progn
	   (allout-resumptions 'allout-primary-bullet)
	   (allout-resumptions 'allout-old-style-prefixes)))
      (allout-resumptions 'selective-display)
      (if (and (boundp 'before-change-functions) before-change-functions)
	  (allout-resumptions 'before-change-functions))
      (setq local-write-file-hooks
	   (delq 'allout-write-file-hook
		 local-write-file-hooks))
      (allout-resumptions 'paragraph-start)
      (allout-resumptions 'paragraph-separate)
      (allout-resumptions (if (string-match "^18" emacs-version)
			      'auto-fill-hook
			    'auto-fill-function))
      (allout-resumptions 'allout-former-auto-filler)
      (setq allout-mode nil))

     ;; Activation:
     ((not active)
      (setq allout-explicitly-deactivated nil)
      (if allout-old-style-prefixes
	  (progn			; Inhibit all the fancy formatting:
	   (allout-resumptions 'allout-primary-bullet '("*"))
	   (allout-resumptions 'allout-old-style-prefixes '(()))))

      (allout-infer-header-lead)
      (allout-infer-body-reindent)

      (set-allout-regexp)

				       ; Produce map from current version
				       ; of allout-keybindings-list:
      (if (boundp 'minor-mode-map-alist)

	  (progn			; V19, and maybe lucid and
				       ; epoch, minor-mode key bindings:
	   (setq allout-mode-map
		 (produce-allout-mode-map allout-keybindings-list))
	   (produce-allout-mode-menubar-entries)
	   (fset 'allout-mode-map allout-mode-map)
				       ; Include on minor-mode-map-alist,
				       ; if not already there:
	   (if (not (member '(allout-mode . allout-mode-map)
			    minor-mode-map-alist))
	       (setq minor-mode-map-alist
		     (cons '(allout-mode . allout-mode-map)
			   minor-mode-map-alist))))

				       ; V18 minor-mode key bindings:
				       ; Stash record of added bindings
				       ; for later revocation:
	(allout-resumptions 'allout-added-bindings
			    (list allout-keybindings-list))
	(allout-resumptions 'allout-prior-bindings
			    (list (current-local-map)))
				       ; and add them:
	(use-local-map (produce-allout-mode-map allout-keybindings-list
						(current-local-map)))
	)

				       ; selective-display is the
				       ; emacs conditional exposure
				       ; mechanism:
      (allout-resumptions 'selective-display '(t))
      (if allout-inhibit-protection
	  t
	(allout-resumptions 'before-change-functions
			    '(allout-before-change-protect)))
      (add-hook 'pre-command-hook 'allout-pre-command-business)
      (add-hook 'post-command-hook 'allout-post-command-business)
				       ; Temporarily set by any outline
				       ; functions that can be trusted to
				       ; deal properly with concealed text.
      (add-hook 'local-write-file-hooks 'allout-write-file-hook)
				       ; Custom auto-fill func, to support
				       ; respect for topic headline,
				       ; hanging-indents, etc:
      (let* ((fill-func-var (if (string-match "^18" emacs-version)
			       'auto-fill-hook
			     'auto-fill-function))
	    (fill-func (symbol-value fill-func-var)))
	;; Register prevailing fill func for use by allout-auto-fill:
	(allout-resumptions 'allout-former-auto-filler (list fill-func))
	;; Register allout-auto-fill to be used if filling is active:
	(allout-resumptions fill-func-var '(allout-auto-fill)))
      ;; Paragraphs are broken by topic headlines.
      (make-local-variable 'paragraph-start)
      (allout-resumptions 'paragraph-start
			  (list (concat paragraph-start "\\|^\\("
					allout-regexp "\\)")))
      (make-local-variable 'paragraph-separate)
      (allout-resumptions 'paragraph-separate
			  (list (concat paragraph-separate "\\|^\\("
					allout-regexp "\\)")))

      (or (assq 'allout-mode minor-mode-alist)
	  (setq minor-mode-alist
	       (cons '(allout-mode " Allout") minor-mode-alist)))

      (allout-setup-menubar)

      (if allout-layout
	  (setq do-layout t))

      (if (and allout-isearch-dynamic-expose
	       (not (fboundp 'allout-real-isearch-abort)))
	  (allout-enwrap-isearch))

      (run-hooks 'allout-mode-hook)
      (setq allout-mode t))

     ;; Reactivation:
     ((setq do-layout t)
      (allout-infer-body-reindent))
     )					; cond

    (if (and do-layout
	     allout-auto-activation
	     (listp allout-layout)
	     (and (not (eq allout-auto-activation 'activate))
		  (if (eq allout-auto-activation 'ask)
		      (if (y-or-n-p (format "Expose %s with layout '%s'? "
					    (buffer-name)
					    allout-layout))
			  t
			(message "Skipped %s layout." (buffer-name))
			nil)
		    t)))
	(save-excursion
	  (message "Adjusting '%s' exposure..." (buffer-name))
	  (goto-char 0)
	  (allout-this-or-next-heading)
	  (condition-case err
	      (progn
		(apply 'allout-expose-topic (list allout-layout))
		(message "Adjusting '%s' exposure... done." (buffer-name)))
	    ;; Problem applying exposure - notify user, but don't
	    ;; interrupt, eg, file visit:
	    (error (message "%s" (car (cdr err)))
		   (sit-for 1)))))
    allout-mode
    )					; let*
  )  					; defun
;;;_  > allout-minor-mode
;;; XXX released verion doesn't do this?
(defalias 'allout-minor-mode 'allout-mode)

;;;_ #3 Internal Position State-Tracking - "allout-recent-*" funcs
;;; All the basic outline functions that directly do string matches to
;;; evaluate heading prefix location set the variables
;;; `allout-recent-prefix-beginning'  and `allout-recent-prefix-end'
;;; when successful.  Functions starting with `allout-recent-' all
;;; use this state, providing the means to avoid redundant searches
;;; for just-established data.  This optimization can provide
;;; significant speed improvement, but it must be employed carefully.
;;;_  = allout-recent-prefix-beginning
(defvar allout-recent-prefix-beginning 0
  "Buffer point of the start of the last topic prefix encountered.")
(make-variable-buffer-local 'allout-recent-prefix-beginning)
;;;_  = allout-recent-prefix-end
(defvar allout-recent-prefix-end 0
  "Buffer point of the end of the last topic prefix encountered.")
(make-variable-buffer-local 'allout-recent-prefix-end)
;;;_  = allout-recent-end-of-subtree
(defvar allout-recent-end-of-subtree 0
  "Buffer point last returned by `allout-end-of-current-subtree'.")
(make-variable-buffer-local 'allout-recent-end-of-subtree)
;;;_  > allout-prefix-data (beg end)
(defmacro allout-prefix-data (beg end)
  "Register allout-prefix state data - BEGINNING and END of prefix.

For reference by `allout-recent' funcs.  Returns BEGINNING."
  `(setq allout-recent-prefix-end ,end
         allout-recent-prefix-beginning ,beg))
;;;_  > allout-recent-depth ()
(defmacro allout-recent-depth ()
  "Return depth of last heading encountered by an outline maneuvering function.

All outline functions which directly do string matches to assess
headings set the variables `allout-recent-prefix-beginning' and
`allout-recent-prefix-end' if successful.  This function uses those settings
to return the current depth."

  '(max 1 (- allout-recent-prefix-end
	     allout-recent-prefix-beginning
	     allout-header-subtraction)))
;;;_  > allout-recent-prefix ()
(defmacro allout-recent-prefix ()
  "Like `allout-recent-depth', but returns text of last encountered prefix.

All outline functions which directly do string matches to assess
headings set the variables `allout-recent-prefix-beginning' and
`allout-recent-prefix-end' if successful.  This function uses those settings
to return the current depth."
  '(buffer-substring allout-recent-prefix-beginning
		     allout-recent-prefix-end))
;;;_  > allout-recent-bullet ()
(defmacro allout-recent-bullet ()
  "Like allout-recent-prefix, but returns bullet of last encountered prefix.

All outline functions which directly do string matches to assess
headings set the variables `allout-recent-prefix-beginning' and
`allout-recent-prefix-end' if successful.  This function uses those settings
to return the current depth of the most recently matched topic."
  '(buffer-substring (1- allout-recent-prefix-end)
		     allout-recent-prefix-end))

;;;_ #4 Navigation

;;;_  - Position Assessment
;;;_   : Location Predicates
;;;_    > allout-on-current-heading-p ()
(defun allout-on-current-heading-p ()
  "Return non-nil if point is on current visible topics' header line.

Actually, returns prefix beginning point."
  (save-excursion
    (beginning-of-line)
    (and (looking-at allout-regexp)
	 (allout-prefix-data (match-beginning 0) (match-end 0)))))
;;;_    > allout-on-heading-p ()
(defalias 'allout-on-heading-p 'allout-on-current-heading-p)
;;;_    > allout-e-o-prefix-p ()
(defun allout-e-o-prefix-p ()
  "True if point is located where current topic prefix ends, heading begins."
  (and (save-excursion (beginning-of-line)
		       (looking-at allout-regexp))
       (= (point)(save-excursion (allout-end-of-prefix)(point)))))
;;;_    > allout-hidden-p ()
(defmacro allout-hidden-p ()
  "True if point is in hidden text."
  '(save-excursion
     (and (re-search-backward "[\n\r]" () t)
	  (= ?\r (following-char)))))
;;;_    > allout-visible-p ()
(defmacro allout-visible-p ()
  "True if point is not in hidden text."
  (interactive)
  '(not (allout-hidden-p)))
;;;_   : Location attributes
;;;_    > allout-depth ()
(defsubst allout-depth ()
  "Like `allout-current-depth', but respects hidden as well as visible topics."
  (save-excursion
    (if (allout-goto-prefix)
	(allout-recent-depth)
      (progn
	;; Oops, no prefix, zero prefix data:
	(allout-prefix-data (point)(point))
	;; ... and return 0:
	0))))
;;;_    > allout-current-depth ()
(defmacro allout-current-depth ()
  "Return nesting depth of visible topic most immediately containing point."
  '(save-excursion
     (if (allout-back-to-current-heading)
	 (max 1
	      (- allout-recent-prefix-end
		 allout-recent-prefix-beginning
		 allout-header-subtraction))
       0)))
;;;_    > allout-get-current-prefix ()
(defun allout-get-current-prefix ()
  "Topic prefix of the current topic."
  (save-excursion
    (if (allout-goto-prefix)
	(allout-recent-prefix))))
;;;_    > allout-get-bullet ()
(defun allout-get-bullet ()
  "Return bullet of containing topic (visible or not)."
  (save-excursion
    (and (allout-goto-prefix)
	 (allout-recent-bullet))))
;;;_    > allout-current-bullet ()
(defun allout-current-bullet ()
  "Return bullet of current (visible) topic heading, or none if none found."
  (condition-case err
      (save-excursion
	(allout-back-to-current-heading)
	(buffer-substring (- allout-recent-prefix-end 1)
			  allout-recent-prefix-end))
    ;; Quick and dirty provision, ostensibly for missing bullet:
    ('args-out-of-range nil))
  )
;;;_    > allout-get-prefix-bullet (prefix)
(defun allout-get-prefix-bullet (prefix)
  "Return the bullet of the header prefix string PREFIX."
  ;; Doesn't make sense if we're old-style prefixes, but this just
  ;; oughtn't be called then, so forget about it...
  (if (string-match allout-regexp prefix)
      (substring prefix (1- (match-end 0)) (match-end 0))))
;;;_    > allout-sibling-index (&optional depth)
(defun allout-sibling-index (&optional depth)
  "Item number of this prospective topic among its siblings.

If optional arg depth is greater than current depth, then we're
opening a new level, and return 0.

If less than this depth, ascend to that depth and count..."

  (save-excursion
    (cond ((and depth (<= depth 0) 0))
          ((or (not depth) (= depth (allout-depth)))
           (let ((index 1))
             (while (allout-previous-sibling (allout-recent-depth) nil)
	       (setq index (1+ index)))
             index))
          ((< depth (allout-recent-depth))
           (allout-ascend-to-depth depth)
           (allout-sibling-index))
          (0))))
;;;_    > allout-topic-flat-index ()
(defun allout-topic-flat-index ()
  "Return a list indicating point's numeric section.subsect.subsubsect...
Outermost is first."
  (let* ((depth (allout-depth))
	 (next-index (allout-sibling-index depth))
	 (rev-sibls nil))
    (while (> next-index 0)
      (setq rev-sibls (cons next-index rev-sibls))
      (setq depth (1- depth))
      (setq next-index (allout-sibling-index depth)))
    rev-sibls)
  )

;;;_  - Navigation macros
;;;_   > allout-next-heading ()
(defsubst allout-next-heading ()
  "Move to the heading for the topic \(possibly invisible) before this one.

Returns the location of the heading, or nil if none found."

  (if (and (bobp) (not (eobp)))
       (forward-char 1))

  (if (re-search-forward allout-line-boundary-regexp nil 0)
      (allout-prefix-data		; Got valid location state - set vars:
       (goto-char (or (match-beginning 2)
		      allout-recent-prefix-beginning))
       (or (match-end 2) allout-recent-prefix-end))))
;;;_   : allout-this-or-next-heading
(defun allout-this-or-next-heading ()
  "Position cursor on current or next heading."
  ;; A throwaway non-macro that is defined after allout-next-heading
  ;; and usable by allout-mode.
  (if (not (allout-goto-prefix)) (allout-next-heading)))
;;;_   > allout-previous-heading ()
(defmacro allout-previous-heading ()
  "Move to the prior \(possibly invisible) heading line.

Return the location of the beginning of the heading, or nil if not found."

  '(if (bobp)
       nil
     (allout-goto-prefix)
     (if
	 ;; searches are unbounded and return nil if failed:
	 (or (re-search-backward allout-line-boundary-regexp nil 0)
	     (looking-at allout-bob-regexp))
	 (progn				; Got valid location state - set vars:
	   (allout-prefix-data
	    (goto-char (or (match-beginning 2)
			   allout-recent-prefix-beginning))
	    (or (match-end 2) allout-recent-prefix-end))))))

;;;_  - Subtree Charting
;;;_   " These routines either produce or assess charts, which are
;;; nested lists of the locations of topics within a subtree.
;;;
;;; Use of charts enables efficient navigation of subtrees, by
;;; requiring only a single regexp-search based traversal, to scope
;;; out the subtopic locations.  The chart then serves as the basis
;;; for assessment or adjustment of the subtree, without redundant
;;; traversal of the structure.

;;;_   > allout-chart-subtree (&optional levels orig-depth prev-depth)
(defun allout-chart-subtree (&optional levels orig-depth prev-depth)
  "Produce a location \"chart\" of subtopics of the containing topic.

Optional argument LEVELS specifies the depth \(relative to start
depth) for the chart.  Subsequent optional args are not for public
use.

Charts are used to capture outline structure, so that outline altering
routines need assess the structure only once, and then use the chart
for their elaborate manipulations.

Topics are entered in the chart so the last one is at the car.
The entry for each topic consists of an integer indicating the point
at the beginning of the topic.  Charts for offspring consists of a
list containing, recursively, the charts for the respective subtopics.
The chart for a topics' offspring precedes the entry for the topic
itself.

The other function parameters are for internal recursion, and should
not be specified by external callers.  ORIG-DEPTH is depth of topic at
starting point, and PREV-DEPTH is depth of prior topic."

  (let ((original (not orig-depth))	; `orig-depth' set only in recursion.
	chart curr-depth)

    (if original			; Just starting?
					; Register initial settings and
					; position to first offspring:
	(progn (setq orig-depth (allout-depth))
	       (or prev-depth (setq prev-depth (1+ orig-depth)))
	       (allout-next-heading)))

    ;; Loop over the current levels' siblings.  Besides being more
    ;; efficient than tail-recursing over a level, it avoids exceeding
    ;; the typically quite constrained emacs max-lisp-eval-depth.
    ;;
    ;; Probably would speed things up to implement loop-based stack
    ;; operation rather than recursing for lower levels.  Bah.

    (while (and (not (eobp))
					; Still within original topic?
		(< orig-depth (setq curr-depth (allout-recent-depth)))
		(cond ((= prev-depth curr-depth)
		       ;; Register this one and move on:
		       (setq chart (cons (point) chart))
		       (if (and levels (<= levels 1))
			   ;; At depth limit - skip sublevels:
			   (or (allout-next-sibling curr-depth)
			       ;; or no more siblings - proceed to
			       ;; next heading at lesser depth:
			       (while (and (<= curr-depth
					       (allout-recent-depth))
					   (allout-next-heading))))
			 (allout-next-heading)))

		      ((and (< prev-depth curr-depth)
			    (or (not levels)
				(> levels 0)))
		       ;; Recurse on deeper level of curr topic:
		       (setq chart
			     (cons (allout-chart-subtree (and levels
							       (1- levels))
							  orig-depth
							  curr-depth)
				   chart))
		       ;; ... then continue with this one.
		       )

		      ;; ... else nil if we've ascended back to prev-depth.

		      )))

    (if original			; We're at the last sibling on
					; the original level.  Position
					; to the end of it:
	(progn (and (not (eobp)) (forward-char -1))
	       (and (memq (preceding-char) '(?\n ?\r))
		    (memq (aref (buffer-substring (max 1 (- (point) 3))
						  (point))
				1)
			  '(?\n ?\r))
		    (forward-char -1))
	       (setq allout-recent-end-of-subtree (point))))

    chart				; (nreverse chart) not necessary,
					; and maybe not preferable.
    ))
;;;_   > allout-chart-siblings (&optional start end)
(defun allout-chart-siblings (&optional start end)
  "Produce a list of locations of this and succeeding sibling topics.
Effectively a top-level chart of siblings.  See `allout-chart-subtree'
for an explanation of charts."
  (save-excursion
    (if (allout-goto-prefix)
	(let ((chart (list (point))))
	  (while (allout-next-sibling)
	    (setq chart (cons (point) chart)))
	  (if chart (setq chart (nreverse chart)))))))
;;;_   > allout-chart-to-reveal (chart depth)
(defun allout-chart-to-reveal (chart depth)

  "Return a flat list of hidden points in subtree CHART, up to DEPTH.

Note that point can be left at any of the points on chart, or at the
start point."

  (let (result here)
    (while (and (or (eq depth t) (> depth 0))
		chart)
      (setq here (car chart))
      (if (listp here)
	  (let ((further (allout-chart-to-reveal here (or (eq depth t)
							   (1- depth)))))
	    ;; We're on the start of a subtree - recurse with it, if there's
	    ;; more depth to go:
	    (if further (setq result (append further result)))
	    (setq chart (cdr chart)))
	(goto-char here)
	(if (= (preceding-char) ?\r)
	    (setq result (cons here result)))
	(setq chart (cdr chart))))
    result))
;;;_   X allout-chart-spec (chart spec &optional exposing)
(defun allout-chart-spec (chart spec &optional exposing)
  "Not yet \(if ever) implemented.

Produce exposure directives given topic/subtree CHART and an exposure SPEC.

Exposure spec indicates the locations to be exposed and the prescribed
exposure status.  Optional arg EXPOSING is an integer, with 0
indicating pending concealment, anything higher indicating depth to
which subtopic headers should be exposed, and negative numbers
indicating (negative of) the depth to which subtopic headers and
bodies should be exposed.

The produced list can have two types of entries.  Bare numbers
indicate points in the buffer where topic headers that should be
exposed reside.

 - bare negative numbers indicates that the topic starting at the
   point which is the negative of the number should be opened,
   including their entries.
 - bare positive values indicate that this topic header should be
   opened.
 - Lists signify the beginning and end points of regions that should
   be flagged, and the flag to employ.  (For concealment: `\(\?r\)', and
   exposure:"
  (while spec
    (cond ((listp spec)
	   )
	  )
    (setq spec (cdr spec)))
  )

;;;_  - Within Topic
;;;_   > allout-goto-prefix ()
(defun allout-goto-prefix ()
  "Put point at beginning of immediately containing outline topic.

Goes to most immediate subsequent topic if none immediately containing.

Not sensitive to topic visibility.

Returns the point at the beginning of the prefix, or nil if none."

  (let (done)
    (while (and (not done)
		(re-search-backward "[\n\r]" nil 1))
      (forward-char 1)
      (if (looking-at allout-regexp)
	  (setq done (allout-prefix-data (match-beginning 0)
					  (match-end 0)))
	(forward-char -1)))
    (if (bobp)
	(cond ((looking-at allout-regexp)
	       (allout-prefix-data (match-beginning 0)(match-end 0)))
	      ((allout-next-heading))
	      (done))
      done)))
;;;_   > allout-end-of-prefix ()
(defun allout-end-of-prefix (&optional ignore-decorations)
  "Position cursor at beginning of header text.

If optional IGNORE-DECORATIONS is non-nil, put just after bullet,
otherwise skip white space between bullet and ensuing text."

  (if (not (allout-goto-prefix))
      nil
    (let ((match-data (match-data)))
      (goto-char (match-end 0))
      (if ignore-decorations
	  t
	(while (looking-at "[0-9]") (forward-char 1))
	(if (and (not (eolp)) (looking-at "\\s-")) (forward-char 1)))
      (store-match-data match-data))
    ;; Reestablish where we are:
    (allout-current-depth)))
;;;_   > allout-current-bullet-pos ()
(defun allout-current-bullet-pos ()
  "Return position of current \(visible) topic's bullet."

 (if (not (allout-current-depth))
      nil
   (1- (match-end 0))))
;;;_   > allout-back-to-current-heading ()
(defun allout-back-to-current-heading ()
  "Move to heading line of current topic, or beginning if already on the line."

  (beginning-of-line)
  (prog1 (or (allout-on-current-heading-p)
             (and (re-search-backward (concat "^\\(" allout-regexp "\\)")
                                      nil
                                      'move)
                  (allout-prefix-data (match-beginning 1)(match-end 1))))
    (if (interactive-p) (allout-end-of-prefix))))
;;;_   > allout-back-to-heading ()
(defalias 'allout-back-to-heading 'allout-back-to-current-heading)
;;;_   > allout-pre-next-preface ()
(defun allout-pre-next-preface ()
  "Skip forward to just before the next heading line.

Returns that character position."

  (if (re-search-forward allout-line-boundary-regexp nil 'move)
      (prog1 (goto-char (match-beginning 0))
             (allout-prefix-data (match-beginning 2)(match-end 2)))))
;;;_   > allout-end-of-current-subtree ()
(defun allout-end-of-current-subtree ()
  "Put point at the end of the last leaf in the currently visible topic."
  (interactive)
  (allout-back-to-current-heading)
  (let ((level (allout-recent-depth)))
    (allout-next-heading)
    (while (and (not (eobp))
                (> (allout-recent-depth) level))
      (allout-next-heading))
    (and (not (eobp)) (forward-char -1))
    (and (memq (preceding-char) '(?\n ?\r))
         (memq (aref (buffer-substring (max 1 (- (point) 3)) (point)) 1)
               '(?\n ?\r))
         (forward-char -1))
    (setq allout-recent-end-of-subtree (point))))
;;;_   > allout-beginning-of-current-entry ()
(defun allout-beginning-of-current-entry ()
  "When not already there, position point at beginning of current topic's body.

If already there, move cursor to bullet for hot-spot operation.
\(See `allout-mode' doc string for details on hot-spot operation.)"
  (interactive)
  (let ((start-point (point)))
    (allout-end-of-prefix)
    (if (and (interactive-p)
	     (= (point) start-point))
	(goto-char (allout-current-bullet-pos)))))
;;;_   > allout-end-of-current-entry ()
(defun allout-end-of-current-entry ()
  "Position the point at the end of the current topics' entry."
  (interactive)
  (allout-show-entry)
  (prog1 (allout-pre-next-preface)
    (if (and (not (bobp))(looking-at "^$"))
        (forward-char -1))))
;;;_   > allout-end-of-current-heading ()
(defun allout-end-of-current-heading ()
  (interactive)
  (allout-beginning-of-current-entry)
  (forward-line -1)
  (end-of-line))
(defalias 'allout-end-of-heading 'allout-end-of-current-heading)

;;;_  - Depth-wise
;;;_   > allout-ascend-to-depth (depth)
(defun allout-ascend-to-depth (depth)
  "Ascend to depth DEPTH, returning depth if successful, nil if not."
  (if (and (> depth 0)(<= depth (allout-depth)))
      (let ((last-good (point)))
        (while (and (< depth (allout-depth))
                    (setq last-good (point))
                    (allout-beginning-of-level)
                    (allout-previous-heading)))
        (if (= (allout-recent-depth) depth)
            (progn (goto-char allout-recent-prefix-beginning)
                   depth)
          (goto-char last-good)
          nil))
    (if (interactive-p) (allout-end-of-prefix))))
;;;_   > allout-ascend ()
(defun allout-ascend ()
  "Ascend one level, returning t if successful, nil if not."
  (prog1
      (if (allout-beginning-of-level)
	  (allout-previous-heading))
    (if (interactive-p) (allout-end-of-prefix))))
;;;_   > allout-descend-to-depth (depth)
(defun allout-descend-to-depth (depth)
  "Descend to depth DEPTH within current topic.

Returning depth if successful, nil if not."
  (let ((start-point (point))
        (start-depth (allout-depth)))
    (while
        (and (> (allout-depth) 0)
             (not (= depth (allout-recent-depth))) ; ... not there yet
             (allout-next-heading)     ; ... go further
             (< start-depth (allout-recent-depth)))) ; ... still in topic
    (if (and (> (allout-depth) 0)
             (= (allout-recent-depth) depth))
        depth
      (goto-char start-point)
      nil))
  )
;;;_   > allout-up-current-level (arg &optional dont-complain)
(defun allout-up-current-level (arg &optional dont-complain)
  "Move out ARG levels from current visible topic.

Positions on heading line of containing topic.  Error if unable to
ascend that far, or nil if unable to ascend but optional arg
DONT-COMPLAIN is non-nil."
  (interactive "p")
  (allout-back-to-current-heading)
  (let ((present-level (allout-recent-depth))
	(last-good (point))
	failed
	return)
    ;; Loop for iterating arg:
    (while (and (> (allout-recent-depth) 1)
                (> arg 0)
                (not (bobp))
		(not failed))
      (setq last-good (point))
      ;; Loop for going back over current or greater depth:
      (while (and (not (< (allout-recent-depth) present-level))
		  (or (allout-previous-visible-heading 1)
		      (not (setq failed present-level)))))
      (setq present-level (allout-current-depth))
      (setq arg (- arg 1)))
    (if (or failed
	    (> arg 0))
	(progn (goto-char last-good)
	       (if (interactive-p) (allout-end-of-prefix))
	       (if (not dont-complain)
		   (error "Can't ascend past outermost level")
		 (if (interactive-p) (allout-end-of-prefix))
		 nil))
      (if (interactive-p) (allout-end-of-prefix))
      allout-recent-prefix-beginning)))

;;;_  - Linear
;;;_   > allout-next-sibling (&optional depth backward)
(defun allout-next-sibling (&optional depth backward)
  "Like `allout-forward-current-level', but respects invisible topics.

Traverse at optional DEPTH, or current depth if none specified.

Go backward if optional arg BACKWARD is non-nil.

Return depth if successful, nil otherwise."

  (if (and backward (bobp))
      nil
    (let ((start-depth (or depth (allout-depth)))
          (start-point (point))
	  last-depth)
      (while (and (not (if backward (bobp) (eobp)))
                  (if backward (allout-previous-heading)
                    (allout-next-heading))
                  (> (setq last-depth (allout-recent-depth)) start-depth)))
      (if (and (not (eobp))
               (and (> (or last-depth (allout-depth)) 0)
                    (= (allout-recent-depth) start-depth)))
          allout-recent-prefix-beginning
        (goto-char start-point)
	(if depth (allout-depth) start-depth)
        nil))))
;;;_   > allout-previous-sibling (&optional depth backward)
(defun allout-previous-sibling (&optional depth backward)
  "Like `allout-forward-current-level', but backwards & respect invisible topics.

Optional DEPTH specifies depth to traverse, default current depth.

Optional BACKWARD reverses direction.

Return depth if successful, nil otherwise."
  (allout-next-sibling depth (not backward))
  )
;;;_   > allout-snug-back ()
(defun allout-snug-back ()
  "Position cursor at end of previous topic

Presumes point is at the start of a topic prefix."
 (if (or (bobp) (eobp))
     nil
   (forward-char -1))
 (if (or (bobp) (not (memq (preceding-char) '(?\n ?\r))))
     nil
   (forward-char -1)
   (if (or (bobp) (not (memq (preceding-char) '(?\n ?\r))))
       (forward-char -1)))
 (point))
;;;_   > allout-beginning-of-level ()
(defun allout-beginning-of-level ()
  "Go back to the first sibling at this level, visible or not."
  (allout-end-of-level 'backward))
;;;_   > allout-end-of-level (&optional backward)
(defun allout-end-of-level (&optional backward)
  "Go to the last sibling at this level, visible or not."

  (let ((depth (allout-depth)))
    (while (allout-previous-sibling depth nil))
    (prog1 (allout-recent-depth)
      (if (interactive-p) (allout-end-of-prefix)))))
;;;_   > allout-next-visible-heading (arg)
(defun allout-next-visible-heading (arg)
  "Move to the next ARG'th visible heading line, backward if arg is negative.

Move as far as possible in indicated direction \(beginning or end of
buffer) if headings are exhausted."

  (interactive "p")
  (let* ((backward (if (< arg 0) (setq arg (* -1 arg))))
	 (step (if backward -1 1))
	 (start-point (point))
	 prev got)

    (while (> arg 0)			; limit condition
      (while (and (not (if backward (bobp)(eobp))) ; boundary condition
		  ;; Move, skipping over all those concealed lines:
		  (< -1 (forward-line step))
		  (not (setq got (looking-at allout-regexp)))))
      ;; Register this got, it may be the last:
      (if got (setq prev got))
      (setq arg (1- arg)))
    (cond (got				; Last move was to a prefix:
	   (allout-prefix-data (match-beginning 0) (match-end 0))
	   (allout-end-of-prefix))
	  (prev				; Last move wasn't, but prev was:
	   (allout-prefix-data (match-beginning 0) (match-end 0)))
	  ((not backward) (end-of-line) nil))))
;;;_   > allout-previous-visible-heading (arg)
(defun allout-previous-visible-heading (arg)
  "Move to the previous heading line.

With argument, repeats or can move forward if negative.
A heading line is one that starts with a `*' (or that `allout-regexp'
matches)."
  (interactive "p")
  (allout-next-visible-heading (- arg)))
;;;_   > allout-forward-current-level (arg)
(defun allout-forward-current-level (arg)
  "Position point at the next heading of the same level.

Takes optional repeat-count, goes backward if count is negative.

Returns resulting position, else nil if none found."
  (interactive "p")
  (let ((start-depth (allout-current-depth))
	(start-point (point))
	(start-arg arg)
	(backward (> 0 arg))
	last-depth
	(last-good (point))
	at-boundary)
    (if (= 0 start-depth)
	(error "No siblings, not in a topic..."))
    (if backward (setq arg (* -1 arg)))
    (while (not (or (zerop arg)
		    at-boundary))
      (while (and (not (if backward (bobp) (eobp)))
		  (if backward (allout-previous-visible-heading 1)
		    (allout-next-visible-heading 1))
		  (> (setq last-depth (allout-recent-depth)) start-depth)))
      (if (and last-depth (= last-depth start-depth)
	       (not (if backward (bobp) (eobp))))
	  (setq last-good (point)
		arg (1- arg))
	(setq at-boundary t)))
    (if (and (not (eobp))
	     (= arg 0)
	     (and (> (or last-depth (allout-depth)) 0)
		  (= (allout-recent-depth) start-depth)))
	allout-recent-prefix-beginning
      (goto-char last-good)
      (if (not (interactive-p))
	  nil
	(allout-end-of-prefix)
	(error "Hit %s level %d topic, traversed %d of %d requested"
	       (if backward "first" "last")
	       (allout-recent-depth)
	       (- (abs start-arg) arg)
	       (abs start-arg))))))
;;;_   > allout-backward-current-level (arg)
(defun allout-backward-current-level (arg)
  "Inverse of `allout-forward-current-level'."
  (interactive "p")
  (if (interactive-p)
      (let ((current-prefix-arg (* -1 arg)))
	(call-interactively 'allout-forward-current-level))
    (allout-forward-current-level (* -1 arg))))

;;;_ #5 Alteration

;;;_  - Fundamental
;;;_   > allout-before-change-protect (beg end)
(defun allout-before-change-protect (beg end)
  "Outline before-change hook, regulates changes to concealed text.

Reveal concealed text that would be changed by current command, and
offer user choice to commit or forego the change.  Unchanged text is
reconcealed.  User has option to have changed text reconcealed.

Undo commands are specially treated - the user is not prompted for
choice, the undoes are always committed (based on presumption that the
things being undone were already subject to this regulation routine),
and undoes always leave the changed stuff exposed.

Changes to concealed regions are ignored while file is being written.
\(This is for the sake of functions that do change the file during
writes, like crypt and zip modes.)

Locally bound in outline buffers to `before-change-functions', which
in emacs 19 is run before any change to the buffer.

Any functions which set [`this-command' to `undo', or which set]
`allout-override-protect' non-nil (as does, eg, allout-flag-chars)
are exempt from this restriction."
  (if (and (allout-mode-p)
					; allout-override-protect
					; set by functions that know what
					; they're doing, eg outline internals:
	   (not allout-override-protect)
	   (not allout-during-write-cue)
	   (save-match-data		; Preserve operation position state.
					; Both beginning and end chars must
					; be exposed:
	     (save-excursion (if (memq this-command '(newline open-line))
				 ;; Compensate for stupid emacs {new,
				 ;; open-}line display optimization:
				 (setq beg (1+ beg)
				       end (1+ end)))
			     (goto-char beg)
			     (or (allout-hidden-p)
				 (and (not (= beg end))
				      (goto-char end)
				      (allout-hidden-p))))))
      (save-match-data
	(if (equal this-command 'undo)
		 ;; Allow undo without inhibition.
		 ;; - Undoing new and open-line hits stupid emacs redisplay
		 ;;   optimization (em 19 cmds.c, ~ line 200).
		 ;; - Presumably, undoing what was properly protected when
		 ;;   done.
		 ;; - Undo may be users' only recourse in protection faults.
		 ;; So, expose what getting changed:
	    (progn (message "Undo! - exposing concealed target...")
		   (if (allout-hidden-p)
		       (allout-show-children))
		   (message "Undo!"))
	  (let (response
		(rehide-completely (save-excursion (allout-goto-prefix)
						   (allout-hidden-p)))
		rehide-place)

	    (save-excursion
	      (if (condition-case err
		      ;; Condition case to catch keyboard quits during reads.
		      (progn
					; Give them a peek where
			(save-excursion
			  (if (eolp) (setq rehide-place
					   (allout-goto-prefix)))
			  (allout-show-entry))
					; Present the message, but...
					; leave the cursor at the location
					; until they respond:
					; Then interpret the response:
			(while
			    (progn
			      (message (concat "Change inside concealed"
					       " region - do it? "
					       "(n or 'y'/'r'eclose)"))
			      (setq response (read-char))
			      (not
			       (cond ((memq response '(?r ?R))
				      (setq response 'reclose))
				     ((memq response '(?y ?Y ? ))
				      (setq response t))
				     ((memq response '(?n ?N 127))
				      (setq response nil)
				      t)
				     ((eq response ??)
				      (message
				       "`r' means `yes, then reclose'")
				      nil)
				     (t (message "Please answer y, n, or r")
					(sit-for 1)
					nil)))))
			response)
		    ('quit nil))
					; Continue:
		  (if (eq response 'reclose)
		      (save-excursion
			(if rehide-place (goto-char rehide-place))
			(if rehide-completely
			    (allout-hide-current-entry-completely)
			  (allout-hide-current-entry)))
		    (if (allout-ascend-to-depth (1- (allout-recent-depth)))
			(allout-show-children)
		      (allout-show-to-offshoot)))
					; Prevent:
		(if rehide-completely
		    (save-excursion
		      (if rehide-place (goto-char rehide-place))
		      (allout-hide-current-entry-completely))
		  (allout-hide-current-entry))
		(error (concat
			"Change within concealed region prevented.")))))))
    )	; if
  )	; defun
;;;_   = allout-post-goto-bullet
(defvar allout-post-goto-bullet nil
  "Outline internal var, for `allout-pre-command-business' hot-spot operation.

When set, tells post-processing to reposition on topic bullet, and
then unset it.  Set by `allout-pre-command-business' when implementing
hot-spot operation, where literal characters typed over a topic bullet
are mapped to the command of the corresponding control-key on the
`allout-mode-map'.")
(make-variable-buffer-local 'allout-post-goto-bullet)
;;;_   > allout-post-command-business ()
(defun allout-post-command-business ()
  "Outline `post-command-hook' function.

- Null `allout-override-protect', so it's not left open.

- Implement (and clear) `allout-post-goto-bullet', for hot-spot
  outline commands.

- Massages buffer-undo-list so successive, standard character self-inserts are
  aggregated.  This kludge compensates for lack of undo bunching when
  `before-change-functions' is used."

					; Apply any external change func:
  (if (not (allout-mode-p))		; In allout-mode.
      nil
    (setq allout-override-protect nil)
    (if allout-isearch-dynamic-expose
	(allout-isearch-rectification))
    (if allout-during-write-cue
	;; Was used by allout-before-change-protect, done with it now:
	(setq allout-during-write-cue nil))
    ;; Undo bunching business:
    (if (and (listp buffer-undo-list)	; Undo history being kept.
	     (equal this-command 'self-insert-command)
	     (equal last-command 'self-insert-command))
	(let* ((prev-stuff (cdr buffer-undo-list))
	       (before-prev-stuff (cdr (cdr prev-stuff)))
	       cur-cell cur-from cur-to
	       prev-cell prev-from prev-to)
	  (if (and before-prev-stuff	; Goes back far enough to bother,
		   (not (car prev-stuff)) ; and break before current,
		   (not (car before-prev-stuff)) ; !and break before prev!
		   (setq prev-cell (car (cdr prev-stuff))) ; contents now,
		   (setq cur-cell (car buffer-undo-list)) ; contents prev.

		   ;; cur contents denote a single char insertion:
		   (numberp (setq cur-from (car cur-cell)))
		   (numberp (setq cur-to (cdr cur-cell)))
		   (= 1 (- cur-to cur-from))

		   ;; prev contents denote fewer than aggregate-limit
		   ;; insertions:
		   (numberp (setq prev-from (car prev-cell)))
		   (numberp (setq prev-to (cdr prev-cell)))
					; Below threshold:
		   (> allout-undo-aggregation (- prev-to prev-from)))
	      (setq buffer-undo-list
		    (cons (cons prev-from cur-to)
			  (cdr (cdr (cdr buffer-undo-list))))))))
    ;; Implement -post-goto-bullet, if set: (must be after undo business)
    (if (and allout-post-goto-bullet
	     (allout-current-bullet-pos))
	(progn (goto-char (allout-current-bullet-pos))
	       (setq allout-post-goto-bullet nil)))
    ))
;;;_   > allout-pre-command-business ()
(defun allout-pre-command-business ()
  "Outline `pre-command-hook' function for outline buffers.
Implements special behavior when cursor is on bullet character.

When the cursor is on the bullet character, self-insert characters are
reinterpreted as the corresponding control-character in the
`allout-mode-map'.  The `allout-mode' `post-command-hook' insures that
the cursor which has moved as a result of such reinterpretation is
positioned on the bullet character of the destination topic.

The upshot is that you can get easy, single (ie, unmodified) key
outline maneuvering operations by positioning the cursor on the bullet
char.  When in this mode you can use regular cursor-positioning
command/keystrokes to relocate the cursor off of a bullet character to
return to regular interpretation of self-insert characters."
  (if (not (allout-mode-p))
      ;; Shouldn't be invoked if not in allout allout-mode, but just in case:
      nil
    ;; Register isearch status:
    (if (and (boundp  'isearch-mode) isearch-mode)
	(setq allout-pre-was-isearching t)
      (setq allout-pre-was-isearching nil))
    ;; Hot-spot navigation provisions:
    (if (and (eq this-command 'self-insert-command)
	     (eq (point)(allout-current-bullet-pos)))
	(let* ((this-key-num (cond
			      ((numberp last-command-char)
			       last-command-char)
			      ;; XXX Only xemacs has characterp.
			      ((and (fboundp 'characterp)
				    (characterp last-command-char))
			       (char-to-int last-command-char))
			      (t 0)))
	       mapped-binding)
	  (if (zerop this-key-num)
	      nil
					; Map upper-register literals
					; to lower register:
	    (if (<= 96 this-key-num)
		(setq this-key-num (- this-key-num 32)))
					; Check if we have a literal:
	    (if (and (<= 64 this-key-num)
		     (>= 96 this-key-num))
		(setq mapped-binding
		      (lookup-key 'allout-mode-map
				  (concat allout-command-prefix
					  (char-to-string (- this-key-num
							     64))))))
	    (if mapped-binding
		(setq allout-post-goto-bullet t
		      this-command mapped-binding)))))))
;;;_   > allout-find-file-hook ()
(defun allout-find-file-hook ()
  "Activate `allout-mode' when `allout-auto-activation' & `allout-layout' are non-nil.

See `allout-init' for setup instructions."
  (if (and allout-auto-activation
	   (not (allout-mode-p))
	   allout-layout)
      (allout-mode t)))
;;;_   > allout-isearch-rectification
(defun allout-isearch-rectification ()
  "Rectify outline exposure before, during, or after isearch.

Called as part of `allout-post-command-business'."

  (let ((isearching (and (boundp 'isearch-mode) isearch-mode)))
    (cond ((and isearching (not allout-pre-was-isearching))
	   (allout-isearch-expose 'start))
	  ((and isearching allout-pre-was-isearching)
	   (allout-isearch-expose 'continue))
	  ((and (not isearching) allout-pre-was-isearching)
	   (allout-isearch-expose 'final))
	  ;; Not and wasn't isearching:
	  (t (setq allout-isearch-prior-pos nil)
	     (setq allout-isearch-did-quit nil)))))
;;;_   = allout-isearch-was-font-lock
(defvar allout-isearch-was-font-lock
  (and (boundp 'font-lock-mode) font-lock-mode))

;;;_   > allout-flag-region (from to flag)
(defmacro allout-flag-region (from to flag)
  "Hide or show lines from FROM to TO, via emacs selective-display FLAG char.
Ie, text following flag C-m \(carriage-return) is hidden until the
next C-j (newline) char.

Returns the endpoint of the region."
  `(let ((buffer-read-only nil)
	   (allout-override-protect t))
       (subst-char-in-region ,from ,to
			     (if (= ,flag ?\n) ?\r ?\n)
			     ,flag t)))

;;;_   > allout-isearch-expose (mode)
(defun allout-isearch-expose (mode)
  "Mode is either 'clear, 'start, 'continue, or 'final."
  ;; allout-isearch-prior-pos encodes exposure status of prior pos:
  ;; (pos was-vis header-pos end-pos)
  ;; pos	- point of concern
  ;; was-vis	- t, else 'topic if entire topic was exposed, 'entry otherwise
  ;; Do reclosure or prior pos, as necessary:
  (if (eq mode 'start)
      (setq allout-isearch-was-font-lock (and (boundp 'font-lock-mode)
                                               font-lock-mode)
	    font-lock-mode nil)
    (if (eq mode 'final)
	(setq font-lock-mode allout-isearch-was-font-lock))
    (if (and allout-isearch-prior-pos
	     (listp allout-isearch-prior-pos))
	;; Conceal prior peek:
	(allout-flag-region (car (cdr allout-isearch-prior-pos))
			     (car (cdr (cdr allout-isearch-prior-pos)))
			     ?\r)))
  (if (allout-visible-p)
      (setq allout-isearch-prior-pos nil)
    (if (not (eq mode 'final))
	(setq allout-isearch-prior-pos (cons (point) (allout-show-entry)))
      (if allout-isearch-did-quit
	  nil
	(setq allout-isearch-prior-pos nil)
	(allout-show-children))))
  (setq allout-isearch-did-quit nil))
;;;_   > allout-enwrap-isearch ()
(defun allout-enwrap-isearch ()
  "Impose `allout-mode' isearch-abort wrapper for dynamic exposure in isearch.

The function checks to ensure that the rebinding is done only once."

  (add-hook 'isearch-mode-end-hook 'allout-isearch-rectification)
  (if (fboundp 'allout-real-isearch-abort)
      ;;
      nil
                                        ; Ensure load of isearch-mode:
    (if (or (and (fboundp 'isearch-mode)
                 (fboundp 'isearch-abort))
            (condition-case error
                (load-library "isearch-mode")
              ('file-error (message
			    "Skipping isearch-mode provisions - %s '%s'"
			    (car (cdr error))
			    (car (cdr (cdr error))))
			   (sit-for 1)
			   ;; Inhibit subsequent tries and return nil:
			   (setq allout-isearch-dynamic-expose nil))))
        ;; Isearch-mode loaded, encapsulate specific entry points for
        ;; outline dynamic-exposure business:
        (progn
	  ;; stash crucial isearch-mode funcs under known, private
	  ;; names, then register wrapper functions under the old
	  ;; names, in their stead:
          (fset 'allout-real-isearch-abort (symbol-function 'isearch-abort))
          (fset 'isearch-abort 'allout-isearch-abort)))))
;;;_   > allout-isearch-abort ()
(defun allout-isearch-abort ()
  "Wrapper for `allout-real-isearch-abort' \(which see), to register
actual quits."
  (interactive)
  (setq allout-isearch-did-quit nil)
  (condition-case what
      (allout-real-isearch-abort)
    ('quit (setq allout-isearch-did-quit t)
	  (signal 'quit nil))))

;;; Prevent unnecessary font-lock while isearching!
(defvar isearch-was-font-locking nil)
(defun isearch-inhibit-font-lock ()
  "Inhibit `font-lock-mode' while isearching - for use on `isearch-mode-hook'."
  (if (and (allout-mode-p) (boundp 'font-lock-mode) font-lock-mode)
      (setq isearch-was-font-locking t
	    font-lock-mode nil)))
(add-hook 'isearch-mode-hook 'isearch-inhibit-font-lock)
(defun isearch-reenable-font-lock ()
  "Reenable font-lock after isearching - for use on isearch-mode-end-hook."
  (if (and (boundp 'font-lock-mode) font-lock-mode)
      (if (and (allout-mode-p) isearch-was-font-locking)
	  (setq isearch-was-font-locking nil
		font-lock-mode t))))
(add-hook 'isearch-mode-end-hook 'isearch-reenable-font-lock)

;;;_  - Topic Format Assessment
;;;_   > allout-solicit-alternate-bullet (depth &optional current-bullet)
(defun allout-solicit-alternate-bullet (depth &optional current-bullet)

  "Prompt for and return a bullet char as an alternative to the current one.

Offer one suitable for current depth DEPTH as default."

  (let* ((default-bullet (or (and (stringp current-bullet) current-bullet)
                             (allout-bullet-for-depth depth)))
	 (sans-escapes (regexp-sans-escapes allout-bullets-string))
	 choice)
    (save-excursion
      (goto-char (allout-current-bullet-pos))
      (setq choice (solicit-char-in-string
                    (format "Select bullet: %s ('%s' default): "
                            sans-escapes
                            default-bullet)
                    sans-escapes
                    t)))
    (message "")
    (if (string= choice "") default-bullet choice))
  )
;;;_   > allout-distinctive-bullet (bullet)
(defun allout-distinctive-bullet (bullet)
  "True if bullet is one of those on `allout-distinctive-bullets-string'."
  (string-match (regexp-quote bullet) allout-distinctive-bullets-string))
;;;_   > allout-numbered-type-prefix (&optional prefix)
(defun allout-numbered-type-prefix (&optional prefix)
  "True if current header prefix bullet is numbered bullet."
  (and allout-numbered-bullet
        (string= allout-numbered-bullet
                 (if prefix
                     (allout-get-prefix-bullet prefix)
                   (allout-get-bullet)))))
;;;_   > allout-bullet-for-depth (&optional depth)
(defun allout-bullet-for-depth (&optional depth)
  "Return outline topic bullet suited to optional DEPTH, or current depth."
  ;; Find bullet in plain-bullets-string modulo DEPTH.
  (if allout-stylish-prefixes
      (char-to-string (aref allout-plain-bullets-string
                            (% (max 0 (- depth 2))
                               allout-plain-bullets-string-len)))
    allout-primary-bullet)
  )

;;;_  - Topic Production
;;;_   > allout-make-topic-prefix (&optional prior-bullet
(defun allout-make-topic-prefix (&optional prior-bullet
                                            new
                                            depth
                                            solicit
                                            number-control
                                            index)
  ;; Depth null means use current depth, non-null means we're either
  ;; opening a new topic after current topic, lower or higher, or we're
  ;; changing level of current topic.
  ;; Solicit dominates specified bullet-char.
;;;_    . Doc string:
  "Generate a topic prefix suitable for optional arg DEPTH, or current depth.

All the arguments are optional.

PRIOR-BULLET indicates the bullet of the prefix being changed, or
nil if none.  This bullet may be preserved (other options
notwithstanding) if it is on the `allout-distinctive-bullets-string',
for instance.

Second arg NEW indicates that a new topic is being opened after the
topic at point, if non-nil.  Default bullet for new topics, eg, may
be set (contingent to other args) to numbered bullets if previous
sibling is one.  The implication otherwise is that the current topic
is being adjusted - shifted or rebulleted - and we don't consider
bullet or previous sibling.

Third arg DEPTH forces the topic prefix to that depth, regardless of
the current topics' depth.

If SOLICIT is non-nil, then the choice of bullet is solicited from
user.  If it's a character, then that character is offered as the
default, otherwise the one suited to the context \(according to
distinction or depth) is offered.  \(This overrides other options,
including, eg, a distinctive PRIOR-BULLET.)  If non-nil, then the
context-specific bullet is used.

Fifth arg, NUMBER-CONTROL, matters only if `allout-numbered-bullet'
is non-nil *and* soliciting was not explicitly invoked.  Then
NUMBER-CONTROL non-nil forces prefix to either numbered or
denumbered format, depending on the value of the sixth arg, INDEX.

\(Note that NUMBER-CONTROL does *not* apply to level 1 topics.  Sorry...)

If NUMBER-CONTROL is non-nil and sixth arg INDEX is non-nil then
the prefix of the topic is forced to be numbered.  Non-nil
NUMBER-CONTROL and nil INDEX forces non-numbered format on the
bullet.  Non-nil NUMBER-CONTROL and non-nil, non-number INDEX means
that the index for the numbered prefix will be derived, by counting
siblings back to start of level.  If INDEX is a number, then that
number is used as the index for the numbered prefix (allowing, eg,
sequential renumbering to not require this function counting back the
index for each successive sibling)."
;;;_    . Code:
  ;; The options are ordered in likely frequence of use, most common
  ;; highest, least lowest.  Ie, more likely to be doing prefix
  ;; adjustments than soliciting, and yet more than numbering.
  ;; Current prefix is least dominant, but most likely to be commonly
  ;; specified...

  (let* (body
         numbering
         denumbering
         (depth (or depth (allout-depth)))
         (header-lead allout-header-prefix)
         (bullet-char

          ;; Getting value for bullet char is practically the whole job:

          (cond
                                        ; Simplest situation - level 1:
           ((<= depth 1) (setq header-lead "") allout-primary-bullet)
                                        ; Simple, too: all asterisks:
           (allout-old-style-prefixes
            ;; Cheat - make body the whole thing, null out header-lead and
            ;; bullet-char:
            (setq body (make-string depth
                                    (string-to-char allout-primary-bullet)))
            (setq header-lead "")
            "")

           ;; (Neither level 1 nor old-style, so we're space padding.
           ;; Sneak it in the condition of the next case, whatever it is.)

           ;; Solicitation overrides numbering and other cases:
           ((progn (setq body (make-string (- depth 2) ?\ ))
                   ;; The actual condition:
                   solicit)
            (let* ((got (allout-solicit-alternate-bullet depth solicit)))
              ;; Gotta check whether we're numbering and got a numbered bullet:
              (setq numbering (and allout-numbered-bullet
                                   (not (and number-control (not index)))
                                   (string= got allout-numbered-bullet)))
              ;; Now return what we got, regardless:
              got))

           ;; Numbering invoked through args:
           ((and allout-numbered-bullet number-control)
            (if (setq numbering (not (setq denumbering (not index))))
                allout-numbered-bullet
              (if (and prior-bullet
                       (not (string= allout-numbered-bullet
                                     prior-bullet)))
                  prior-bullet
                (allout-bullet-for-depth depth))))

          ;;; Neither soliciting nor controlled numbering ;;;
             ;;; (may be controlled denumbering, tho) ;;;

           ;; Check wrt previous sibling:
           ((and new				  ; only check for new prefixes
                 (<= depth (allout-depth))
                 allout-numbered-bullet	      ; ... & numbering enabled
                 (not denumbering)
                 (let ((sibling-bullet
                        (save-excursion
                          ;; Locate correct sibling:
                          (or (>= depth (allout-depth))
                              (allout-ascend-to-depth depth))
                          (allout-get-bullet))))
                   (if (and sibling-bullet
                            (string= allout-numbered-bullet sibling-bullet))
                       (setq numbering sibling-bullet)))))

           ;; Distinctive prior bullet?
           ((and prior-bullet
                 (allout-distinctive-bullet prior-bullet)
                 ;; Either non-numbered:
                 (or (not (and allout-numbered-bullet
                               (string= prior-bullet allout-numbered-bullet)))
                     ;; or numbered, and not denumbering:
                     (setq numbering (not denumbering)))
                 ;; Here 'tis:
                 prior-bullet))

           ;; Else, standard bullet per depth:
           ((allout-bullet-for-depth depth)))))

    (concat header-lead
            body
            bullet-char
            (if numbering
                (format "%d" (cond ((and index (numberp index)) index)
                                   (new (1+ (allout-sibling-index depth)))
                                   ((allout-sibling-index))))))
    )
  )
;;;_   > allout-open-topic (relative-depth &optional before use_sib_bullet)
(defun allout-open-topic (relative-depth &optional before use_sib_bullet)
  "Open a new topic at depth DEPTH.

New topic is situated after current one, unless optional flag BEFORE
is non-nil, or unless current line is complete empty (not even
whitespace), in which case open is done on current line.

If USE_SIB_BULLET is true, use the bullet of the prior sibling.

Nuances:

- Creation of new topics is with respect to the visible topic
  containing the cursor, regardless of intervening concealed ones.

- New headers are generally created after/before the body of a
  topic.  However, they are created right at cursor location if the
  cursor is on a blank line, even if that breaks the current topic
  body.  This is intentional, to provide a simple means for
  deliberately dividing topic bodies.

- Double spacing of topic lists is preserved.  Also, the first
  level two topic is created double-spaced (and so would be
  subsequent siblings, if that's left intact).  Otherwise,
  single-spacing is used.

- Creation of sibling or nested topics is with respect to the topic
  you're starting from, even when creating backwards.  This way you
  can easily create a sibling in front of the current topic without
  having to go to its preceding sibling, and then open forward
  from there."

  (let* ((depth (+ (allout-current-depth) relative-depth))
         (opening-on-blank (if (looking-at "^\$")
                               (not (setq before nil))))
         opening-numbered	; Will get while computing ref-topic, below
         ref-depth		; Will get while computing ref-topic, below
         ref-bullet		; Will get while computing ref-topic, next
         (ref-topic (save-excursion
                      (cond ((< relative-depth 0)
                             (allout-ascend-to-depth depth))
                            ((>= relative-depth 1) nil)
                            (t (allout-back-to-current-heading)))
                      (setq ref-depth (allout-recent-depth))
                      (setq ref-bullet
                            (if (> allout-recent-prefix-end 1)
                                (allout-recent-bullet)
                              ""))
                      (setq opening-numbered
                            (save-excursion
                              (and allout-numbered-bullet
                                   (or (<= relative-depth 0)
                                       (allout-descend-to-depth depth))
                                   (if (allout-numbered-type-prefix)
                                       allout-numbered-bullet))))
                      (point)))
         dbl-space
         doing-beginning)

    (if (not opening-on-blank)
                                        ; Positioning and vertical
                                        ; padding - only if not
                                        ; opening-on-blank:
        (progn
          (goto-char ref-topic)
          (setq dbl-space               ; Determine double space action:
                (or (and (<= relative-depth 0)	; not descending;
                         (save-excursion
                           ;; at b-o-b or preceded by a blank line?
                           (or (> 0 (forward-line -1))
                               (looking-at "^\\s-*$")
			       (bobp)))
                         (save-excursion
                           ;; succeeded by a blank line?
                           (allout-end-of-current-subtree)
                           (bolp)))
                    (and (= ref-depth 1)
                         (or before
                             (= depth 1)
                             (save-excursion
                               ;; Don't already have following
                               ;; vertical padding:
                               (not (allout-pre-next-preface)))))))

                                        ; Position to prior heading,
                                        ; if inserting backwards, and
					; not going outwards:
          (if (and before (>= relative-depth 0))
	      (progn (allout-back-to-current-heading)
                            (setq doing-beginning (bobp))
                            (if (not (bobp))
                                (allout-previous-heading)))
	    (if (and before (bobp))
		(allout-unprotected (open-line 1))))

          (if (<= relative-depth 0)
              ;; Not going inwards, don't snug up:
              (if doing-beginning
		  (allout-unprotected (open-line (if dbl-space 2 1)))
		(if before
		    (progn (end-of-line)
			   (allout-pre-next-preface)
			   (while (= ?\r (following-char))
                             (forward-char 1))
			   (if (not (looking-at "^$"))
			       (allout-unprotected (open-line 1))))
		  (allout-end-of-current-subtree)))
            ;; Going inwards - double-space if first offspring is,
            ;; otherwise snug up.
            (end-of-line)		; So we skip any concealed progeny.
            (allout-pre-next-preface)
            (if (bolp)
                ;; Blank lines between current header body and next
                ;; header - get to last substantive (non-white-space)
                ;; line in body:
                (re-search-backward "[^ \t\n]" nil t))
            (if (save-excursion
                  (allout-next-heading)
                  (if (> (allout-recent-depth) ref-depth)
                      ;; This is an offspring.
                      (progn (forward-line -1)
                             (looking-at "^\\s-*$"))))
                (progn (forward-line 1)
                       (allout-unprotected (open-line 1))))
            (end-of-line))
          ;;(if doing-beginning (goto-char doing-beginning))
          (if (not (bobp))
              (progn (if (and (not (> depth ref-depth))
                              (not before))
                         (allout-unprotected (open-line 1))
		       (if (> depth ref-depth)
			   (allout-unprotected (newline 1))
			 (if dbl-space
			     (allout-unprotected (open-line 1))
			   (if (not before)
			       (allout-unprotected (newline 1))))))
                     (if dbl-space
			 (allout-unprotected (newline  1)))
                     (if (and (not (eobp))
                              (not (bolp)))
                         (forward-char 1))))
          ))
    (insert (concat (allout-make-topic-prefix opening-numbered
					       t
					       depth)
		    " "))

    ;;(if doing-beginning (save-excursion (newline (if dbl-space 2 1))))


    (allout-rebullet-heading (and use_sib_bullet ref-bullet);;; solicit
                              depth			     ;;; depth
                              nil 			     ;;; number-control
                              nil			     ;;; index
                              t)     (end-of-line)
    )
  )
;;;_    . open-topic contingencies
;;;_     ; base topic - one from which open was issued
;;;_      , beginning char
;;;_      , amount of space before will be used, unless opening in place
;;;_      , end char will be used, unless opening before (and it still may)
;;;_     ; absolute depth of new topic
;;;_     ! insert in place - overrides most stuff
;;;_     ; relative depth of new re base
;;;_     ; before or after base topic
;;;_     ; spacing around topic, if any, prior to new topic and at same depth
;;;_     ; buffer boundaries - special provisions for beginning and end ob
;;;_     ; level 1 topics have special provisions also - double space.
;;;_     ; location of new topic
;;;_   > allout-open-subtopic (arg)
(defun allout-open-subtopic (arg)
  "Open new topic header at deeper level than the current one.

Negative universal arg means to open deeper, but place the new topic
prior to the current one."
  (interactive "p")
  (allout-open-topic 1 (> 0 arg)))
;;;_   > allout-open-sibtopic (arg)
(defun allout-open-sibtopic (arg)
  "Open new topic header at same level as the current one.

Positive universal arg means to use the bullet of the prior sibling.

Negative universal arg means to place the new topic prior to the current
one."
  (interactive "p")
  (allout-open-topic 0 (> 0 arg) (< 1 arg)))
;;;_   > allout-open-supertopic (arg)
(defun allout-open-supertopic (arg)
  "Open new topic header at shallower level than the current one.

Negative universal arg means to open shallower, but place the new
topic prior to the current one."

  (interactive "p")
  (allout-open-topic -1 (> 0 arg)))

;;;_  - Outline Alteration
;;;_   : Topic Modification
;;;_    = allout-former-auto-filler
(defvar allout-former-auto-filler nil
  "Name of modal fill function being wrapped by `allout-auto-fill'.")
;;;_    > allout-auto-fill ()
(defun allout-auto-fill ()
  "`allout-mode' autofill function.

Maintains outline hanging topic indentation if
`allout-use-hanging-indents' is set."
  (let ((fill-prefix (if allout-use-hanging-indents
                         ;; Check for topic header indentation:
                         (save-excursion
                           (beginning-of-line)
                           (if (looking-at allout-regexp)
                               ;; ... construct indentation to account for
                               ;; length of topic prefix:
                               (make-string (progn (allout-end-of-prefix)
                                                   (current-column))
                                            ?\ ))))))
    (if (or allout-former-auto-filler allout-use-hanging-indents)
        (do-auto-fill))))
;;;_    > allout-reindent-body (old-depth new-depth &optional number)
(defun allout-reindent-body (old-depth new-depth &optional number)
  "Reindent body lines which were indented at old-depth to new-depth.

Optional arg NUMBER indicates numbering is being added, and it must
be accommodated.

Note that refill of indented paragraphs is not done."

  (save-excursion
    (allout-end-of-prefix)
    (let* ((new-margin (current-column))
	   excess old-indent-begin old-indent-end
	   curr-ind
	   ;; We want the column where the header-prefix text started
	   ;; *before* the prefix was changed, so we infer it relative
	   ;; to the new margin and the shift in depth:
	   (old-margin (+ old-depth (- new-margin new-depth))))

      ;; Process lines up to (but excluding) next topic header:
      (allout-unprotected
       (save-match-data
         (while
	     (and (re-search-forward "[\n\r]\\(\\s-*\\)"
				     nil
				     t)
		  ;; Register the indent data, before we reset the
		  ;; match data with a subsequent `looking-at':
		  (setq old-indent-begin (match-beginning 1)
			old-indent-end (match-end 1))
		  (not (looking-at allout-regexp)))
	   (if (> 0 (setq excess (- (current-column)
				     old-margin)))
	       ;; Text starts left of old margin - don't adjust:
	       nil
	     ;; Text was hanging at or right of old left margin -
	     ;; reindent it, preserving its existing indentation
	     ;; beyond the old margin:
	     (delete-region old-indent-begin old-indent-end)
	     (indent-to (+ new-margin excess)))))))))
;;;_    > allout-rebullet-current-heading (arg)
(defun allout-rebullet-current-heading (arg)
  "Solicit new bullet for current visible heading."
  (interactive "p")
  (let ((initial-col (current-column))
	(on-bullet (eq (point)(allout-current-bullet-pos)))
	(backwards (if (< arg 0)
		       (setq arg (* arg -1)))))
    (while (> arg 0)
      (save-excursion (allout-back-to-current-heading)
		      (allout-end-of-prefix)
		      (allout-rebullet-heading t	;;; solicit
						nil	;;; depth
						nil	;;; number-control
						nil	;;; index
						t))	;;; do-successors
      (setq arg (1- arg))
      (if (<= arg 0)
	  nil
	(setq initial-col nil)		; Override positioning back to init col
	(if (not backwards)
	    (allout-next-visible-heading 1)
	  (allout-goto-prefix)
	  (allout-next-visible-heading -1))))
    (message "Done.")
    (cond (on-bullet (goto-char (allout-current-bullet-pos)))
	  (initial-col (move-to-column initial-col)))))
;;;_    > allout-rebullet-heading (&optional solicit ...)
(defun allout-rebullet-heading (&optional solicit
                                           new-depth
                                           number-control
                                           index
                                           do-successors)

  "Adjust bullet of current topic prefix.

All args are optional.

If SOLICIT is non-nil, then the choice of bullet is solicited from
user.  If it's a character, then that character is offered as the
default, otherwise the one suited to the context \(according to
distinction or depth) is offered.  If non-nil, then the
context-specific bullet is just used.

Second arg DEPTH forces the topic prefix to that depth, regardless
of the topic's current depth.

Third arg NUMBER-CONTROL can force the prefix to or away from
numbered form.  It has effect only if `allout-numbered-bullet' is
non-nil and soliciting was not explicitly invoked (via first arg).
Its effect, numbering or denumbering, then depends on the setting
of the fourth arg, INDEX.

If NUMBER-CONTROL is non-nil and fourth arg INDEX is nil, then the
prefix of the topic is forced to be non-numbered.  Null index and
non-nil NUMBER-CONTROL forces denumbering.  Non-nil INDEX (and
non-nil NUMBER-CONTROL) forces a numbered-prefix form.  If non-nil
INDEX is a number, then that number is used for the numbered
prefix.  Non-nil and non-number means that the index for the
numbered prefix will be derived by `allout-make-topic-prefix'.

Fifth arg DO-SUCCESSORS t means re-resolve count on succeeding
siblings.

Cf vars `allout-stylish-prefixes', `allout-old-style-prefixes',
and `allout-numbered-bullet', which all affect the behavior of
this function."

  (let* ((current-depth (allout-depth))
         (new-depth (or new-depth current-depth))
         (mb allout-recent-prefix-beginning)
         (me allout-recent-prefix-end)
         (current-bullet (buffer-substring (- me 1) me))
         (new-prefix (allout-make-topic-prefix current-bullet
                                                nil
                                                new-depth
                                                solicit
                                                number-control
                                                index)))

    ;; Is new one is identical to old?
    (if (and (= current-depth new-depth)
             (string= current-bullet
                      (substring new-prefix (1- (length new-prefix)))))
	;; Nothing to do:
        t

      ;; New prefix probably different from old:
					; get rid of old one:
      (allout-unprotected (delete-region mb me))
      (goto-char mb)
					; Dispense with number if
					; numbered-bullet prefix:
      (if (and allout-numbered-bullet
               (string= allout-numbered-bullet current-bullet)
               (looking-at "[0-9]+"))
	  (allout-unprotected
	   (delete-region (match-beginning 0)(match-end 0))))

					; Put in new prefix:
      (allout-unprotected (insert new-prefix))

      ;; Reindent the body if elected and margin changed:
      (if (and allout-reindent-bodies
	       (not (= new-depth current-depth)))
	  (allout-reindent-body current-depth new-depth))

      ;; Recursively rectify successive siblings of orig topic if
      ;; caller elected for it:
      (if do-successors
	  (save-excursion
	    (while (allout-next-sibling new-depth nil)
	      (setq index
		    (cond ((numberp index) (1+ index))
			  ((not number-control)  (allout-sibling-index))))
	      (if (allout-numbered-type-prefix)
		  (allout-rebullet-heading nil		;;; solicit
					    new-depth	;;; new-depth
					    number-control;;; number-control
					    index	;;; index
					    nil)))))	;;;(dont!)do-successors
      )	; (if (and (= current-depth new-depth)...))
    ) ; let* ((current-depth (allout-depth))...)
  ) ; defun
;;;_    > allout-rebullet-topic (arg)
(defun allout-rebullet-topic (arg)
  "Like `allout-rebullet-topic-grunt', but start from topic visible at point.

Descends into invisible as well as visible topics, however.

With repeat count, shift topic depth by that amount."
  (interactive "P")
  (let ((start-col (current-column))
        (was-eol (eolp)))
    (save-excursion
      ;; Normalize arg:
      (cond ((null arg) (setq arg 0))
            ((listp arg) (setq arg (car arg))))
      ;; Fill the user in, in case we're shifting a big topic:
      (if (not (zerop arg)) (message "Shifting..."))
      (allout-back-to-current-heading)
      (if (<= (+ (allout-recent-depth) arg) 0)
          (error "Attempt to shift topic below level 1"))
      (allout-rebullet-topic-grunt arg)
      (if (not (zerop arg)) (message "Shifting... done.")))
    (move-to-column (max 0 (+ start-col arg)))))
;;;_     > allout-rebullet-topic-grunt (&optional relative-depth ...)
(defun allout-rebullet-topic-grunt (&optional relative-depth
                                               starting-depth
                                               starting-point
                                               index
                                               do-successors)

  "Rebullet the topic at point, visible or invisible, and all
contained subtopics.  See `allout-rebullet-heading' for rebulleting
behavior.

All arguments are optional.

First arg RELATIVE-DEPTH means to shift the depth of the entire
topic that amount.

The rest of the args are for internal recursive use by the function
itself.  The are STARTING-DEPTH, STARTING-POINT, and INDEX."

  (let* ((relative-depth (or relative-depth 0))
         (new-depth (allout-depth))
         (starting-depth (or starting-depth new-depth))
         (on-starting-call  (null starting-point))
         (index (or index
                    ;; Leave index null on starting call, so rebullet-heading
                    ;; calculates it at what might be new depth:
                    (and (or (zerop relative-depth)
                             (not on-starting-call))
                         (allout-sibling-index))))
         (moving-outwards (< 0 relative-depth))
         (starting-point (or starting-point (point))))

    ;; Sanity check for excessive promotion done only on starting call:
    (and on-starting-call
         moving-outwards
         (> 0 (+ starting-depth relative-depth))
         (error "Attempt to shift topic out beyond level 1"))	;;; ====>

    (cond ((= starting-depth new-depth)
           ;; We're at depth to work on this one:
           (allout-rebullet-heading nil		;;; solicit
                                     (+ starting-depth	;;; starting-depth
                                        relative-depth)
                                     nil		;;; number
                                     index		;;; index
                                     ;; Every contained topic will get hit,
                                     ;; and we have to get to outside ones
                                     ;; deliberately:
                                     nil)		;;; do-successors
           ;; ... and work on subsequent ones which are at greater depth:
           (setq index 0)
           (allout-next-heading)
           (while (and (not (eobp))
                       (< starting-depth (allout-recent-depth)))
             (setq index (1+ index))
             (allout-rebullet-topic-grunt relative-depth   ;;; relative-depth
                                           (1+ starting-depth);;;starting-depth
                                           starting-point   ;;; starting-point
                                           index)))	    ;;; index

          ((< starting-depth new-depth)
           ;; Rare case - subtopic more than one level deeper than parent.
           ;; Treat this one at an even deeper level:
           (allout-rebullet-topic-grunt relative-depth   ;;; relative-depth
                                         new-depth	  ;;; starting-depth
                                         starting-point	  ;;; starting-point
                                         index)))	  ;;; index

    (if on-starting-call
        (progn
          ;; Rectify numbering of former siblings of the adjusted topic,
          ;; if topic has changed depth
          (if (or do-successors
                  (and (not (zerop relative-depth))
                       (or (= (allout-recent-depth) starting-depth)
                           (= (allout-recent-depth) (+ starting-depth
                                                        relative-depth)))))
              (allout-rebullet-heading nil nil nil nil t))
          ;; Now rectify numbering of new siblings of the adjusted topic,
          ;; if depth has been changed:
          (progn (goto-char starting-point)
                 (if (not (zerop relative-depth))
                     (allout-rebullet-heading nil nil nil nil t)))))
    )
  )
;;;_    > allout-renumber-to-depth (&optional depth)
(defun allout-renumber-to-depth (&optional depth)
  "Renumber siblings at current depth.

Affects superior topics if optional arg DEPTH is less than current depth.

Returns final depth."

  ;; Proceed by level, processing subsequent siblings on each,
  ;; ascending until we get shallower than the start depth:

  (let ((ascender (allout-depth))
	was-eobp)
    (while (and (not (eobp))
		(allout-depth)
                (>= (allout-recent-depth) depth)
                (>= ascender depth))
                                        ; Skip over all topics at
                                        ; lesser depths, which can not
                                        ; have been disturbed:
      (while (and (not (setq was-eobp (eobp)))
		  (> (allout-recent-depth) ascender))
        (allout-next-heading))
                                        ; Prime ascender for ascension:
      (setq ascender (1- (allout-recent-depth)))
      (if (>= (allout-recent-depth) depth)
          (allout-rebullet-heading nil	;;; solicit
                                    nil	;;; depth
                                    nil	;;; number-control
                                    nil	;;; index
                                    t)) ;;; do-successors
      (if was-eobp (goto-char (point-max)))))
  (allout-recent-depth))
;;;_    > allout-number-siblings (&optional denumber)
(defun allout-number-siblings (&optional denumber)
  "Assign numbered topic prefix to this topic and its siblings.

With universal argument, denumber - assign default bullet to this
topic and its siblings.

With repeated universal argument (`^U^U'), solicit bullet for each
rebulleting each topic at this level."

  (interactive "P")

  (save-excursion
    (allout-back-to-current-heading)
    (allout-beginning-of-level)
    (let ((depth (allout-recent-depth))
	  (index (if (not denumber) 1))
          (use-bullet (equal '(16) denumber))
          (more t))
      (while more
        (allout-rebullet-heading use-bullet		;;; solicit
                                  depth			;;; depth
                                  t			;;; number-control
                                  index			;;; index
                                  nil)			;;; do-successors
        (if index (setq index (1+ index)))
        (setq more (allout-next-sibling depth nil))))))
;;;_    > allout-shift-in (arg)
(defun allout-shift-in (arg)
  "Increase depth of current heading and any topics collapsed within it."
  (interactive "p")
  (allout-rebullet-topic arg))
;;;_    > allout-shift-out (arg)
(defun allout-shift-out (arg)
  "Decrease depth of current heading and any topics collapsed within it."
  (interactive "p")
  (allout-rebullet-topic (* arg -1)))
;;;_   : Surgery (kill-ring) functions with special provisions for outlines:
;;;_    > allout-kill-line (&optional arg)
(defun allout-kill-line (&optional arg)
  "Kill line, adjusting subsequent lines suitably for outline mode."

  (interactive "*P")
  (if (not (and (allout-mode-p)		; active outline mode,
		allout-numbered-bullet		; numbers may need adjustment,
		(bolp)				; may be clipping topic head,
		(looking-at allout-regexp)))	; are clipping topic head.
      ;; Above conditions do not obtain - just do a regular kill:
      (kill-line arg)
    ;; Ah, have to watch out for adjustments:
    (let* ((depth (allout-depth)))
                                        ; Do the kill:
      (kill-line arg)
                                        ; Provide some feedback:
      (sit-for 0)
      (save-excursion
                                        ; Start with the topic
                                        ; following killed line:
        (if (not (looking-at allout-regexp))
            (allout-next-heading))
        (allout-renumber-to-depth depth)))))
;;;_    > allout-kill-topic ()
(defun allout-kill-topic ()
  "Kill topic together with subtopics.

Leaves primary topic's trailing vertical whitespace, if any."

  ;; Some finagling is done to make complex topic kills appear faster
  ;; than they actually are.  A redisplay is performed immediately
  ;; after the region is disposed of, though the renumbering process
  ;; has yet to be performed.  This means that there may appear to be
  ;; a lag *after* the kill has been performed.

  (interactive)
  (let* ((beg (prog1 (allout-back-to-current-heading)(beginning-of-line)))
         (depth (allout-recent-depth)))
    (allout-end-of-current-subtree)
    (if (not (eobp))
	(if (or (not (looking-at "^$"))
		;; A blank line - cut it with this topic *unless* this
		;; is the last topic at this level, in which case
		;; we'll leave the blank line as part of the
		;; containing topic:
		(save-excursion
		  (and (allout-next-heading)
		       (>= (allout-recent-depth) depth))))
	    (forward-char 1)))

    (kill-region beg (point))
    (sit-for 0)
    (save-excursion
      (allout-renumber-to-depth depth))))
;;;_    > allout-yank-processing ()
(defun allout-yank-processing (&optional arg)

  "Incidental outline specific business to be done just after text yanks.

Does depth adjustment of yanked topics, when:

1 the stuff being yanked starts with a valid outline header prefix, and
2 it is being yanked at the end of a line which consists of only a valid
     topic prefix.

Also, adjusts numbering of subsequent siblings when appropriate.

Depth adjustment alters the depth of all the topics being yanked
the amount it takes to make the first topic have the depth of the
header into which it's being yanked.

The point is left in front of yanked, adjusted topics, rather than
at the end (and vice-versa with the mark).  Non-adjusted yanks,
however, are left exactly like normal, not outline specific yanks."

  (interactive "*P")
					; Get to beginning, leaving
					; region around subject:
  (if (< (my-mark-marker t) (point))
      (exchange-point-and-mark))
  (let* ((subj-beg (point))
	 (subj-end (my-mark-marker t))
	 ;; 'resituate' if yanking an entire topic into topic header:
	 (resituate (and (allout-e-o-prefix-p)
			 (looking-at (concat "\\(" allout-regexp "\\)"))
			 (allout-prefix-data (match-beginning 1)
					      (match-end 1))))
	 ;; `rectify-numbering' if resituating (where several topics may
	 ;; be resituating) or yanking a topic into a topic slot (bol):
	 (rectify-numbering (or resituate
				(and (bolp) (looking-at allout-regexp)))))
    (if resituate
                                        ; The yanked stuff is a topic:
	(let* ((prefix-len (- (match-end 1) subj-beg))
	       (subj-depth (allout-recent-depth))
	       (prefix-bullet (allout-recent-bullet))
	       (adjust-to-depth
		;; Nil if adjustment unnecessary, otherwise depth to which
		;; adjustment should be made:
		(save-excursion
		  (and (goto-char subj-end)
		       (eolp)
		       (goto-char subj-beg)
		       (and (looking-at allout-regexp)
			    (progn
			      (beginning-of-line)
			      (not (= (point) subj-beg)))
			    (looking-at allout-regexp)
			    (allout-prefix-data (match-beginning 0)
						 (match-end 0)))
		       (allout-recent-depth))))
	       done
	       (more t))
	  (setq rectify-numbering allout-numbered-bullet)
	  (if adjust-to-depth
                                        ; Do the adjustment:
	      (progn
		(message "... yanking") (sit-for 0)
		(save-restriction
		  (narrow-to-region subj-beg subj-end)
                                        ; Trim off excessive blank
                                        ; line at end, if any:
		  (goto-char (point-max))
		  (if (looking-at "^$")
		      (allout-unprotected (delete-char -1)))
                                        ; Work backwards, with each
                                        ; shallowest level,
                                        ; successively excluding the
                                        ; last processed topic from
                                        ; the narrow region:
		  (while more
		    (allout-back-to-current-heading)
                                        ; go as high as we can in each bunch:
		    (while (allout-ascend-to-depth (1- (allout-depth))))
		    (save-excursion
		      (allout-rebullet-topic-grunt (- adjust-to-depth
						       subj-depth))
		      (allout-depth))
		    (if (setq more (not (bobp)))
			(progn (widen)
			       (forward-char -1)
			       (narrow-to-region subj-beg (point))))))
		(message "")
		;; Preserve new bullet if it's a distinctive one, otherwise
		;; use old one:
		(if (string-match (regexp-quote prefix-bullet)
				  allout-distinctive-bullets-string)
                                        ; Delete from bullet of old to
                                        ; before bullet of new:
		    (progn
		      (beginning-of-line)
		      (delete-region (point) subj-beg)
		      (set-marker (my-mark-marker t) subj-end)
		      (goto-char subj-beg)
		      (allout-end-of-prefix))
                                        ; Delete base subj prefix,
                                        ; leaving old one:
		  (delete-region (point) (+ (point)
					    prefix-len
					    (- adjust-to-depth subj-depth)))
                                        ; and delete residual subj
                                        ; prefix digits and space:
		  (while (looking-at "[0-9]") (delete-char 1))
		  (if (looking-at " ") (delete-char 1))))
	    (exchange-point-and-mark))))
    (if rectify-numbering
	(progn
	  (save-excursion
                                        ; Give some preliminary feedback:
	    (message "... reconciling numbers") (sit-for 0)
                                        ; ... and renumber, in case necessary:
	    (goto-char subj-beg)
	    (if (allout-goto-prefix)
		(allout-rebullet-heading nil	;;; solicit
					  (allout-depth) ;;; depth
					  nil	;;; number-control
					  nil	;;; index
					  t))
	    (message ""))))
    (if (not resituate)
      (exchange-point-and-mark))))
;;;_    > allout-yank (&optional arg)
(defun allout-yank (&optional arg)
  "`allout-mode' yank, with depth and numbering adjustment of yanked topics.

Non-topic yanks work no differently than normal yanks.

If a topic is being yanked into a bare topic prefix, the depth of the
yanked topic is adjusted to the depth of the topic prefix.

  1 we're yanking in an `allout-mode' buffer
  2 the stuff being yanked starts with a valid outline header prefix, and
  3 it is being yanked at the end of a line which consists of only a valid
    topic prefix.

If these conditions hold then the depth of the yanked topics are all
adjusted the amount it takes to make the first one at the depth of the
header into which it's being yanked.

The point is left in front of yanked, adjusted topics, rather than
at the end (and vice-versa with the mark).  Non-adjusted yanks,
however, (ones that don't qualify for adjustment) are handled
exactly like normal yanks.

Numbering of yanked topics, and the successive siblings at the depth
into which they're being yanked, is adjusted.

`allout-yank-pop' works with `allout-yank' just like normal yank-pop
works with normal yank in non-outline buffers."

  (interactive "*P")
  (setq this-command 'yank)
  (yank arg)
  (if (allout-mode-p)
      (allout-yank-processing)))
;;;_    > allout-yank-pop (&optional arg)
(defun allout-yank-pop (&optional arg)
  "Yank-pop like `allout-yank' when popping to bare outline prefixes.

Adapts level of popped topics to level of fresh prefix.

Note - prefix changes to distinctive bullets will stick, if followed
by pops to non-distinctive yanks.  Bug..."

  (interactive "*p")
  (setq this-command 'yank)
  (yank-pop arg)
  (if (allout-mode-p)
      (allout-yank-processing)))

;;;_  - Specialty bullet functions
;;;_   : File Cross references
;;;_    > allout-resolve-xref ()
(defun allout-resolve-xref ()
  "Pop to file associated with current heading, if it has an xref bullet.

\(Works according to setting of `allout-file-xref-bullet')."
  (interactive)
  (if (not allout-file-xref-bullet)
      (error
       "outline cross references disabled - no `allout-file-xref-bullet'")
    (if (not (string= (allout-current-bullet) allout-file-xref-bullet))
        (error "current heading lacks cross-reference bullet `%s'"
               allout-file-xref-bullet)
      (let (file-name)
        (save-excursion
          (let* ((text-start allout-recent-prefix-end)
                 (heading-end (progn (end-of-line) (point))))
            (goto-char text-start)
            (setq file-name
                  (if (re-search-forward "\\s-\\(\\S-*\\)" heading-end t)
                      (buffer-substring (match-beginning 1) (match-end 1))))))
        (setq file-name
              (if (not (= (aref file-name 0) ?:))
                  (expand-file-name file-name)
                                        ; A registry-files ref, strip the `:'
                                        ; and try to follow it:
                (let ((reg-ref (reference-registered-file
                                (substring file-name 1) nil t)))
                  (if reg-ref (car (cdr reg-ref))))))
        (if (or (file-exists-p file-name)
                (if (file-writable-p file-name)
                    (y-or-n-p (format "%s not there, create one? "
                                      file-name))
                  (error "%s not found and can't be created" file-name)))
            (condition-case failure
                (find-file-other-window file-name)
              ('error failure))
          (error "%s not found" file-name))
        )
      )
    )
  )

;;;_ #6 Exposure Control

;;;_  - Fundamental
;;;_   > allout-flag-current-subtree (flag)
(defun allout-flag-current-subtree (flag)
  "Hide or show subtree of currently-visible topic.

See `allout-flag-region' for more details."

  (save-excursion
    (allout-back-to-current-heading)
    (allout-flag-region (point)
			 (progn (allout-end-of-current-subtree) (1- (point)))
			 flag)))

;;;_  - Topic-specific
;;;_   > allout-show-entry ()
(defun allout-show-entry ()
  "Like `allout-show-current-entry', reveals entries nested in hidden topics.

This is a way to give restricted peek at a concealed locality without the
expense of exposing its context, but can leave the outline with aberrant
exposure.  `allout-hide-current-entry-completely' or `allout-show-to-offshoot'
should be used after the peek to rectify the exposure."

  (interactive)
  (save-excursion
    (let ((at (point))
	  beg end)
      (allout-goto-prefix)
      (setq beg (if (= (preceding-char) ?\r) (1- (point)) (point)))
      (re-search-forward "[\n\r]" nil t)
      (setq end (1- (if (< at (point))
			;; We're on topic head line - show only it:
			(point)
		      ;; or we're in body - include it:
		      (max beg (or (allout-pre-next-preface) (point))))))
      (allout-flag-region beg end ?\n)
      (list beg end))))
;;;_   > allout-show-children (&optional level strict)
(defun allout-show-children (&optional level strict)

  "If point is visible, show all direct subheadings of this heading.

Otherwise, do `allout-show-to-offshoot', and then show subheadings.

Optional LEVEL specifies how many levels below the current level
should be shown, or all levels if t.  Default is 1.

Optional STRICT means don't resort to -show-to-offshoot, no matter
what.  This is basically so -show-to-offshoot, which is called by
this function, can employ the pure offspring-revealing capabilities of
it.

Returns point at end of subtree that was opened, if any.  (May get a
point of non-opened subtree?)"

  (interactive "p")
  (let (max-pos)
    (if (and (not strict)
	     (allout-hidden-p))

	(progn (allout-show-to-offshoot) ; Point's concealed, open to
					  ; expose it.
	       ;; Then recurse, but with "strict" set so we don't
	       ;; infinite regress:
	       (setq max-pos (allout-show-children level t)))

      (save-excursion
	(save-restriction
	  (let* ((start-pt (point))
		 (chart (allout-chart-subtree (or level 1)))
		 (to-reveal (allout-chart-to-reveal chart (or level 1))))
	    (goto-char start-pt)
	    (if (and strict (= (preceding-char) ?\r))
		;; Concealed root would already have been taken care of,
		;; unless strict was set.
		(progn
		  (allout-flag-region (point) (allout-snug-back) ?\n)
		  (if allout-show-bodies
		      (progn (goto-char (car to-reveal))
			     (allout-show-current-entry)))))
	    (while to-reveal
	      (goto-char (car to-reveal))
	      (allout-flag-region (point) (allout-snug-back) ?\n)
	      (if allout-show-bodies
		  (progn (goto-char (car to-reveal))
			 (allout-show-current-entry)))
	      (setq to-reveal (cdr to-reveal)))))))))
;;;_   > allout-hide-point-reconcile ()
(defun allout-hide-reconcile ()
  "Like `allout-hide-current-entry'; hides completely if within hidden region.

Specifically intended for aberrant exposure states, like entries that were
exposed by `allout-show-entry' but are within otherwise concealed regions."
  (interactive)
  (save-excursion
    (allout-goto-prefix)
    (allout-flag-region (if (not (bobp)) (1- (point)) (point))
                         (progn (allout-pre-next-preface)
                                (if (= ?\r (following-char))
                                    (point)
                                  (1- (point))))
                         ?\r)))
;;;_   > allout-show-to-offshoot ()
(defun allout-show-to-offshoot ()
  "Like `allout-show-entry', but reveals all concealed ancestors, as well.

As with `allout-hide-current-entry-completely', useful for rectifying
aberrant exposure states produced by `allout-show-entry'."

  (interactive)
  (save-excursion
    (let ((orig-pt (point))
	  (orig-pref (allout-goto-prefix))
	  (last-at (point))
	  bag-it)
      (while (or bag-it (= (preceding-char) ?\r))
	(beginning-of-line)
	(if (= last-at (setq last-at (point)))
	    ;; Oops, we're not making any progress!  Show the current
	    ;; topic completely, and bag this try.
	    (progn (beginning-of-line)
		   (allout-show-current-subtree)
		   (goto-char orig-pt)
		   (setq bag-it t)
		   (beep)
		   (message "%s: %s"
			    "allout-show-to-offshoot: "
			    "Aberrant nesting encountered.")))
	(allout-show-children)
	(goto-char orig-pref))
      (goto-char orig-pt)))
  (if (allout-hidden-p)
      (allout-show-entry)))
;;;_   > allout-hide-current-entry ()
(defun allout-hide-current-entry ()
  "Hide the body directly following this heading."
  (interactive)
  (allout-back-to-current-heading)
  (save-excursion
   (allout-flag-region (point)
                        (progn (allout-end-of-current-entry) (point))
                        ?\r)))
;;;_   > allout-show-current-entry (&optional arg)
(defun allout-show-current-entry (&optional arg)

  "Show body following current heading, or hide the entry if repeat count."

  (interactive "P")
  (if arg
      (allout-hide-current-entry)
    (save-excursion
      (allout-flag-region (point)
			   (progn (allout-end-of-current-entry) (point))
			   ?\n))))
;;;_   > allout-hide-current-entry-completely ()
; ... allout-hide-current-entry-completely also for isearch dynamic exposure:
(defun allout-hide-current-entry-completely ()
  "Like `allout-hide-current-entry', but conceal topic completely.

Specifically intended for aberrant exposure states, like entries that were
exposed by `allout-show-entry' but are within otherwise concealed regions."
  (interactive)
  (save-excursion
    (allout-goto-prefix)
    (allout-flag-region (if (not (bobp)) (1- (point)) (point))
                         (progn (allout-pre-next-preface)
                                (if (= ?\r (following-char))
                                    (point)
                                  (1- (point))))
                         ?\r)))
;;;_   > allout-show-current-subtree (&optional arg)
(defun allout-show-current-subtree (&optional arg)
  "Show everything within the current topic.  With a repeat-count,
expose this topic and its siblings."
  (interactive "P")
  (save-excursion
    (if (<= (allout-current-depth) 0)
	;; Outside any topics - try to get to the first:
	(if (not (allout-next-heading))
	    (error "No topics")
	  ;; got to first, outermost topic - set to expose it and siblings:
	  (message "Above outermost topic - exposing all.")
	  (allout-flag-region (point-min)(point-max) ?\n))
      (if (not arg)
	  (allout-flag-current-subtree ?\n)
	(allout-beginning-of-level)
	(allout-expose-topic '(* :))))))
;;;_   > allout-hide-current-subtree (&optional just-close)
(defun allout-hide-current-subtree (&optional just-close)
  "Close the current topic, or containing topic if this one is already closed.

If this topic is closed and it's a top level topic, close this topic
and its siblings.

If optional arg JUST-CLOSE is non-nil, do not treat the parent or
siblings, even if the target topic is already closed."

  (interactive)
  (let ((from (point))
	(orig-eol (progn (end-of-line)
			 (if (not (allout-goto-prefix))
			     (error "No topics found")
			   (end-of-line)(point)))))
    (allout-flag-current-subtree ?\r)
    (goto-char from)
    (if (and (= orig-eol (progn (goto-char orig-eol)
				(end-of-line)
				(point)))
	     (not just-close)
             ;; Structure didn't change - try hiding current level:
	     (goto-char from)
	     (if (allout-up-current-level 1 t)
		 t
	       (goto-char 0)
	       (let ((msg
		      "Top-level topic already closed - closing siblings..."))
		 (message msg)
		 (allout-expose-topic '(0 :))
		 (message (concat msg "  Done.")))
	       nil)
	     (/= (allout-recent-depth) 0))
	(allout-hide-current-subtree))
      (goto-char from)))
;;;_   > allout-show-current-branches ()
(defun allout-show-current-branches ()
  "Show all subheadings of this heading, but not their bodies."
  (interactive)
  (beginning-of-line)
  (allout-show-children t))
;;;_   > allout-hide-current-leaves ()
(defun allout-hide-current-leaves ()
  "Hide the bodies of the current topic and all its offspring."
  (interactive)
  (allout-back-to-current-heading)
  (allout-hide-region-body (point) (progn (allout-end-of-current-subtree)
                                           (point))))

;;;_  - Region and beyond
;;;_   > allout-show-all ()
(defun allout-show-all ()
  "Show all of the text in the buffer."
  (interactive)
  (message "Exposing entire buffer...")
  (allout-flag-region (point-min) (point-max) ?\n)
  (message "Exposing entire buffer...  Done."))
;;;_   > allout-hide-bodies ()
(defun allout-hide-bodies ()
  "Hide all of buffer except headings."
  (interactive)
  (allout-hide-region-body (point-min) (point-max)))
;;;_   > allout-hide-region-body (start end)
(defun allout-hide-region-body (start end)
  "Hide all body lines in the region, but not headings."
  (save-excursion
    (save-restriction
      (narrow-to-region start end)
      (goto-char (point-min))
      (while (not (eobp))
	(allout-flag-region (point)
                             (progn (allout-pre-next-preface) (point)) ?\r)
	(if (not (eobp))
	    (forward-char
	     (if (looking-at "[\n\r][\n\r]")
		 2 1)))))))

;;;_   > allout-expose-topic (spec)
(defun allout-expose-topic (spec)
  "Apply exposure specs to successive outline topic items.

Use the more convenient frontend, `allout-new-exposure', if you don't
need evaluation of the arguments, or even better, the `allout-layout'
variable-keyed mode-activation/auto-exposure feature of allout outline
mode.  See the respective documentation strings for more details.

Cursor is left at start position.

SPEC is either a number or a list.

Successive specs on a list are applied to successive sibling topics.

A simple spec \(either a number, one of a few symbols, or the null
list) dictates the exposure for the corresponding topic.

Non-null lists recursively designate exposure specs for respective
subtopics of the current topic.

The `:' repeat spec is used to specify exposure for any number of
successive siblings, up to the trailing ones for which there are
explicit specs following the `:'.

Simple (numeric and null-list) specs are interpreted as follows:

 Numbers indicate the relative depth to open the corresponding topic.
     - negative numbers force the topic to be closed before opening to the
       absolute value of the number, so all siblings are open only to
       that level.
     - positive numbers open to the relative depth indicated by the
       number, but do not force already opened subtopics to be closed.
     - 0 means to close topic - hide all offspring.
  :  - `repeat'
       apply prior element to all siblings at current level, *up to*
       those siblings that would be covered by specs following the `:'
       on the list.  Ie, apply to all topics at level but the last
       ones.  \(Only first of multiple colons at same level is
       respected - subsequent ones are discarded.)
  *  - completely opens the topic, including bodies.
  +  - shows all the sub headers, but not the bodies
  -  - exposes the body of the corresponding topic.

Examples:
\(allout-expose-topic '(-1 : 0))
	Close this and all following topics at current level, exposing
	only their immediate children, but close down the last topic
	at this current level completely.
\(allout-expose-topic '(-1 () : 1 0))
	Close current topic so only the immediate subtopics are shown;
	show the children in the second to last topic, and completely
	close the last one.
\(allout-expose-topic '(-2 : -1 *))
        Expose children and grandchildren of all topics at current
	level except the last two; expose children of the second to
	last and completely open the last one."

  (interactive "xExposure spec: ")
  (if (not (listp spec))
      nil
    (let ((depth (allout-depth))
	  (max-pos 0)
	  prev-elem curr-elem
	  stay done
	  snug-back
	  )
      (while spec
	(setq prev-elem curr-elem
	      curr-elem (car spec)
	      spec (cdr spec))
	(cond				; Do current element:
	 ((null curr-elem) nil)
	 ((symbolp curr-elem)
	  (cond ((eq curr-elem '*) (allout-show-current-subtree)
		 (if (> allout-recent-end-of-subtree max-pos)
		     (setq max-pos allout-recent-end-of-subtree)))
		((eq curr-elem '+) (allout-show-current-branches)
		 (if (> allout-recent-end-of-subtree max-pos)
		     (setq max-pos allout-recent-end-of-subtree)))
		((eq curr-elem '-) (allout-show-current-entry))
		((eq curr-elem ':)
		 (setq stay t)
		 ;; Expand the `repeat' spec to an explicit version,
		 ;; w.r.t. remaining siblings:
		 (let ((residue	   ; = # of sibs not covered by remaining spec
			;; Dang - could be nice to make use of the chart, sigh:
			(- (length (allout-chart-siblings))
			   (length spec))))
		   (if (< 0 residue)
		       ;; Some residue - cover it with prev-elem:
		       (setq spec (append (make-list residue prev-elem)
					  spec)))))))
	 ((numberp curr-elem)
	  (if (and (>= 0 curr-elem) (allout-visible-p))
	      (save-excursion (allout-hide-current-subtree t)
			      (if (> 0 curr-elem)
				  nil
				(if (> allout-recent-end-of-subtree max-pos)
				    (setq max-pos
					  allout-recent-end-of-subtree)))))
	  (if (> (abs curr-elem) 0)
	      (progn (allout-show-children (abs curr-elem))
		     (if (> allout-recent-end-of-subtree max-pos)
			 (setq max-pos allout-recent-end-of-subtree)))))
	  ((listp curr-elem)
	   (if (allout-descend-to-depth (1+ depth))
	       (let ((got (allout-expose-topic curr-elem)))
		 (if (and got (> got max-pos)) (setq max-pos got))))))
	(cond (stay (setq stay nil))
	      ((listp (car spec)) nil)
	      ((> max-pos (point))
	       ;; Capitalize on max-pos state to get us nearer next sibling:
	       (progn (goto-char (min (point-max) max-pos))
		      (allout-next-heading)))
	      ((allout-next-sibling depth))))
      max-pos)))
;;;_   > allout-old-expose-topic (spec &rest followers)
(defun allout-old-expose-topic (spec &rest followers)

  "Deprecated.  Use `allout-expose-topic' \(with different schema
format) instead.

Dictate wholesale exposure scheme for current topic, according to SPEC.

SPEC is either a number or a list.  Optional successive args
dictate exposure for subsequent siblings of current topic.

A simple spec (either a number, a special symbol, or the null list)
dictates the overall exposure for a topic.  Non null lists are
composite specs whose first element dictates the overall exposure for
a topic, with the subsequent elements in the list interpreted as specs
that dictate the exposure for the successive offspring of the topic.

Simple (numeric and null-list) specs are interpreted as follows:

 - Numbers indicate the relative depth to open the corresponding topic:
  - negative numbers force the topic to be close before opening to the
    absolute value of the number.
  - positive numbers just open to the relative depth indicated by the number.
  - 0 just closes
 - `*' completely opens the topic, including bodies.
 - `+' shows all the sub headers, but not the bodies
 - `-' exposes the body and immediate offspring of the corresponding topic.

If the spec is a list, the first element must be a number, which
dictates the exposure depth of the topic as a whole.  Subsequent
elements of the list are nested SPECs, dictating the specific exposure
for the corresponding offspring of the topic.

Optional FOLLOWER arguments dictate exposure for succeeding siblings."

  (interactive "xExposure spec: ")
  (let ((depth (allout-current-depth))
	done
	max-pos)
    (cond ((null spec) nil)
	  ((symbolp spec)
	   (if (eq spec '*) (allout-show-current-subtree))
	   (if (eq spec '+) (allout-show-current-branches))
	   (if (eq spec '-) (allout-show-current-entry)))
	  ((numberp spec)
	   (if (>= 0 spec)
	       (save-excursion (allout-hide-current-subtree t)
			       (end-of-line)
			       (if (or (not max-pos)
				       (> (point) max-pos))
				   (setq max-pos (point)))
			       (if (> 0 spec)
				   (setq spec (* -1 spec)))))
	   (if (> spec 0)
	     (allout-show-children spec)))
	  ((listp spec)
	   ;(let ((got (allout-old-expose-topic (car spec))))
	   ;  (if (and got (or (not max-pos) (> got max-pos)))
	   ;	 (setq max-pos got)))
	   (let ((new-depth  (+ (allout-current-depth) 1))
		 got)
	     (setq max-pos (allout-old-expose-topic (car spec)))
	     (setq spec (cdr spec))
	     (if (and spec
		      (allout-descend-to-depth new-depth)
		      (not (allout-hidden-p)))
		 (progn (setq got (apply 'allout-old-expose-topic spec))
			(if (and got (or (not max-pos) (> got max-pos)))
			    (setq max-pos got)))))))
    (while (and followers
		(progn (if (and max-pos (< (point) max-pos))
			   (progn (goto-char max-pos)
				  (setq max-pos nil)))
		       (end-of-line)
		       (allout-next-sibling depth)))
      (allout-old-expose-topic (car followers))
      (setq followers (cdr followers)))
    max-pos))
;;;_   > allout-new-exposure '()
(defmacro allout-new-exposure (&rest spec)
  "Literal frontend for `allout-expose-topic', doesn't evaluate arguments.
Some arguments that would need to be quoted in `allout-expose-topic'
need not be quoted in `allout-new-exposure'.

Cursor is left at start position.

Use this instead of obsolete `allout-exposure'.

Examples:
\(allout-exposure (-1 () () () 1) 0)
	Close current topic at current level so only the immediate
	subtopics are shown, except also show the children of the
	third subtopic; and close the next topic at the current level.
\(allout-exposure : -1 0)
	Close all topics at current level to expose only their
	immediate children, except for the last topic at the current
	level, in which even its immediate children are hidden.
\(allout-exposure -2 : -1 *)
        Expose children and grandchildren of first topic at current
	level, and expose children of subsequent topics at current
	level *except* for the last, which should be opened completely."
  (list 'save-excursion
	'(if (not (or (allout-goto-prefix)
		      (allout-next-heading)))
	     (error "allout-new-exposure: Can't find any outline topics"))
	(list 'allout-expose-topic (list 'quote spec))))
;;;_   > allout-exposure '()
(defmacro allout-exposure (&rest spec)
  "Being deprecated - use more recent `allout-new-exposure' instead.

Literal frontend for `allout-old-expose-topic', doesn't evaluate arguments
and retains start position."
  (list 'save-excursion
	'(if (not (or (allout-goto-prefix)
		      (allout-next-heading)))
	     (error "Can't find any outline topics"))
	(cons 'allout-old-expose-topic
	      (mapcar (function (lambda (x) (list 'quote x))) spec))))

;;;_ #7 Systematic outline presentation - copying, printing, flattening

;;;_  - Mapping and processing of topics
;;;_   ( See also Subtree Charting, in Navigation code.)
;;;_   > allout-stringify-flat-index (flat-index)
(defun allout-stringify-flat-index (flat-index &optional context)
  "Convert list representing section/subsection/... to document string.

Optional arg CONTEXT indicates interior levels to include."
  (let ((delim ".")
	result
	numstr
	(context-depth (or (and context 2) 1)))
    ;; Take care of the explicit context:
    (while (> context-depth 0)
      (setq numstr (int-to-string (car flat-index))
	    flat-index (cdr flat-index)
	    result (if flat-index
		       (cons delim (cons numstr result))
		       (cons numstr result))
	    context-depth (if flat-index (1- context-depth) 0)))
    (setq delim " ")
    ;; Take care of the indentation:
    (if flat-index
	(progn
	  (while flat-index
	    (setq result
		  (cons delim
			(cons (make-string
			       (1+ (truncate (if (zerop (car flat-index))
						 1
					       (log10 (car flat-index)))))
			       ? )
			      result)))
	    (setq flat-index (cdr flat-index)))
	  ;; Dispose of single extra delim:
	  (setq result (cdr result))))
    (apply 'concat result)))
;;;_   > allout-stringify-flat-index-plain (flat-index)
(defun allout-stringify-flat-index-plain (flat-index)
  "Convert list representing section/subsection/... to document string."
  (let ((delim ".")
	result)
	(while flat-index
	  (setq result (cons (int-to-string (car flat-index))
			     (if result
				 (cons delim result))))
	  (setq flat-index (cdr flat-index)))
    (apply 'concat result)))
;;;_   > allout-stringify-flat-index-indented (flat-index)
(defun allout-stringify-flat-index-indented (flat-index)
  "Convert list representing section/subsection/... to document string."
  (let ((delim ".")
	result
	numstr)
    ;; Take care of the explicit context:
    (setq numstr (int-to-string (car flat-index))
	  flat-index (cdr flat-index)
	  result (if flat-index
		     (cons delim (cons numstr result))
		   (cons numstr result)))
    (setq delim " ")
    ;; Take care of the indentation:
    (if flat-index
	(progn
	  (while flat-index
	    (setq result
		  (cons delim
			(cons (make-string
			       (1+ (truncate (if (zerop (car flat-index))
						 1
					       (log10 (car flat-index)))))
			       ? )
			      result)))
	    (setq flat-index (cdr flat-index)))
	  ;; Dispose of single extra delim:
	  (setq result (cdr result))))
    (apply 'concat result)))
;;;_   > allout-listify-exposed (&optional start end format)
(defun allout-listify-exposed (&optional start end format)

  "Produce a list representing exposed topics in current region.

This list can then be used by `allout-process-exposed' to manipulate
the subject region.

Optional START and END indicate bounds of region.

optional arg, FORMAT, designates an alternate presentation form for
the prefix:

 list - Present prefix as numeric section.subsection..., starting with
	section indicated by the list, innermost nesting first.
 `indent' \(symbol) -  Convert header prefixes to all white space,
		       except for distinctive bullets.

The elements of the list produced are lists that represents a topic
header and body.  The elements of that list are:

 - a number representing the depth of the topic,
 - a string representing the header-prefix, including trailing whitespace and
   bullet.
 - a string representing the bullet character,
 - and a series of strings, each containing one line of the exposed
   portion of the topic entry."

  (interactive "r")
  (save-excursion
    (let*
	;; state vars:
	(strings prefix pad result depth new-depth out gone-out bullet beg
		 next done)

      (goto-char start)
      (beginning-of-line)
      ;; Goto initial topic, and register preceeding stuff, if any:
      (if (> (allout-goto-prefix) start)
	  ;; First topic follows beginning point - register preliminary stuff:
	  (setq result (list (list 0 "" nil
				   (buffer-substring start (1- (point)))))))
      (while (and (not done)
		  (not (eobp))		; Loop until we've covered the region.
		  (not (> (point) end)))
	(setq depth (allout-recent-depth) 	; Current topics depth,
	      bullet (allout-recent-bullet)	; ... bullet,
	      prefix (allout-recent-prefix)
	      beg (progn (allout-end-of-prefix t) (point))) ; and beginning.
	(setq done			; The boundary for the current topic:
	      (not (allout-next-visible-heading 1)))
	(setq new-depth (allout-recent-depth))
	(setq gone-out out
	      out (< new-depth depth))
	(beginning-of-line)
	(setq next (point))
	(goto-char beg)
	(setq strings nil)
	(while (> next (point))		; Get all the exposed text in
	  (setq strings
		(cons (buffer-substring
		       beg
					;To hidden text or end of line:
		       (progn
			 (search-forward "\r"
					 (save-excursion (end-of-line)
							 (point))
					 1)
			 (if (= (preceding-char) ?\r)
			     (1- (point))
			   (point))))
		      strings))
	  (if (< (point) next)		; Resume from after hid text, if any.
	      (forward-line 1))
	  (setq beg (point)))
	;; Accumulate list for this topic:
	(setq strings (nreverse strings))
	(setq result
	      (cons
	       (if format
		   (let ((special (if (string-match
				       (regexp-quote bullet)
				       allout-distinctive-bullets-string)
				      bullet)))
		     (cond ((listp format)
			    (list depth
				  (if allout-abbreviate-flattened-numbering
				      (allout-stringify-flat-index format
								    gone-out)
				      (allout-stringify-flat-index-plain
				       format))
				  strings
				  special))
			   ((eq format 'indent)
			    (if special
				(list depth
				      (concat (make-string (1+ depth) ? )
					      (substring prefix -1))
				      strings)
			      (list depth
				    (make-string depth ? )
				    strings)))
			   (t (error "allout-listify-exposed: %s %s"
				     "invalid format" format))))
		 (list depth prefix strings))
		    result))
	;; Reasses format, if any:
	(if (and format (listp format))
	    (cond ((= new-depth depth)
		   (setq format (cons (1+ (car format))
					  (cdr format))))
		  ((> new-depth depth)	; descending - assume by 1:
		   (setq format (cons 1 format)))
		  (t
					; Pop the residue:
		   (while (< new-depth depth)
		       (setq format (cdr format))
		       (setq depth (1- depth)))
					; And increment the current one:
		     (setq format
			   (cons (1+ (or (car format)
					 -1))
				 (cdr format)))))))
      ;; Put the list with first at front, to last at back:
      (nreverse result))))
;;;_   > allout-process-exposed (&optional func from to frombuf
;;;					    tobuf format)
(defun allout-process-exposed (&optional func from to frombuf tobuf
					  format &optional start-num)
  "Map function on exposed parts of current topic; results to another buffer.

All args are options; default values itemized below.

Apply FUNCTION to exposed portions FROM position TO position in buffer
FROMBUF to buffer TOBUF.  Sixth optional arg, FORMAT, designates an
alternate presentation form:

 `flat' - Present prefix as numeric section.subsection..., starting with
	 section indicated by the start-num, innermost nesting first.
 X`flat-indented' - Prefix is like `flat' for first topic at each
 X		   level, but subsequent topics have only leaf topic
 X		   number, padded with blanks to line up with first.
 `indent' \(symbol) -  Convert header prefixes to all white space,
		       except for distinctive bullets.

Defaults:
  FUNCTION:	`allout-insert-listified'
  FROM:		region start, if region active, else start of buffer
  TO:		region end, if region active, else end of buffer
  FROMBUF:	current buffer
  TOBUF:	buffer name derived: \"*current-buffer-name exposed*\"
  FORMAT:	nil"

					; Resolve arguments,
					; defaulting if necessary:
  (if (not func) (setq func 'allout-insert-listified))
  (if (not (and from to))
      (if (my-region-active-p)
	  (setq from (region-beginning) to (region-end))
	(setq from (point-min) to (point-max))))
  (if frombuf
      (if (not (bufferp frombuf))
	  ;; Specified but not a buffer - get it:
	  (let ((got (get-buffer frombuf)))
	    (if (not got)
		(error (concat "allout-process-exposed: source buffer "
			       frombuf
			       " not found."))
	      (setq frombuf got))))
    ;; not specified - default it:
    (setq frombuf (current-buffer)))
  (if tobuf
      (if (not (bufferp tobuf))
	  (setq tobuf (get-buffer-create tobuf)))
    ;; not specified - default it:
    (setq tobuf (concat "*" (buffer-name frombuf) " exposed*")))
  (if (listp format)
      (nreverse format))

  (let* ((listified
	  (progn (set-buffer frombuf)
		 (allout-listify-exposed from to format))))
    (set-buffer tobuf)
    (mapcar func listified)
    (pop-to-buffer tobuf)))

;;;_  - Copy exposed
;;;_   > allout-insert-listified (listified)
(defun allout-insert-listified (listified)
  "Insert contents of listified outline portion in current buffer.

Listified is a list representing each topic header and body:

 \`(depth prefix text)'

or \`(depth prefix text bullet-plus)'

If `bullet-plus' is specified, it is inserted just after the entire prefix."
  (setq listified (cdr listified))
  (let ((prefix (prog1
		    (car listified)
		  (setq listified (cdr listified))))
	(text (prog1
		  (car listified)
		(setq listified (cdr listified))))
	(bullet-plus (car listified)))
    (insert prefix)
    (if bullet-plus (insert (concat " " bullet-plus)))
    (while text
      (insert (car text))
      (if (setq text (cdr text))
	  (insert "\n")))
    (insert "\n")))
;;;_   > allout-copy-exposed-to-buffer (&optional arg tobuf format)
(defun allout-copy-exposed-to-buffer (&optional arg tobuf format)
  "Duplicate exposed portions of current outline to another buffer.

Other buffer has current buffers name with \" exposed\" appended to it.

With repeat count, copy the exposed parts of only the current topic.

Optional second arg TOBUF is target buffer name.

Optional third arg FORMAT, if non-nil, symbolically designates an
alternate presentation format for the outline:

 `flat'   - Convert topic header prefixes to numeric
	    section.subsection... identifiers.
 `indent' - Convert header prefixes to all white space, except for
	    distinctive bullets.
 `indent-flat' - The best of both - only the first of each level has
		 the full path, the rest have only the section number
		 of the leaf, preceded by the right amount of indentation."

  (interactive "P")
  (if (not tobuf)
      (setq tobuf (get-buffer-create (concat "*" (buffer-name) " exposed*"))))
  (let* ((start-pt (point))
	 (beg (if arg (allout-back-to-current-heading) (point-min)))
	 (end (if arg (allout-end-of-current-subtree) (point-max)))
	 (buf (current-buffer))
	 (start-list ()))
    (if (eq format 'flat)
	(setq format (if arg (save-excursion
				   (goto-char beg)
				   (allout-topic-flat-index))
			   '(1))))
    (save-excursion (set-buffer tobuf)(erase-buffer))
    (allout-process-exposed 'allout-insert-listified
			     beg
			     end
			     (current-buffer)
			     tobuf
			     format start-list)
    (goto-char (point-min))
    (pop-to-buffer buf)
    (goto-char start-pt)))
;;;_   > allout-flatten-exposed-to-buffer (&optional arg tobuf)
(defun allout-flatten-exposed-to-buffer (&optional arg tobuf)
  "Present numeric outline of outline's exposed portions in another buffer.

The resulting outline is not compatable with outline mode - use
`allout-copy-exposed-to-buffer' if you want that.

Use `allout-indented-exposed-to-buffer' for indented presentation.

With repeat count, copy the exposed portions of only current topic.

Other buffer has current buffers name with \" exposed\" appended to
it, unless optional second arg TOBUF is specified, in which case it is
used verbatim."
  (interactive "P")
  (allout-copy-exposed-to-buffer arg tobuf 'flat))
;;;_   > allout-indented-exposed-to-buffer (&optional arg tobuf)
(defun allout-indented-exposed-to-buffer (&optional arg tobuf)
  "Present indented outline of outline's exposed portions in another buffer.

The resulting outline is not compatable with outline mode - use
`allout-copy-exposed-to-buffer' if you want that.

Use `allout-flatten-exposed-to-buffer' for numeric sectional presentation.

With repeat count, copy the exposed portions of only current topic.

Other buffer has current buffers name with \" exposed\" appended to
it, unless optional second arg TOBUF is specified, in which case it is
used verbatim."
  (interactive "P")
  (allout-copy-exposed-to-buffer arg tobuf 'indent))

;;;_  - LaTeX formatting
;;;_   > allout-latex-verb-quote (str &optional flow)
(defun allout-latex-verb-quote (str &optional flow)
  "Return copy of STRING for literal reproduction across latex processing.
Expresses the original characters \(including carriage returns) of the
string across latex processing."
  (mapconcat (function
	      (lambda (char)
		(cond ((memq char '(?\\ ?$ ?% ?# ?& ?{ ?} ?_ ?^ ?- ?*))
		       (concat "\\char" (number-to-string char) "{}"))
		      ((= char ?\n) "\\\\")
		      (t (char-to-string char)))))
	     str
	     ""))
;;;_   > allout-latex-verbatim-quote-curr-line ()
(defun allout-latex-verbatim-quote-curr-line ()
  "Express line for exact \(literal) representation across latex processing.

Adjust line contents so it is unaltered \(from the original line)
across latex processing, within the context of a `verbatim'
environment.  Leaves point at the end of the line."
  (beginning-of-line)
  (let ((beg (point))
	(end (progn (end-of-line)(point))))
    (goto-char beg)
    (while (re-search-forward "\\\\"
	    ;;"\\\\\\|\\{\\|\\}\\|\\_\\|\\$\\|\\\"\\|\\&\\|\\^\\|\\-\\|\\*\\|#"
			      end	; bounded by end-of-line
			      1)	; no matches, move to end & return nil
      (goto-char (match-beginning 0))
      (insert "\\")
      (setq end (1+ end))
      (goto-char (1+ (match-end 0))))))
;;;_   > allout-insert-latex-header (buf)
(defun allout-insert-latex-header (buf)
  "Insert initial latex commands at point in BUFFER."
  ;; Much of this is being derived from the stuff in appendix of E in
  ;; the TeXBook, pg 421.
  (set-buffer buf)
  (let ((doc-style (format "\n\\documentstyle{%s}\n"
			   "report"))
	(page-numbering (if allout-number-pages
			    "\\pagestyle{empty}\n"
			  ""))
	(linesdef (concat "\\def\\beginlines{"
			  "\\par\\begingroup\\nobreak\\medskip"
			  "\\parindent=0pt\n"
			  " \\kern1pt\\nobreak \\obeylines \\obeyspaces "
			  "\\everypar{\\strut}}\n"
			  "\\def\\endlines{"
			  "\\kern1pt\\endgroup\\medbreak\\noindent}\n"))
	(titlecmd (format "\\newcommand{\\titlecmd}[1]{{%s #1}}\n"
			  allout-title-style))
	(labelcmd (format "\\newcommand{\\labelcmd}[1]{{%s #1}}\n"
			  allout-label-style))
	(headlinecmd (format "\\newcommand{\\headlinecmd}[1]{{%s #1}}\n"
			     allout-head-line-style))
	(bodylinecmd (format "\\newcommand{\\bodylinecmd}[1]{{%s #1}}\n"
			     allout-body-line-style))
	(setlength (format "%s%s%s%s"
			   "\\newlength{\\stepsize}\n"
			   "\\setlength{\\stepsize}{"
			   allout-indent
			   "}\n"))
	(oneheadline (format "%s%s%s%s%s%s%s"
			     "\\newcommand{\\OneHeadLine}[3]{%\n"
			     "\\noindent%\n"
			     "\\hspace*{#2\\stepsize}%\n"
			     "\\labelcmd{#1}\\hspace*{.2cm}"
			     "\\headlinecmd{#3}\\\\["
			     allout-line-skip
			     "]\n}\n"))
	(onebodyline (format "%s%s%s%s%s%s"
			       "\\newcommand{\\OneBodyLine}[2]{%\n"
			       "\\noindent%\n"
			       "\\hspace*{#1\\stepsize}%\n"
			       "\\bodylinecmd{#2}\\\\["
			       allout-line-skip
			       "]\n}\n"))
	(begindoc "\\begin{document}\n\\begin{center}\n")
	(title (format "%s%s%s%s"
		       "\\titlecmd{"
		       (allout-latex-verb-quote (if allout-title
						(condition-case err
						    (eval allout-title)
						  ('error "<unnamed buffer>"))
					      "Unnamed Outline"))
		       "}\n"
		       "\\end{center}\n\n"))
	(hsize "\\hsize = 7.5 true in\n")
	(hoffset "\\hoffset = -1.5 true in\n")
	(vspace "\\vspace{.1cm}\n\n"))
    (insert (concat doc-style
		    page-numbering
		    titlecmd
		    labelcmd
		    headlinecmd
		    bodylinecmd
		    setlength
		    oneheadline
		    onebodyline
		    begindoc
		    title
		    hsize
		    hoffset
		    vspace)
	    )))
;;;_   > allout-insert-latex-trailer (buf)
(defun allout-insert-latex-trailer (buf)
  "Insert concluding latex commands at point in BUFFER."
  (set-buffer buf)
  (insert "\n\\end{document}\n"))
;;;_   > allout-latexify-one-item (depth prefix bullet text)
(defun allout-latexify-one-item (depth prefix bullet text)
  "Insert LaTeX commands for formatting one outline item.

Args are the topics numeric DEPTH, the header PREFIX lead string, the
BULLET string, and a list of TEXT strings for the body."
  (let* ((head-line (if text (car text)))
	 (body-lines (cdr text))
	 (curr-line)
	 body-content bop)
					; Do the head line:
    (insert (concat "\\OneHeadLine{\\verb\1 "
		    (allout-latex-verb-quote bullet)
		    "\1}{"
		    depth
		    "}{\\verb\1 "
		    (if head-line
			(allout-latex-verb-quote head-line)
		      "")
		    "\1}\n"))
    (if (not body-lines)
	nil
      ;;(insert "\\beginlines\n")
      (insert "\\begin{verbatim}\n")
      (while body-lines
	(setq curr-line (car body-lines))
	(if (and (not body-content)
		 (not (string-match "^\\s-*$" curr-line)))
	    (setq body-content t))
					; Mangle any occurrences of
					; "\end{verbatim}" in text,
					; it's special:
	(if (and body-content
		 (setq bop (string-match "\\end{verbatim}" curr-line)))
	    (setq curr-line (concat (substring curr-line 0 bop)
				    ">"
				    (substring curr-line bop))))
	;;(insert "|" (car body-lines) "|")
	(insert curr-line)
	(allout-latex-verbatim-quote-curr-line)
	(insert "\n")
	(setq body-lines (cdr body-lines)))
      (if body-content
	  (setq body-content nil)
	(forward-char -1)
	(insert "\\ ")
	(forward-char 1))
      ;;(insert "\\endlines\n")
      (insert "\\end{verbatim}\n")
      )))
;;;_   > allout-latexify-exposed (arg &optional tobuf)
(defun allout-latexify-exposed (arg &optional tobuf)
  "Format current topics exposed portions to TOBUF for latex processing.
TOBUF defaults to a buffer named the same as the current buffer, but
with \"*\" prepended and \" latex-formed*\" appended.

With repeat count, copy the exposed portions of entire buffer."

  (interactive "P")
  (if (not tobuf)
      (setq tobuf
	    (get-buffer-create (concat "*" (buffer-name) " latexified*"))))
  (let* ((start-pt (point))
	 (beg (if arg (point-min) (allout-back-to-current-heading)))
	 (end (if arg (point-max) (allout-end-of-current-subtree)))
	 (buf (current-buffer)))
    (set-buffer tobuf)
    (erase-buffer)
    (allout-insert-latex-header tobuf)
    (goto-char (point-max))
    (allout-process-exposed 'allout-latexify-one-item
			     beg
			     end
			     buf
			     tobuf)
    (goto-char (point-max))
    (allout-insert-latex-trailer tobuf)
    (goto-char (point-min))
    (pop-to-buffer buf)
    (goto-char start-pt)))

;;;_ #8 miscellaneous
;;;_  > allout-mark-topic ()
(defun allout-mark-topic ()
  "Put the region around topic currently containing point."
  (interactive)
  (beginning-of-line)
  (allout-goto-prefix)
  (push-mark (point))
  (allout-end-of-current-subtree)
  (exchange-point-and-mark))
;;;_  > outlineify-sticky ()
;; outlinify-sticky is correct spelling; provide this alias for sticklers:
(defalias 'outlinify-sticky 'outlineify-sticky)
(defun outlineify-sticky (&optional arg)
  "Activate outline mode and establish file var so it is started subsequently.

See doc-string for `allout-layout' and `allout-init' for details on
setup for auto-startup."

  (interactive "P")

  (allout-mode t)

  (save-excursion
    (goto-char (point-min))
    (if (looking-at allout-regexp)
	t
      (allout-open-topic 2)
      (insert (concat "Dummy outline topic header - see"
		      "`allout-mode' docstring: `^Hm'."))
      (forward-line 1)
      (goto-char (point-max))
      (open-line 1)
      (allout-open-topic 0)
      (insert "Local emacs vars.\n")
      (allout-open-topic 1)
      (insert "(`allout-layout' is for allout.el allout-mode)\n")
      (allout-open-topic 0)
      (insert "Local variables:\n")
      (allout-open-topic 0)
      (insert (format "allout-layout: %s\n"
			     (or allout-layout
				 '(-1 : 0))))
      (allout-open-topic 0)
      (insert "End:\n"))))
;;;_  > solicit-char-in-string (prompt string &optional do-defaulting)
(defun solicit-char-in-string (prompt string &optional do-defaulting)
  "Solicit (with first arg PROMPT) choice of a character from string STRING.

Optional arg DO-DEFAULTING indicates to accept empty input (CR)."

  (let ((new-prompt prompt)
        got)

    (while (not got)
      (message "%s" new-prompt)

      ;; We do our own reading here, so we can circumvent, eg, special
      ;; treatment for `?' character.  (Oughta use minibuffer keymap instead.)
      (setq got
            (char-to-string (let ((cursor-in-echo-area nil)) (read-char))))

      (setq got
	    (cond ((string-match (regexp-quote got) string) got)
		  ((and do-defaulting (string= got "\r"))
		   ;; Return empty string to default:
		   "")
		  ((string= got "\C-g") (signal 'quit nil))
		  (t
		   (setq new-prompt (concat prompt
					    got
					    " ...pick from: "
					    string
					    ""))
		   nil))))
      ;; got something out of loop - return it:
      got)
  )
;;;_  > regexp-sans-escapes (string)
(defun regexp-sans-escapes (regexp &optional successive-backslashes)
  "Return a copy of REGEXP with all character escapes stripped out.

Representations of actual backslashes - '\\\\\\\\' - are left as a
single backslash.

Optional arg SUCCESSIVE-BACKSLASHES is used internally for recursion."

  (if (string= regexp "")
      ""
    ;; Set successive-backslashes to number if current char is
    ;; backslash, or else to nil:
    (setq successive-backslashes
	  (if (= (aref regexp 0) ?\\)
	      (if successive-backslashes (1+ successive-backslashes) 1)
	    nil))
    (if (or (not successive-backslashes) (= 2 successive-backslashes))
	;; Include first char:
	(concat (substring regexp 0 1)
		(regexp-sans-escapes (substring regexp 1)))
      ;; Exclude first char, but maintain count:
      (regexp-sans-escapes (substring regexp 1) successive-backslashes))))
;;;_  > my-region-active-p ()
(defmacro my-region-active-p ()
  (if (fboundp 'region-active-p)
      '(region-active-p)
    'mark-active))
;;;_  - add-hook definition for divergent emacsen
;;;_   > add-hook (hook function &optional append)
(if (not (fboundp 'add-hook))
    (defun add-hook (hook function &optional append)
      "Add to the value of HOOK the function FUNCTION unless already present.
\(It becomes the first hook on the list unless optional APPEND is non-nil, in
which case it becomes the last).  HOOK should be a symbol, and FUNCTION may be
any valid function.  HOOK's value should be a list of functions, not a single
function.  If HOOK is void, it is first set to nil."
      (or (boundp hook) (set hook nil))
      (or (if (consp function)
	      ;; Clever way to tell whether a given lambda-expression
	      ;; is equal to anything in the hook.
	      (let ((tail (assoc (cdr function) (symbol-value hook))))
		(equal function tail))
	    (memq function (symbol-value hook)))
	  (set hook
	       (if append
		   (nconc (symbol-value hook) (list function))
		 (cons function (symbol-value hook)))))))
;;;_  : my-mark-marker to accommodate divergent emacsen:
(defun my-mark-marker (&optional force buffer)
  "Accommodate the different signature for mark-marker across emacsen.

GNU XEmacs takes two optional args, while mainline GNU Emacs does not,
so pass them along when appropriate."
  (if (featurep 'xemacs)
      (mark-marker force buffer)
    (mark-marker)))

;;;_ #9 Under development
;;;_  > allout-bullet-isearch (&optional bullet)
(defun allout-bullet-isearch (&optional bullet)
  "Isearch \(regexp) for topic with bullet BULLET."
  (interactive)
  (if (not bullet)
      (setq bullet (solicit-char-in-string
		    "ISearch for topic with bullet: "
		    (regexp-sans-escapes allout-bullets-string))))

  (let ((isearch-regexp t)
	(isearch-string (concat "^"
				allout-header-prefix
				"[ \t]*"
				bullet)))
    (isearch-repeat 'forward)
    (isearch-mode t)))
;;;_  ? Re hooking up with isearch - use isearch-op-fun rather than
;;;	wrapping the isearch functions.

;;;_* Local emacs vars.
;;; The following `allout-layout' local variable setting:
;;;  - closes all topics from the first topic to just before the third-to-last,
;;;  - shows the children of the third to last (config vars)
;;;  - and the second to last (code section),
;;;  - and closes the last topic (this local-variables section).
;;;Local variables:
;;;allout-layout: (0 : -1 -1 0)
;;;End:

;;; arch-tag: cf38fbc3-c044-450f-8bff-afed8ba5681c
;;; allout.el ends here<|MERGE_RESOLUTION|>--- conflicted
+++ resolved
@@ -5,10 +5,6 @@
 ;; Author: Ken Manheimer <klm@zope.com>
 ;; Maintainer: Ken Manheimer <klm@zope.com>
 ;; Created: Dec 1991 - first release to usenet
-<<<<<<< HEAD
-;; Version: $Id: allout.el,v 1.47 2004/03/21 15:21:38 lektu Exp $||
-=======
->>>>>>> 1f3ddf11
 ;; Keywords: outlines mode wp languages
 
 ;; This file is part of GNU Emacs.
@@ -511,7 +507,7 @@
 ;;;_  : Version
 ;;;_   = allout-version
 (defvar allout-version
-  (let ((rcs-rev "$Revision: 1.47 $"))
+  (let ((rcs-rev "$Revision: 1.48 $"))
     (condition-case err
 	(save-match-data
 	  (string-match "Revision: \\([0-9]+\\.[0-9]+\\)" rcs-rev)
