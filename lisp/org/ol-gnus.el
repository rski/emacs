;;; ol-gnus.el --- Links to Gnus Groups and Messages -*- lexical-binding: t; -*-

;; Copyright (C) 2004-2020 Free Software Foundation, Inc.

;; Author: Carsten Dominik <carsten at orgmode dot org>
;;         Tassilo Horn <tassilo at member dot fsf dot org>
;; Keywords: outlines, hypermedia, calendar, wp
;; Homepage: https://orgmode.org
;;
;; This file is part of GNU Emacs.
;;
;; GNU Emacs is free software: you can redistribute it and/or modify
;; it under the terms of the GNU General Public License as published by
;; the Free Software Foundation, either version 3 of the License, or
;; (at your option) any later version.

;; GNU Emacs is distributed in the hope that it will be useful,
;; but WITHOUT ANY WARRANTY; without even the implied warranty of
;; MERCHANTABILITY or FITNESS FOR A PARTICULAR PURPOSE.  See the
;; GNU General Public License for more details.

;; You should have received a copy of the GNU General Public License
;; along with GNU Emacs.  If not, see <https://www.gnu.org/licenses/>.
;;;;;;;;;;;;;;;;;;;;;;;;;;;;;;;;;;;;;;;;;;;;;;;;;;;;;;;;;;;;;;;;;;;;;;;;;;;;;
;;
;;; Commentary:

;; This file implements links to Gnus groups and messages from within Org.
;; Org mode loads this module by default - if this is not what you want,
;; configure the variable `org-modules'.

;;; Code:

(require 'gnus-sum)
(require 'gnus-util)
(require 'nnheader)
<<<<<<< HEAD
(require 'nnselect)
=======
(or (require 'nnselect nil t)           ; Emacs >= 28
    (require 'nnir nil t))              ; Emacs < 28
>>>>>>> 668f0a7f
(require 'ol)


;;; Declare external functions and variables

(declare-function gnus-activate-group "gnus-start" (group &optional scan dont-check method dont-sub-check))
(declare-function gnus-find-method-for-group "gnus" (group &optional info))
(declare-function gnus-article-show-summary "gnus-art" ())
(declare-function gnus-group-group-name "gnus-group")
(declare-function gnus-group-jump-to-group "gnus-group" (group &optional prompt))
(declare-function gnus-group-read-group "gnus-group" (&optional all no-article group select-articles))
(declare-function message-fetch-field "message" (header &optional not-all))
(declare-function message-generate-headers "message" (headers))
(declare-function message-narrow-to-headers "message")
(declare-function message-tokenize-header "message" (header &optional separator))
(declare-function message-unquote-tokens "message" (elems))
(declare-function nnvirtual-map-article "nnvirtual" (article))

(defvar gnus-newsgroup-name)
(defvar gnus-summary-buffer)
(defvar gnus-other-frame-object)


;;; Customization variables

(defcustom org-gnus-prefer-web-links nil
  "If non-nil, `org-store-link' creates web links to Google groups.
\\<org-mode-map>When nil, Gnus will be used for such links.
Using a prefix argument to the command `\\[org-store-link]' (`org-store-link')
negates this setting for the duration of the command."
  :group 'org-link-store
  :type 'boolean)

(defcustom org-gnus-no-server nil
  "Should Gnus be started using `gnus-no-server'?"
  :group 'org-gnus
  :version "24.4"
  :package-version '(Org . "8.0")
  :type 'boolean)


;;; Install the link type

(org-link-set-parameters "gnus"
			 :follow #'org-gnus-open
			 :store #'org-gnus-store-link)

;;; Implementation

(defun org-gnus-group-link (group)
  "Create a link to the Gnus group GROUP.
If GROUP is a newsgroup and `org-gnus-prefer-web-links' is
non-nil, create a link to groups.google.com.  Otherwise create a
link to the group inside Gnus.

If `org-store-link' was called with a prefix arg the meaning of
`org-gnus-prefer-web-links' is reversed."
  (let ((unprefixed-group (replace-regexp-in-string "^[^:]+:" "" group)))
    (if (and (string-prefix-p "nntp" group) ;; Only for nntp groups
	     (org-xor current-prefix-arg
		      org-gnus-prefer-web-links))
	(concat "https://groups.google.com/group/" unprefixed-group)
      (concat "gnus:" group))))

(defun org-gnus-article-link (group newsgroups message-id x-no-archive)
  "Create a link to a Gnus article.

The article is specified by its MESSAGE-ID.  Additional
parameters are the Gnus GROUP, the NEWSGROUPS the article was
posted to and the X-NO-ARCHIVE header value of that article.

If GROUP is a newsgroup and `org-gnus-prefer-web-links' is
non-nil, create a link to groups.google.com.
Otherwise create a link to the article inside Gnus.

If `org-store-link' was called with a prefix arg the meaning of
`org-gnus-prefer-web-links' is reversed."
  (if (and (org-xor current-prefix-arg org-gnus-prefer-web-links)
	   newsgroups		  ;make web links only for nntp groups
	   (not x-no-archive))	  ;and if X-No-Archive isn't set
      (format "https://groups.google.com/groups/search?as_umsgid=%s"
	      (url-encode-url message-id))
    (concat "gnus:" group "#" message-id)))

(defun org-gnus-store-link ()
  "Store a link to a Gnus folder or message."
  (pcase major-mode
    (`gnus-group-mode
     (let ((group (gnus-group-group-name)))
       (when group
	 (org-link-store-props :type "gnus" :group group)
	 (let ((description (org-gnus-group-link group)))
	   (org-link-add-props :link description :description description)
	   description))))
    ((or `gnus-summary-mode `gnus-article-mode)
     (let* ((group
	     (pcase (gnus-find-method-for-group gnus-newsgroup-name)
	       (`(nnvirtual . ,_)
		(save-excursion
		  (car (nnvirtual-map-article (gnus-summary-article-number)))))
<<<<<<< HEAD
	       (`(nnselect . ,_)
		(save-excursion
		  (nnselect-article-group (gnus-summary-article-number))))
=======
	       (`(,(or `nnselect `nnir) . ,_)  ; nnir is for Emacs < 28.
		(save-excursion
		  (cond
		   ((fboundp 'nnselect-article-group)
		    (nnselect-article-group (gnus-summary-article-number)))
		   ((fboundp 'nnir-article-group)
		    (nnir-article-group (gnus-summary-article-number)))
		   (t
		    (error "No article-group variant bound")))))
>>>>>>> 668f0a7f
	       (_ gnus-newsgroup-name)))
	    (header (if (eq major-mode 'gnus-article-mode)
			;; When in an article, first move to summary
			;; buffer, with point on the summary of the
			;; current article before extracting headers.
			(save-window-excursion
			  (save-excursion
			    (gnus-article-show-summary)
			    (gnus-summary-article-header)))
		      (gnus-summary-article-header)))
	    (from (mail-header-from header))
	    (message-id (org-unbracket-string "<" ">" (mail-header-id header)))
	    (date (org-trim (mail-header-date header)))
	    ;; Remove text properties of subject string to avoid Emacs
	    ;; bug #3506.
	    (subject (org-no-properties
		      (copy-sequence (mail-header-subject header))))
	    (to (cdr (assq 'To (mail-header-extra header))))
	    newsgroups x-no-archive)
       ;; Fetching an article is an expensive operation; newsgroup and
       ;; x-no-archive are only needed for web links.
       (when (org-xor current-prefix-arg org-gnus-prefer-web-links)
	 ;; Make sure the original article buffer is up-to-date.
	 (save-window-excursion (gnus-summary-select-article))
	 (setq to (or to (gnus-fetch-original-field "To")))
	 (setq newsgroups (gnus-fetch-original-field "Newsgroups"))
	 (setq x-no-archive (gnus-fetch-original-field "x-no-archive")))
       (org-link-store-props :type "gnus" :from from :date date :subject subject
			     :message-id message-id :group group :to to)
       (let ((link (org-gnus-article-link
		    group newsgroups message-id x-no-archive))
	     (description (org-link-email-description)))
	 (org-link-add-props :link link :description description)
	 link)))
    (`message-mode
     (setq org-store-link-plist nil)	;reset
     (save-excursion
       (save-restriction
	 (message-narrow-to-headers)
	 (unless (message-fetch-field "Message-ID")
	   (message-generate-headers '(Message-ID)))
	 (goto-char (point-min))
	 (re-search-forward "^Message-ID:" nil t)
	 (put-text-property (line-beginning-position) (line-end-position)
			    'message-deletable nil)
	 (let ((gcc (org-last (message-unquote-tokens
			       (message-tokenize-header
				(mail-fetch-field "gcc" nil t) " ,"))))
	       (id (org-unbracket-string "<" ">"
					 (mail-fetch-field "Message-ID")))
	       (to (mail-fetch-field "To"))
	       (from (mail-fetch-field "From"))
	       (subject (mail-fetch-field "Subject"))
	       newsgroup xarchive)	;those are always nil for gcc
	   (unless gcc (error "Can not create link: No Gcc header found"))
	   (org-link-store-props :type "gnus" :from from :subject subject
				 :message-id id :group gcc :to to)
	   (let ((link (org-gnus-article-link gcc newsgroup id xarchive))
		 (description (org-link-email-description)))
	     (org-link-add-props :link link :description description)
	     link)))))))

(defun org-gnus-open-nntp (path)
  "Follow the nntp: link specified by PATH."
  (let* ((spec (split-string path "/"))
	 (server (split-string (nth 2 spec) "@"))
	 (group (nth 3 spec))
	 (article (nth 4 spec)))
    (org-gnus-follow-link
     (format "nntp+%s:%s" (or (cdr server) (car server)) group)
     article)))

(defun org-gnus-open (path _)
  "Follow the Gnus message or folder link specified by PATH."
  (unless (string-match "\\`\\([^#]+\\)\\(#\\(.*\\)\\)?" path)
    (error "Error in Gnus link %S" path))
  (let ((group (match-string-no-properties 1 path))
	(article (match-string-no-properties 3 path)))
    (org-gnus-follow-link group article)))

(defun org-gnus-follow-link (&optional group article)
  "Follow a Gnus link to GROUP and ARTICLE."
  (require 'gnus)
  (funcall (cdr (assq 'gnus org-link-frame-setup)))
  (when gnus-other-frame-object (select-frame gnus-other-frame-object))
  (let ((group (org-no-properties group))
	(article (org-no-properties article)))
    (cond
     ((and group article)
      (gnus-activate-group group)
      (condition-case nil
	  (let ((msg "Couldn't follow Gnus link.  Summary couldn't be opened."))
	    (pcase (gnus-find-method-for-group group)
	      (`(nndoc . ,_)
	       (if (gnus-group-read-group t nil group)
		   (gnus-summary-goto-article article nil t)
		 (message msg)))
	      (_
	       (let ((articles 1)
		     group-opened)
		 (while (and (not group-opened)
			     ;; Stop on integer overflows.  Note: We
			     ;; can drop this once we require at least
			     ;; Emacs 27, which supports bignums.
			     (> articles 0))
		   (setq group-opened (gnus-group-read-group articles t group))
		   (setq articles (if (< articles 16)
				      (1+ articles)
				    (* articles 2))))
		 (if group-opened
		     (gnus-summary-goto-article article nil t)
		   (message msg))))))
	(quit
	 (message "Couldn't follow Gnus link.  The linked group is empty."))))
     (group (gnus-group-jump-to-group group)))))

(defun org-gnus-no-new-news ()
  "Like `\\[gnus]' but doesn't check for new news."
  (cond ((gnus-alive-p) nil)
	(org-gnus-no-server (gnus-no-server))
	(t (gnus))))

(provide 'ol-gnus)

;;; ol-gnus.el ends here<|MERGE_RESOLUTION|>--- conflicted
+++ resolved
@@ -34,12 +34,8 @@
 (require 'gnus-sum)
 (require 'gnus-util)
 (require 'nnheader)
-<<<<<<< HEAD
-(require 'nnselect)
-=======
 (or (require 'nnselect nil t)           ; Emacs >= 28
     (require 'nnir nil t))              ; Emacs < 28
->>>>>>> 668f0a7f
 (require 'ol)
 
 @@ -144,11 +140,6 @@
 	       (`(nnvirtual . ,_)
 		(save-excursion
 		  (car (nnvirtual-map-article (gnus-summary-article-number)))))
-<<<<<<< HEAD
-	       (`(nnselect . ,_)
-		(save-excursion
-		  (nnselect-article-group (gnus-summary-article-number))))
-=======
 	       (`(,(or `nnselect `nnir) . ,_)  ; nnir is for Emacs < 28.
 		(save-excursion
 		  (cond
@@ -158,7 +149,6 @@
 		    (nnir-article-group (gnus-summary-article-number)))
 		   (t
 		    (error "No article-group variant bound")))))
->>>>>>> 668f0a7f
 	       (_ gnus-newsgroup-name)))
 	    (header (if (eq major-mode 'gnus-article-mode)
 			;; When in an article, first move to summary
