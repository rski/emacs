--- conflicted
+++ resolved
@@ -57,7 +57,6 @@
 }
 
 #endif /* BYTE_CODE_METER */
-<<<<<<< HEAD
 
  
@@ -82,215 +81,6 @@
     }
 }
 
-=======
--
-
-/*  Byte codes: */
-
-#define BYTE_CODES							\
-DEFINE (Bstack_ref, 0) /* Actually, Bstack_ref+0 is not implemented: use dup.  */ \
-DEFINE (Bstack_ref1, 1)							\
-DEFINE (Bstack_ref2, 2)							\
-DEFINE (Bstack_ref3, 3)							\
-DEFINE (Bstack_ref4, 4)							\
-DEFINE (Bstack_ref5, 5)							\
-DEFINE (Bstack_ref6, 6)							\
-DEFINE (Bstack_ref7, 7)							\
-DEFINE (Bvarref, 010)							\
-DEFINE (Bvarref1, 011)							\
-DEFINE (Bvarref2, 012)							\
-DEFINE (Bvarref3, 013)							\
-DEFINE (Bvarref4, 014)							\
-DEFINE (Bvarref5, 015)							\
-DEFINE (Bvarref6, 016)							\
-DEFINE (Bvarref7, 017)							\
-DEFINE (Bvarset, 020)							\
-DEFINE (Bvarset1, 021)							\
-DEFINE (Bvarset2, 022)							\
-DEFINE (Bvarset3, 023)							\
-DEFINE (Bvarset4, 024)							\
-DEFINE (Bvarset5, 025)							\
-DEFINE (Bvarset6, 026)							\
-DEFINE (Bvarset7, 027)							\
-DEFINE (Bvarbind, 030)							\
-DEFINE (Bvarbind1, 031)							\
-DEFINE (Bvarbind2, 032)							\
-DEFINE (Bvarbind3, 033)							\
-DEFINE (Bvarbind4, 034)							\
-DEFINE (Bvarbind5, 035)							\
-DEFINE (Bvarbind6, 036)							\
-DEFINE (Bvarbind7, 037)							\
-DEFINE (Bcall, 040)							\
-DEFINE (Bcall1, 041)							\
-DEFINE (Bcall2, 042)							\
-DEFINE (Bcall3, 043)							\
-DEFINE (Bcall4, 044)							\
-DEFINE (Bcall5, 045)							\
-DEFINE (Bcall6, 046)							\
-DEFINE (Bcall7, 047)							\
-DEFINE (Bunbind, 050)							\
-DEFINE (Bunbind1, 051)							\
-DEFINE (Bunbind2, 052)							\
-DEFINE (Bunbind3, 053)							\
-DEFINE (Bunbind4, 054)							\
-DEFINE (Bunbind5, 055)							\
-DEFINE (Bunbind6, 056)							\
-DEFINE (Bunbind7, 057)							\
-									\
-DEFINE (Bpophandler, 060)						\
-DEFINE (Bpushconditioncase, 061)					\
-DEFINE (Bpushcatch, 062)						\
-									\
-DEFINE (Bnth, 070)							\
-DEFINE (Bsymbolp, 071)							\
-DEFINE (Bconsp, 072)							\
-DEFINE (Bstringp, 073)							\
-DEFINE (Blistp, 074)							\
-DEFINE (Beq, 075)							\
-DEFINE (Bmemq, 076)							\
-DEFINE (Bnot, 077)							\
-DEFINE (Bcar, 0100)							\
-DEFINE (Bcdr, 0101)							\
-DEFINE (Bcons, 0102)							\
-DEFINE (Blist1, 0103)							\
-DEFINE (Blist2, 0104)							\
-DEFINE (Blist3, 0105)							\
-DEFINE (Blist4, 0106)							\
-DEFINE (Blength, 0107)							\
-DEFINE (Baref, 0110)							\
-DEFINE (Baset, 0111)							\
-DEFINE (Bsymbol_value, 0112)						\
-DEFINE (Bsymbol_function, 0113)						\
-DEFINE (Bset, 0114)							\
-DEFINE (Bfset, 0115)							\
-DEFINE (Bget, 0116)							\
-DEFINE (Bsubstring, 0117)						\
-DEFINE (Bconcat2, 0120)							\
-DEFINE (Bconcat3, 0121)							\
-DEFINE (Bconcat4, 0122)							\
-DEFINE (Bsub1, 0123)							\
-DEFINE (Badd1, 0124)							\
-DEFINE (Beqlsign, 0125)							\
-DEFINE (Bgtr, 0126)							\
-DEFINE (Blss, 0127)							\
-DEFINE (Bleq, 0130)							\
-DEFINE (Bgeq, 0131)							\
-DEFINE (Bdiff, 0132)							\
-DEFINE (Bnegate, 0133)							\
-DEFINE (Bplus, 0134)							\
-DEFINE (Bmax, 0135)							\
-DEFINE (Bmin, 0136)							\
-DEFINE (Bmult, 0137)							\
-									\
-DEFINE (Bpoint, 0140)							\
-/* Was Bmark in v17.  */						\
-DEFINE (Bsave_current_buffer, 0141) /* Obsolete.  */			\
-DEFINE (Bgoto_char, 0142)						\
-DEFINE (Binsert, 0143)							\
-DEFINE (Bpoint_max, 0144)						\
-DEFINE (Bpoint_min, 0145)						\
-DEFINE (Bchar_after, 0146)						\
-DEFINE (Bfollowing_char, 0147)						\
-DEFINE (Bpreceding_char, 0150)						\
-DEFINE (Bcurrent_column, 0151)						\
-DEFINE (Bindent_to, 0152)						\
-DEFINE (Beolp, 0154)							\
-DEFINE (Beobp, 0155)							\
-DEFINE (Bbolp, 0156)							\
-DEFINE (Bbobp, 0157)							\
-DEFINE (Bcurrent_buffer, 0160)						\
-DEFINE (Bset_buffer, 0161)						\
-DEFINE (Bsave_current_buffer_1, 0162) /* Replacing Bsave_current_buffer.  */ \
-DEFINE (Binteractive_p, 0164) /* Obsolete since Emacs-24.1.  */		\
-									\
-DEFINE (Bforward_char, 0165)						\
-DEFINE (Bforward_word, 0166)						\
-DEFINE (Bskip_chars_forward, 0167)					\
-DEFINE (Bskip_chars_backward, 0170)					\
-DEFINE (Bforward_line, 0171)						\
-DEFINE (Bchar_syntax, 0172)						\
-DEFINE (Bbuffer_substring, 0173)					\
-DEFINE (Bdelete_region, 0174)						\
-DEFINE (Bnarrow_to_region, 0175)					\
-DEFINE (Bwiden, 0176)							\
-DEFINE (Bend_of_line, 0177)						\
-									\
-DEFINE (Bconstant2, 0201)						\
-DEFINE (Bgoto, 0202)							\
-DEFINE (Bgotoifnil, 0203)						\
-DEFINE (Bgotoifnonnil, 0204)						\
-DEFINE (Bgotoifnilelsepop, 0205)					\
-DEFINE (Bgotoifnonnilelsepop, 0206)					\
-DEFINE (Breturn, 0207)							\
-DEFINE (Bdiscard, 0210)							\
-DEFINE (Bdup, 0211)							\
-									\
-DEFINE (Bsave_excursion, 0212)						\
-DEFINE (Bsave_window_excursion, 0213) /* Obsolete since Emacs-24.1.  */	\
-DEFINE (Bsave_restriction, 0214)					\
-DEFINE (Bcatch, 0215)							\
-									\
-DEFINE (Bunwind_protect, 0216)						\
-DEFINE (Bcondition_case, 0217)						\
-DEFINE (Btemp_output_buffer_setup, 0220) /* Obsolete since Emacs-24.1.  */ \
-DEFINE (Btemp_output_buffer_show, 0221)  /* Obsolete since Emacs-24.1.  */ \
-									\
-DEFINE (Bunbind_all, 0222)	/* Obsolete.  Never used.  */		\
-									\
-DEFINE (Bset_marker, 0223)						\
-DEFINE (Bmatch_beginning, 0224)						\
-DEFINE (Bmatch_end, 0225)						\
-DEFINE (Bupcase, 0226)							\
-DEFINE (Bdowncase, 0227)						\
-									\
-DEFINE (Bstringeqlsign, 0230)						\
-DEFINE (Bstringlss, 0231)						\
-DEFINE (Bequal, 0232)							\
-DEFINE (Bnthcdr, 0233)							\
-DEFINE (Belt, 0234)							\
-DEFINE (Bmember, 0235)							\
-DEFINE (Bassq, 0236)							\
-DEFINE (Bnreverse, 0237)						\
-DEFINE (Bsetcar, 0240)							\
-DEFINE (Bsetcdr, 0241)							\
-DEFINE (Bcar_safe, 0242)						\
-DEFINE (Bcdr_safe, 0243)						\
-DEFINE (Bnconc, 0244)							\
-DEFINE (Bquo, 0245)							\
-DEFINE (Brem, 0246)							\
-DEFINE (Bnumberp, 0247)							\
-DEFINE (Bintegerp, 0250)						\
-									\
-DEFINE (BRgoto, 0252)							\
-DEFINE (BRgotoifnil, 0253)						\
-DEFINE (BRgotoifnonnil, 0254)						\
-DEFINE (BRgotoifnilelsepop, 0255)					\
-DEFINE (BRgotoifnonnilelsepop, 0256)					\
-									\
-DEFINE (BlistN, 0257)							\
-DEFINE (BconcatN, 0260)							\
-DEFINE (BinsertN, 0261)							\
-									\
-/* Bstack_ref is code 0.  */						\
-DEFINE (Bstack_set,  0262)						\
-DEFINE (Bstack_set2, 0263)						\
-DEFINE (BdiscardN,   0266)						\
-									\
-DEFINE (Bconstant, 0300)
-
-enum byte_code_op
-{
-#define DEFINE(name, value) name = value,
-    BYTE_CODES
-#undef DEFINE
-
-#if BYTE_CODE_SAFE
-    Bscan_buffer = 0153, /* No longer generated as of v18.  */
-    Bset_mark = 0163, /* this loser is no longer generated as of v18 */
-#endif
-};
->>>>>>> f3c77d11
  
 /* Fetch the next byte from the bytecode stream.  */
