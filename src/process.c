--- conflicted
+++ resolved
@@ -4769,12 +4769,8 @@
 	unsigned char *ip = (unsigned char *)&saddr.in.sin_addr.s_addr;
 	service = make_fixnum (ntohs (saddr.in.sin_port));
 	for (int i = 0; i < 4; i++)
-<<<<<<< HEAD
 	  args[nargs++] = make_fixnum (ip[i]);
-=======
-	  args[nargs++] = make_number (ip[i]);
 	host = Fformat (5, args + 1);
->>>>>>> 7ba8f803
 	args[nargs++] = service;
       }
       break;
@@ -4787,12 +4783,8 @@
 	DECLARE_POINTER_ALIAS (ip6, uint16_t, &saddr.in6.sin6_addr);
 	service = make_fixnum (ntohs (saddr.in.sin_port));
 	for (int i = 0; i < 8; i++)
-<<<<<<< HEAD
 	  args[nargs++] = make_fixnum (ip6[i]);
-=======
-	  args[nargs++] = make_number (ip6[i]);
 	host = Fformat (9, args + 1);
->>>>>>> 7ba8f803
 	args[nargs++] = service;
       }
       break;
