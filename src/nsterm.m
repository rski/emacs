/* NeXT/Open/GNUstep / MacOSX communication module.

Copyright (C) 1989, 1993-1994, 2005-2006, 2008-2012
  Free Software Foundation, Inc.

This file is part of GNU Emacs.

GNU Emacs is free software: you can redistribute it and/or modify
it under the terms of the GNU General Public License as published by
the Free Software Foundation, either version 3 of the License, or
(at your option) any later version.

GNU Emacs is distributed in the hope that it will be useful,
but WITHOUT ANY WARRANTY; without even the implied warranty of
MERCHANTABILITY or FITNESS FOR A PARTICULAR PURPOSE.  See the
GNU General Public License for more details.

You should have received a copy of the GNU General Public License
along with GNU Emacs.  If not, see <http://www.gnu.org/licenses/>.  */

/*
Originally by Carl Edman
Updated by Christian Limpach (chris@nice.ch)
OpenStep/Rhapsody port by Scott Bender (sbender@harmony-ds.com)
MacOSX/Aqua port by Christophe de Dinechin (descubes@earthlink.net)
GNUstep port and post-20 update by Adrian Robert (arobert@cogsci.ucsd.edu)
*/

/* This should be the first include, as it may set up #defines affecting
   interpretation of even the system includes. */
#include <config.h>

#include <math.h>
#include <sys/types.h>
#include <time.h>
#include <signal.h>
#include <unistd.h>
#include <setjmp.h>

#include <c-ctype.h>
#include <c-strcase.h>
#include <ftoastr.h>

#ifdef HAVE_FCNTL_H
#include <fcntl.h>
#endif

#include "lisp.h"
#include "blockinput.h"
#include "sysselect.h"
#include "nsterm.h"
#include "systime.h"
#include "character.h"
#include "fontset.h"
#include "composite.h"
#include "ccl.h"

#include "termhooks.h"
#include "termopts.h"
#include "termchar.h"

#include "window.h"
#include "keyboard.h"
#include "buffer.h"
#include "font.h"

/* call tracing */
#if 0
int term_trace_num = 0;
#define NSTRACE(x)        fprintf (stderr, "%s:%d: [%d] " #x "\n",         \
                                __FILE__, __LINE__, ++term_trace_num)
#else
#define NSTRACE(x)
#endif

extern NSString *NSMenuDidBeginTrackingNotification;

/* ==========================================================================

    Local declarations

   ========================================================================== */

/* Convert a symbol indexed with an NSxxx value to a value as defined
   in keyboard.c (lispy_function_key). I hope this is a correct way
   of doing things... */
static unsigned convert_ns_to_X_keysym[] =
{
  NSHomeFunctionKey,            0x50,
  NSLeftArrowFunctionKey,       0x51,
  NSUpArrowFunctionKey,         0x52,
  NSRightArrowFunctionKey,      0x53,
  NSDownArrowFunctionKey,       0x54,
  NSPageUpFunctionKey,          0x55,
  NSPageDownFunctionKey,        0x56,
  NSEndFunctionKey,             0x57,
  NSBeginFunctionKey,           0x58,
  NSSelectFunctionKey,          0x60,
  NSPrintFunctionKey,           0x61,
  NSExecuteFunctionKey,         0x62,
  NSInsertFunctionKey,          0x63,
  NSUndoFunctionKey,            0x65,
  NSRedoFunctionKey,            0x66,
  NSMenuFunctionKey,            0x67,
  NSFindFunctionKey,            0x68,
  NSHelpFunctionKey,            0x6A,
  NSBreakFunctionKey,           0x6B,

  NSF1FunctionKey,              0xBE,
  NSF2FunctionKey,              0xBF,
  NSF3FunctionKey,              0xC0,
  NSF4FunctionKey,              0xC1,
  NSF5FunctionKey,              0xC2,
  NSF6FunctionKey,              0xC3,
  NSF7FunctionKey,              0xC4,
  NSF8FunctionKey,              0xC5,
  NSF9FunctionKey,              0xC6,
  NSF10FunctionKey,             0xC7,
  NSF11FunctionKey,             0xC8,
  NSF12FunctionKey,             0xC9,
  NSF13FunctionKey,             0xCA,
  NSF14FunctionKey,             0xCB,
  NSF15FunctionKey,             0xCC,
  NSF16FunctionKey,             0xCD,
  NSF17FunctionKey,             0xCE,
  NSF18FunctionKey,             0xCF,
  NSF19FunctionKey,             0xD0,
  NSF20FunctionKey,             0xD1,
  NSF21FunctionKey,             0xD2,
  NSF22FunctionKey,             0xD3,
  NSF23FunctionKey,             0xD4,
  NSF24FunctionKey,             0xD5,

  NSBackspaceCharacter,         0x08,  /* 8: Not on some KBs. */
  NSDeleteCharacter,            0xFF,  /* 127: Big 'delete' key upper right. */
  NSDeleteFunctionKey,          0x9F,  /* 63272: Del forw key off main array. */

  NSTabCharacter,		0x09,
  0x19,				0x09,  /* left tab->regular since pass shift */
  NSCarriageReturnCharacter,	0x0D,
  NSNewlineCharacter,		0x0D,
  NSEnterCharacter,		0x8D,

  0x1B,				0x1B   /* escape */
};

static Lisp_Object Qmodifier_value;
Lisp_Object Qalt, Qcontrol, Qhyper, Qmeta, Qsuper;
extern Lisp_Object Qcursor_color, Qcursor_type, Qns, Qleft;

static Lisp_Object QUTF8_STRING;

/* On OS X picks up the default NSGlobalDomain AppleAntiAliasingThreshold,
   the maximum font size to NOT antialias.  On GNUstep there is currently
   no way to control this behavior. */
float ns_antialias_threshold;

/* Used to pick up AppleHighlightColor on OS X */
NSString *ns_selection_color;

NSArray *ns_send_types =0, *ns_return_types =0, *ns_drag_types =0;
NSString *ns_app_name = @"Emacs";  /* default changed later */

/* Display variables */
struct ns_display_info *x_display_list; /* Chain of existing displays */
Lisp_Object ns_display_name_list;
long context_menu_value = 0;

/* display update */
NSPoint last_mouse_motion_position;
static NSRect last_mouse_glyph;
static Time last_mouse_movement_time = 0;
static Lisp_Object last_mouse_motion_frame;
static EmacsScroller *last_mouse_scroll_bar = nil;
static struct frame *ns_updating_frame;
static NSView *focus_view = NULL;
static int ns_window_num = 0;
#ifdef NS_IMPL_GNUSTEP
static NSRect uRect;
#endif
static BOOL gsaved = NO;
BOOL ns_in_resize = NO;
static BOOL ns_fake_keydown = NO;
int ns_tmp_flags; /* FIXME */
struct nsfont_info *ns_tmp_font; /* FIXME */
static BOOL ns_menu_bar_is_hidden = NO;
/*static int debug_lock = 0; */

/* event loop */
static BOOL send_appdefined = YES;
static NSEvent *last_appdefined_event = 0;
static NSTimer *timed_entry = 0;
static NSTimer *scroll_repeat_entry = nil;
static fd_set select_readfds, select_writefds;
enum { SELECT_HAVE_READ = 1, SELECT_HAVE_WRITE = 2, SELECT_HAVE_TMO = 4 };
static int select_nfds = 0, select_valid = 0;
static EMACS_TIME select_timeout = { 0, 0 };
static int selfds[2] = { -1, -1 };
static pthread_mutex_t select_mutex;
static int apploopnr = 0;
static NSAutoreleasePool *outerpool;
static struct input_event *emacs_event = NULL;
static struct input_event *q_event_ptr = NULL;
static int n_emacs_events_pending = 0;
static NSMutableArray *ns_pending_files, *ns_pending_service_names,
  *ns_pending_service_args;
static BOOL ns_do_open_file = NO;

/* Convert modifiers in a NeXTstep event to emacs style modifiers.  */
#define NS_FUNCTION_KEY_MASK 0x800000
#define NSLeftControlKeyMask    (0x000001 | NSControlKeyMask)
#define NSRightControlKeyMask   (0x002000 | NSControlKeyMask)
#define NSLeftCommandKeyMask    (0x000008 | NSCommandKeyMask)
#define NSRightCommandKeyMask   (0x000010 | NSCommandKeyMask)
#define NSLeftAlternateKeyMask  (0x000020 | NSAlternateKeyMask)
#define NSRightAlternateKeyMask (0x000040 | NSAlternateKeyMask)
#define EV_MODIFIERS(e)                               \
    ((([e modifierFlags] & NSHelpKeyMask) ?           \
           hyper_modifier : 0)                        \
     | (!EQ (ns_right_alternate_modifier, Qleft) && \
        (([e modifierFlags] & NSRightAlternateKeyMask) \
         == NSRightAlternateKeyMask) ? \
           parse_solitary_modifier (ns_right_alternate_modifier) : 0) \
     | (([e modifierFlags] & NSAlternateKeyMask) ?                 \
           parse_solitary_modifier (ns_alternate_modifier) : 0)   \
     | (([e modifierFlags] & NSShiftKeyMask) ?     \
           shift_modifier : 0)                        \
     | (!EQ (ns_right_control_modifier, Qleft) && \
        (([e modifierFlags] & NSRightControlKeyMask) \
         == NSRightControlKeyMask) ? \
           parse_solitary_modifier (ns_right_control_modifier) : 0) \
     | (([e modifierFlags] & NSControlKeyMask) ?      \
           parse_solitary_modifier (ns_control_modifier) : 0)     \
     | (([e modifierFlags] & NS_FUNCTION_KEY_MASK) ?  \
           parse_solitary_modifier (ns_function_modifier) : 0)    \
     | (!EQ (ns_right_command_modifier, Qleft) && \
        (([e modifierFlags] & NSRightCommandKeyMask) \
         == NSRightCommandKeyMask) ? \
           parse_solitary_modifier (ns_right_command_modifier) : 0) \
     | (([e modifierFlags] & NSCommandKeyMask) ?      \
           parse_solitary_modifier (ns_command_modifier):0))

#define EV_UDMODIFIERS(e)                                      \
    ((([e type] == NSLeftMouseDown) ? down_modifier : 0)       \
     | (([e type] == NSRightMouseDown) ? down_modifier : 0)    \
     | (([e type] == NSOtherMouseDown) ? down_modifier : 0)    \
     | (([e type] == NSLeftMouseDragged) ? down_modifier : 0)  \
     | (([e type] == NSRightMouseDragged) ? down_modifier : 0) \
     | (([e type] == NSOtherMouseDragged) ? down_modifier : 0) \
     | (([e type] == NSLeftMouseUp)   ? up_modifier   : 0)     \
     | (([e type] == NSRightMouseUp)   ? up_modifier   : 0)    \
     | (([e type] == NSOtherMouseUp)   ? up_modifier   : 0))

#define EV_BUTTON(e)                                                         \
    ((([e type] == NSLeftMouseDown) || ([e type] == NSLeftMouseUp)) ? 0 :    \
      (([e type] == NSRightMouseDown) || ([e type] == NSRightMouseUp)) ? 2 : \
     [e buttonNumber] - 1)

/* Convert the time field to a timestamp in milliseconds. */
#define EV_TIMESTAMP(e) ([e timestamp] * 1000)

/* This is a piece of code which is common to all the event handling
   methods.  Maybe it should even be a function.  */
#define EV_TRAILER(e)                                                   \
    {                                                                   \
      XSETFRAME (emacs_event->frame_or_window, emacsframe);             \
      if (e) emacs_event->timestamp = EV_TIMESTAMP (e);                 \
      if (q_event_ptr)                                                  \
        {                                                               \
          n_emacs_events_pending++;                                     \
          kbd_buffer_store_event_hold (emacs_event, q_event_ptr);       \
        }                                                               \
      else                                                              \
        kbd_buffer_store_event (emacs_event);                           \
      EVENT_INIT (*emacs_event);                                        \
      ns_send_appdefined (-1);                                          \
    }

void x_set_cursor_type (struct frame *, Lisp_Object, Lisp_Object);

/* TODO: get rid of need for these forward declarations */
static void ns_condemn_scroll_bars (struct frame *f);
static void ns_judge_scroll_bars (struct frame *f);
void x_set_frame_alpha (struct frame *f);


/* ==========================================================================

    Utilities

   ========================================================================== */


static Lisp_Object
append2 (Lisp_Object list, Lisp_Object item)
/* --------------------------------------------------------------------------
   Utility to append to a list
   -------------------------------------------------------------------------- */
{
  Lisp_Object array[2];
  array[0] = list;
  array[1] = Fcons (item, Qnil);
  return Fnconc (2, &array[0]);
}


const char *
ns_etc_directory (void)
/* If running as a self-contained app bundle, return as a string the
   filename of the etc directory, if present; else nil.  */
{
  NSBundle *bundle = [NSBundle mainBundle];
  NSString *resourceDir = [bundle resourcePath];
  NSString *resourcePath;
  NSFileManager *fileManager = [NSFileManager defaultManager];
  BOOL isDir;

  resourcePath = [resourceDir stringByAppendingPathComponent: @"etc"];
  if ([fileManager fileExistsAtPath: resourcePath isDirectory: &isDir])
    {
      if (isDir) return [resourcePath UTF8String];
    }
  return NULL;
}


const char *
ns_exec_path (void)
/* If running as a self-contained app bundle, return as a path string
   the filenames of the libexec and bin directories, ie libexec:bin.
   Otherwise, return nil.
   Normally, Emacs does not add its own bin/ directory to the PATH.
   However, a self-contained NS build has a different layout, with
   bin/ and libexec/ subdirectories in the directory that contains
   Emacs.app itself.
   We put libexec first, because init_callproc_1 uses the first
   element to initialize exec-directory.  An alternative would be
   for init_callproc to check for invocation-directory/libexec.
*/
{
  NSBundle *bundle = [NSBundle mainBundle];
  NSString *resourceDir = [bundle resourcePath];
  NSString *binDir = [bundle bundlePath];
  NSString *resourcePath, *resourcePaths;
  NSRange range;
  NSString *pathSeparator = [NSString stringWithFormat: @"%c", SEPCHAR];
  NSFileManager *fileManager = [NSFileManager defaultManager];
  NSArray *paths;
  NSEnumerator *pathEnum;
  BOOL isDir;

  range = [resourceDir rangeOfString: @"Contents"];
  if (range.location != NSNotFound)
    {
      binDir = [binDir stringByAppendingPathComponent: @"Contents"];
#ifdef NS_IMPL_COCOA
      binDir = [binDir stringByAppendingPathComponent: @"MacOS"];
#endif
    }

  paths = [binDir stringsByAppendingPaths:
                [NSArray arrayWithObjects: @"libexec", @"bin", nil]];
  pathEnum = [paths objectEnumerator];
  resourcePaths = @"";

  while ((resourcePath = [pathEnum nextObject]))
    {
      if ([fileManager fileExistsAtPath: resourcePath isDirectory: &isDir])
        if (isDir)
          {
            if ([resourcePaths length] > 0)
              resourcePaths
                = [resourcePaths stringByAppendingString: pathSeparator];
            resourcePaths
              = [resourcePaths stringByAppendingString: resourcePath];
          }
    }
  if ([resourcePaths length] > 0) return [resourcePaths UTF8String];

  return NULL;
}


const char *
ns_load_path (void)
/* If running as a self-contained app bundle, return as a path string
   the filenames of the site-lisp, lisp and leim directories.
   Ie, site-lisp:lisp:leim.  Otherwise, return nil.  */
{
  NSBundle *bundle = [NSBundle mainBundle];
  NSString *resourceDir = [bundle resourcePath];
  NSString *resourcePath, *resourcePaths;
  NSString *pathSeparator = [NSString stringWithFormat: @"%c", SEPCHAR];
  NSFileManager *fileManager = [NSFileManager defaultManager];
  BOOL isDir;
  NSArray *paths = [resourceDir stringsByAppendingPaths:
                              [NSArray arrayWithObjects:
                                         @"site-lisp", @"lisp", @"leim", nil]];
  NSEnumerator *pathEnum = [paths objectEnumerator];
  resourcePaths = @"";

  /* Hack to skip site-lisp.  */
  if (no_site_lisp) resourcePath = [pathEnum nextObject];

  while ((resourcePath = [pathEnum nextObject]))
    {
      if ([fileManager fileExistsAtPath: resourcePath isDirectory: &isDir])
        if (isDir)
          {
            if ([resourcePaths length] > 0)
              resourcePaths
                = [resourcePaths stringByAppendingString: pathSeparator];
            resourcePaths
              = [resourcePaths stringByAppendingString: resourcePath];
          }
    }
  if ([resourcePaths length] > 0) return [resourcePaths UTF8String];

  return NULL;
}

static void
ns_timeout (int usecs)
/* --------------------------------------------------------------------------
     Blocking timer utility used by ns_ring_bell
   -------------------------------------------------------------------------- */
{
  EMACS_TIME wakeup = add_emacs_time (current_emacs_time (),
				      make_emacs_time (0, usecs * 1000));

  /* Keep waiting until past the time wakeup.  */
  while (1)
    {
      EMACS_TIME timeout, now = current_emacs_time ();
      if (EMACS_TIME_LE (wakeup, now))
	break;
      timeout = sub_emacs_time (wakeup, now);

      /* Try to wait that long--but we might wake up sooner.  */
      pselect (0, NULL, NULL, NULL, &timeout, NULL);
    }
}


void
ns_release_object (void *obj)
/* --------------------------------------------------------------------------
    Release an object (callable from C)
   -------------------------------------------------------------------------- */
{
    [(id)obj release];
}


void
ns_retain_object (void *obj)
/* --------------------------------------------------------------------------
    Retain an object (callable from C)
   -------------------------------------------------------------------------- */
{
    [(id)obj retain];
}


void *
ns_alloc_autorelease_pool (void)
/* --------------------------------------------------------------------------
     Allocate a pool for temporary objects (callable from C)
   -------------------------------------------------------------------------- */
{
  return [[NSAutoreleasePool alloc] init];
}


void
ns_release_autorelease_pool (void *pool)
/* --------------------------------------------------------------------------
     Free a pool and temporary objects it refers to (callable from C)
   -------------------------------------------------------------------------- */
{
  ns_release_object (pool);
}



/* ==========================================================================

    Focus (clipping) and screen update

   ========================================================================== */

static NSRect
ns_resize_handle_rect (NSWindow *window)
{
  NSRect r = [window frame];
  r.origin.x = r.size.width - RESIZE_HANDLE_SIZE;
  r.origin.y = 0;
  r.size.width = r.size.height = RESIZE_HANDLE_SIZE;
  return r;
}


//
// Window constraining
// -------------------
//
// To ensure that the windows are not placed under the menu bar, they
// are typically moved by the call-back constrainFrameRect. However,
// by overriding it, it's possible to inhibit this, leaving the window
// in it's original position.
//
// It's possible to hide the menu bar. However, technically, it's only
// possible to hide it when the application is active. To ensure that
// this work properly, the menu bar and window constraining are
// deferred until the application becomes active.
//
// Even though it's not possible to manually move a window above the
// top of the screen, it is allowed if it's done programmatically,
// when the menu is hidden. This allows the editable area to cover the
// full screen height.
//
// Test cases
// ----------
//
// Use the following extra files:
//
//    init.el:
//       ;; Hide menu and place frame slightly above the top of the screen.
//       (setq ns-auto-hide-menu-bar t)
//       (set-frame-position (selected-frame) 0 -20)
//
// Test 1:
//
//    emacs -Q -l init.el
//
//    Result: No menu bar, and the title bar should be above the screen.
//
// Test 2:
//
//    emacs -Q
//
//    Result: Menu bar visible, frame placed immediately below the menu.
//

static void
ns_constrain_all_frames (void)
{
  Lisp_Object tail, frame;

  FOR_EACH_FRAME (tail, frame)
    {
      struct frame *f = XFRAME (frame);
      if (FRAME_NS_P (f))
        {
          NSView *view = FRAME_NS_VIEW (f);
          /* This no-op will trigger the default window placing
           * constraint system. */
          f->output_data.ns->dont_constrain = 0;
          [[view window] setFrameOrigin:[[view window] frame].origin];
        }
    }
}


/* True, if the menu bar should be hidden.  */

static BOOL
ns_menu_bar_should_be_hidden (void)
{
  return !NILP (ns_auto_hide_menu_bar)
    && [NSApp respondsToSelector:@selector(setPresentationOptions:)];
}


/* Show or hide the menu bar, based on user setting.  */

static void
ns_update_auto_hide_menu_bar (void)
{
#ifndef MAC_OS_X_VERSION_10_6
#define MAC_OS_X_VERSION_10_6 1060
#endif
#ifdef NS_IMPL_COCOA
#if MAC_OS_X_VERSION_MAX_ALLOWED >= MAC_OS_X_VERSION_10_6
  BLOCK_INPUT;

  NSTRACE (ns_update_auto_hide_menu_bar);

  if (NSApp != nil
      && [NSApp isActive]
      && [NSApp respondsToSelector:@selector(setPresentationOptions:)])
    {
      // Note, "setPresentationOptions" triggers an error unless the
      // application is active.
      BOOL menu_bar_should_be_hidden = ns_menu_bar_should_be_hidden ();

      if (menu_bar_should_be_hidden != ns_menu_bar_is_hidden)
        {
          NSApplicationPresentationOptions options
            = NSApplicationPresentationAutoHideDock;

          if (menu_bar_should_be_hidden)
            options |= NSApplicationPresentationAutoHideMenuBar;

          [NSApp setPresentationOptions: options];

          ns_menu_bar_is_hidden = menu_bar_should_be_hidden;

          if (!ns_menu_bar_is_hidden)
            {
              ns_constrain_all_frames ();
            }
        }
    }

  UNBLOCK_INPUT;
#endif
#endif
}


static void
ns_update_begin (struct frame *f)
/* --------------------------------------------------------------------------
   Prepare for a grouped sequence of drawing calls
   external (RIF) call; whole frame, called before update_window_begin
   -------------------------------------------------------------------------- */
{
  NSView *view = FRAME_NS_VIEW (f);
  NSRect r = [view frame];
  NSBezierPath *bp = [NSBezierPath bezierPath];
  NSTRACE (ns_update_begin);

  ns_update_auto_hide_menu_bar ();

  ns_updating_frame = f;
  [view lockFocus];

  /* drawRect may have been called for say the minibuffer, and then clip path
     is for the minibuffer.  But the display engine may draw more because
     we have set the frame as garbaged.  So reset clip path to the whole
     view.  */
  [bp appendBezierPathWithRect: r];
  [bp setClip];

#ifdef NS_IMPL_GNUSTEP
  uRect = NSMakeRect (0, 0, 0, 0);
#endif
}


static void
ns_update_window_begin (struct window *w)
/* --------------------------------------------------------------------------
   Prepare for a grouped sequence of drawing calls
   external (RIF) call; for one window, called after update_begin
   -------------------------------------------------------------------------- */
{
  struct frame *f = XFRAME (WINDOW_FRAME (w));
 Mouse_HLInfo *hlinfo = MOUSE_HL_INFO (f);
  NSTRACE (ns_update_window_begin);
  updated_window = w;
  set_output_cursor (&w->cursor);

  BLOCK_INPUT;

  if (f == hlinfo->mouse_face_mouse_frame)
    {
      /* Don't do highlighting for mouse motion during the update.  */
      hlinfo->mouse_face_defer = 1;

        /* If the frame needs to be redrawn,
           simply forget about any prior mouse highlighting.  */
      if (FRAME_GARBAGED_P (f))
        hlinfo->mouse_face_window = Qnil;

      /* (further code for mouse faces ifdef'd out in other terms elided) */
    }

  UNBLOCK_INPUT;
}


static void
ns_update_window_end (struct window *w, int cursor_on_p,
                      int mouse_face_overwritten_p)
/* --------------------------------------------------------------------------
   Finished a grouped sequence of drawing calls
   external (RIF) call; for one window called before update_end
   -------------------------------------------------------------------------- */
{
  Mouse_HLInfo *hlinfo = MOUSE_HL_INFO (XFRAME (w->frame));

  /* note: this fn is nearly identical in all terms */
  if (!w->pseudo_window_p)
    {
      BLOCK_INPUT;

      if (cursor_on_p)
	display_and_set_cursor (w, 1,
                                output_cursor.hpos, output_cursor.vpos,
				output_cursor.x, output_cursor.y);

      if (draw_window_fringes (w, 1))
	x_draw_vertical_border (w);

      UNBLOCK_INPUT;
    }

  /* If a row with mouse-face was overwritten, arrange for
     frame_up_to_date to redisplay the mouse highlight.  */
  if (mouse_face_overwritten_p)
    {
      hlinfo->mouse_face_beg_row = hlinfo->mouse_face_beg_col = -1;
      hlinfo->mouse_face_end_row = hlinfo->mouse_face_end_col = -1;
      hlinfo->mouse_face_window = Qnil;
    }

  updated_window = NULL;
  NSTRACE (update_window_end);
}


static void
ns_update_end (struct frame *f)
/* --------------------------------------------------------------------------
   Finished a grouped sequence of drawing calls
   external (RIF) call; for whole frame, called after update_window_end
   -------------------------------------------------------------------------- */
{
  NSView *view = FRAME_NS_VIEW (f);

/*   if (f == MOUSE_HL_INFO (f)->mouse_face_mouse_frame) */
    MOUSE_HL_INFO (f)->mouse_face_defer = 0;

  BLOCK_INPUT;

#ifdef NS_IMPL_GNUSTEP
  /* trigger flush only in the rectangle we tracked as being drawn */
  [view unlockFocusNeedsFlush: NO];
/*fprintf (stderr, " (%.0f, %.0f : %.0f x %.0f)", uRect.origin.x, uRect.origin.y, uRect.size.width, uRect.size.height); */
  [view lockFocusInRect: uRect];
#endif

  [view unlockFocus];
  [[view window] flushWindow];

  UNBLOCK_INPUT;
  ns_updating_frame = NULL;
  NSTRACE (ns_update_end);
}


static void
ns_flush (struct frame *f)
/* --------------------------------------------------------------------------
   external (RIF) call
   NS impl is no-op since currently we flush in ns_update_end and elsewhere
   -------------------------------------------------------------------------- */
{
    NSTRACE (ns_flush);
}


static void
ns_focus (struct frame *f, NSRect *r, int n)
/* --------------------------------------------------------------------------
   Internal: Focus on given frame.  During small local updates this is used to
     draw, however during large updates, ns_update_begin and ns_update_end are
     called to wrap the whole thing, in which case these calls are stubbed out.
     Except, on GNUstep, we accumulate the rectangle being drawn into, because
     the back end won't do this automatically, and will just end up flushing
     the entire window.
   -------------------------------------------------------------------------- */
{
//  NSTRACE (ns_focus);
#ifdef NS_IMPL_GNUSTEP
  NSRect u;
    if (n == 2)
      u = NSUnionRect (r[0], r[1]);
    else if (r)
      u = *r;
#endif
/* static int c =0;
   fprintf (stderr, "focus: %d", c++);
   if (r) fprintf (stderr, " (%.0f, %.0f : %.0f x %.0f)", r->origin.x, r->origin.y, r->size.width, r->size.height);
   fprintf (stderr, "\n"); */

  if (f != ns_updating_frame)
    {
      NSView *view = FRAME_NS_VIEW (f);
      if (view != focus_view)
        {
          if (focus_view != NULL)
            {
              [focus_view unlockFocus];
              [[focus_view window] flushWindow];
/*debug_lock--; */
            }

          if (view)
#ifdef NS_IMPL_GNUSTEP
            r ? [view lockFocusInRect: u] : [view lockFocus];
#else
            [view lockFocus];
#endif
          focus_view = view;
/*if (view) debug_lock++; */
        }
#ifdef NS_IMPL_GNUSTEP
      else
        {
          /* more than one rect being drawn into */
          if (view && r)
            {
              [view unlockFocus]; /* add prev rect to redraw list */
              [view lockFocusInRect: u]; /* focus for draw in new rect */
            }
        }
#endif
    }
#ifdef NS_IMPL_GNUSTEP
  else
    {
      /* in batch mode, but in GNUstep must still track rectangles explicitly */
      uRect = (r ? NSUnionRect (uRect, u) : [FRAME_NS_VIEW (f) visibleRect]);
    }
#endif

  /* clipping */
  if (r)
    {
      [[NSGraphicsContext currentContext] saveGraphicsState];
      if (n == 2)
        NSRectClipList (r, 2);
      else
        NSRectClip (*r);
      gsaved = YES;
    }
}


static void
ns_unfocus (struct frame *f)
/* --------------------------------------------------------------------------
     Internal: Remove focus on given frame
   -------------------------------------------------------------------------- */
{
//  NSTRACE (ns_unfocus);

  if (gsaved)
    {
      [[NSGraphicsContext currentContext] restoreGraphicsState];
      gsaved = NO;
    }

  if (f != ns_updating_frame)
    {
      if (focus_view != NULL)
        {
          [focus_view unlockFocus];
          [[focus_view window] flushWindow];
          focus_view = NULL;
/*debug_lock--; */
        }
    }
}


static void
ns_clip_to_row (struct window *w, struct glyph_row *row, int area, BOOL gc)
/* --------------------------------------------------------------------------
     Internal (but parallels other terms): Focus drawing on given row
   -------------------------------------------------------------------------- */
{
  struct frame *f = XFRAME (WINDOW_FRAME (w));
  NSRect clip_rect;
  int window_x, window_y, window_width;

  window_box (w, area, &window_x, &window_y, &window_width, 0);

  clip_rect.origin.x = window_x;
  clip_rect.origin.y = WINDOW_TO_FRAME_PIXEL_Y (w, max (0, row->y));
  clip_rect.origin.y = max (clip_rect.origin.y, window_y);
  clip_rect.size.width = window_width;
  clip_rect.size.height = row->visible_height;

  ns_focus (f, &clip_rect, 1);
}


static void
ns_ring_bell (struct frame *f)
/* --------------------------------------------------------------------------
     "Beep" routine
   -------------------------------------------------------------------------- */
{
  NSTRACE (ns_ring_bell);
  if (visible_bell)
    {
      NSAutoreleasePool *pool;
      struct frame *frame = SELECTED_FRAME ();
      NSView *view;

      BLOCK_INPUT;
      pool = [[NSAutoreleasePool alloc] init];

      view = FRAME_NS_VIEW (frame);
      if (view != nil)
        {
          NSRect r, surr;
          NSPoint dim = NSMakePoint (128, 128);

          r = [view bounds];
          r.origin.x += (r.size.width - dim.x) / 2;
          r.origin.y += (r.size.height - dim.y) / 2;
          r.size.width = dim.x;
          r.size.height = dim.y;
          surr = NSInsetRect (r, -2, -2);
          ns_focus (frame, &surr, 1);
          [[view window] cacheImageInRect: [view convertRect: surr toView:nil]];
          [ns_lookup_indexed_color (NS_FACE_FOREGROUND
                                      (FRAME_DEFAULT_FACE (frame)), frame) set];
          NSRectFill (r);
          [[view window] flushWindow];
          ns_timeout (150000);
          [[view window] restoreCachedImage];
          [[view window] flushWindow];
          ns_unfocus (frame);
        }
      [pool release];
      UNBLOCK_INPUT;
    }
  else
    {
      NSBeep ();
    }
}


static void
ns_reset_terminal_modes (struct terminal *terminal)
/*  Externally called as hook */
{
  NSTRACE (ns_reset_terminal_modes);
}


static void
ns_set_terminal_modes (struct terminal *terminal)
/*  Externally called as hook */
{
  NSTRACE (ns_set_terminal_modes);
}



/* ==========================================================================

    Frame / window manager related functions

   ========================================================================== */


static void
ns_raise_frame (struct frame *f)
/* --------------------------------------------------------------------------
     Bring window to foreground and make it active
   -------------------------------------------------------------------------- */
{
  NSView *view = FRAME_NS_VIEW (f);
  check_ns ();
  BLOCK_INPUT;
  FRAME_SAMPLE_VISIBILITY (f);
  if (FRAME_VISIBLE_P (f))
    {
      [[view window] makeKeyAndOrderFront: NSApp];
    }
  UNBLOCK_INPUT;
}


static void
ns_lower_frame (struct frame *f)
/* --------------------------------------------------------------------------
     Send window to back
   -------------------------------------------------------------------------- */
{
  NSView *view = FRAME_NS_VIEW (f);
  check_ns ();
  BLOCK_INPUT;
  [[view window] orderBack: NSApp];
  UNBLOCK_INPUT;
}


static void
ns_frame_raise_lower (struct frame *f, int raise)
/* --------------------------------------------------------------------------
     External (hook)
   -------------------------------------------------------------------------- */
{
  NSTRACE (ns_frame_raise_lower);

  if (raise)
    ns_raise_frame (f);
  else
    ns_lower_frame (f);
}


static void
ns_frame_rehighlight (struct frame *frame)
/* --------------------------------------------------------------------------
     External (hook): called on things like window switching within frame
   -------------------------------------------------------------------------- */
{
  struct ns_display_info *dpyinfo = FRAME_NS_DISPLAY_INFO (frame);
  struct frame *old_highlight = dpyinfo->x_highlight_frame;

  NSTRACE (ns_frame_rehighlight);
  if (dpyinfo->x_focus_frame)
    {
      dpyinfo->x_highlight_frame
	= (FRAMEP (FRAME_FOCUS_FRAME (dpyinfo->x_focus_frame))
           ? XFRAME (FRAME_FOCUS_FRAME (dpyinfo->x_focus_frame))
           : dpyinfo->x_focus_frame);
      if (!FRAME_LIVE_P (dpyinfo->x_highlight_frame))
        {
          fset_focus_frame (dpyinfo->x_focus_frame, Qnil);
          dpyinfo->x_highlight_frame = dpyinfo->x_focus_frame;
        }
    }
  else
      dpyinfo->x_highlight_frame = 0;

  if (dpyinfo->x_highlight_frame &&
         dpyinfo->x_highlight_frame != old_highlight)
    {
      if (old_highlight)
	{
          x_update_cursor (old_highlight, 1);
	  x_set_frame_alpha (old_highlight);
	}
      if (dpyinfo->x_highlight_frame)
	{
          x_update_cursor (dpyinfo->x_highlight_frame, 1);
          x_set_frame_alpha (dpyinfo->x_highlight_frame);
	}
    }
}


void
x_make_frame_visible (struct frame *f)
/* --------------------------------------------------------------------------
     External: Show the window (X11 semantics)
   -------------------------------------------------------------------------- */
{
  NSTRACE (x_make_frame_visible);
  /* XXX: at some points in past this was not needed, as the only place that
     called this (frame.c:Fraise_frame ()) also called raise_lower;
     if this ends up the case again, comment this out again. */
  if (!FRAME_VISIBLE_P (f))
    {
      f->async_visible = 1;
      ns_raise_frame (f);
    }
}


void
x_make_frame_invisible (struct frame *f)
/* --------------------------------------------------------------------------
     External: Hide the window (X11 semantics)
   -------------------------------------------------------------------------- */
{
  NSView * view = FRAME_NS_VIEW (f);
  NSTRACE (x_make_frame_invisible);
  check_ns ();
  [[view window] orderOut: NSApp];
  f->async_visible = 0;
  f->async_iconified = 0;
}


void
x_iconify_frame (struct frame *f)
/* --------------------------------------------------------------------------
     External: Iconify window
   -------------------------------------------------------------------------- */
{
  NSView * view = FRAME_NS_VIEW (f);
  struct ns_display_info *dpyinfo = FRAME_NS_DISPLAY_INFO (f);
  NSTRACE (x_iconify_frame);
  check_ns ();

  if (dpyinfo->x_highlight_frame == f)
    dpyinfo->x_highlight_frame = 0;

  if ([[view window] windowNumber] <= 0)
    {
      /* the window is still deferred.  Make it very small, bring it
         on screen and order it out. */
      NSRect s = { { 100, 100}, {0, 0} };
      NSRect t;
      t = [[view window] frame];
      [[view window] setFrame: s display: NO];
      [[view window] orderBack: NSApp];
      [[view window] orderOut: NSApp];
      [[view window] setFrame: t display: NO];
    }
  [[view window] miniaturize: NSApp];
}

/* Free X resources of frame F.  */

void
x_free_frame_resources (struct frame *f)
{
  NSView *view = FRAME_NS_VIEW (f);
  struct ns_display_info *dpyinfo = FRAME_NS_DISPLAY_INFO (f);
  Mouse_HLInfo *hlinfo = MOUSE_HL_INFO (f);
  NSTRACE (x_free_frame_resources);
  check_ns ();

  [(EmacsView *)view setWindowClosing: YES]; /* may not have been informed */

  BLOCK_INPUT;

  free_frame_menubar (f);

  if (FRAME_FACE_CACHE (f))
    free_frame_faces (f);

  if (f == dpyinfo->x_focus_frame)
    dpyinfo->x_focus_frame = 0;
  if (f == dpyinfo->x_highlight_frame)
    dpyinfo->x_highlight_frame = 0;
  if (f == hlinfo->mouse_face_mouse_frame)
    {
      hlinfo->mouse_face_beg_row = hlinfo->mouse_face_beg_col = -1;
      hlinfo->mouse_face_end_row = hlinfo->mouse_face_end_col = -1;
      hlinfo->mouse_face_window = Qnil;
      hlinfo->mouse_face_deferred_gc = 0;
      hlinfo->mouse_face_mouse_frame = 0;
    }

  if (f->output_data.ns->miniimage != nil)
    [f->output_data.ns->miniimage release];

  [[view window] close];
  [view release];

  xfree (f->output_data.ns);

  UNBLOCK_INPUT;
}

void
x_destroy_window (struct frame *f)
/* --------------------------------------------------------------------------
     External: Delete the window
   -------------------------------------------------------------------------- */
{
  NSTRACE (x_destroy_window);
  check_ns ();
  x_free_frame_resources (f);
  ns_window_num--;
}


void
x_set_offset (struct frame *f, int xoff, int yoff, int change_grav)
/* --------------------------------------------------------------------------
     External: Position the window
   -------------------------------------------------------------------------- */
{
  NSView *view = FRAME_NS_VIEW (f);
  NSArray *screens = [NSScreen screens];
  NSScreen *fscreen = [screens objectAtIndex: 0];
  NSScreen *screen = [[view window] screen];

  NSTRACE (x_set_offset);

  BLOCK_INPUT;

  f->left_pos = xoff;
  f->top_pos = yoff;

  if (view != nil && screen && fscreen)
    {
      f->left_pos = f->size_hint_flags & XNegative
        ? [screen visibleFrame].size.width + f->left_pos - FRAME_PIXEL_WIDTH (f)
        : f->left_pos;
      /* We use visibleFrame here to take menu bar into account.
	 Ideally we should also adjust left/top with visibleFrame.origin.  */

      f->top_pos = f->size_hint_flags & YNegative
        ? ([screen visibleFrame].size.height + f->top_pos
           - FRAME_PIXEL_HEIGHT (f) - FRAME_NS_TITLEBAR_HEIGHT (f)
           - FRAME_TOOLBAR_HEIGHT (f))
        : f->top_pos;
#ifdef NS_IMPL_GNUSTEP
      if (f->left_pos < 100)
        f->left_pos = 100;  /* don't overlap menu */
#endif
      /* Constrain the setFrameTopLeftPoint so we don't move behind the
         menu bar.  */
      f->output_data.ns->dont_constrain = 0;
      [[view window] setFrameTopLeftPoint:
                       NSMakePoint (SCREENMAXBOUND (f->left_pos),
                                    SCREENMAXBOUND ([fscreen frame].size.height
                                                    - NS_TOP_POS (f)))];
      f->size_hint_flags &= ~(XNegative|YNegative);
    }

  UNBLOCK_INPUT;
}


void
x_set_window_size (struct frame *f, int change_grav, int cols, int rows)
/* --------------------------------------------------------------------------
     Adjust window pixel size based on given character grid size
     Impl is a bit more complex than other terms, need to do some
     internal clipping.
   -------------------------------------------------------------------------- */
{
  EmacsView *view = FRAME_NS_VIEW (f);
  NSWindow *window = [view window];
  NSRect wr = [window frame];
  int tb = FRAME_EXTERNAL_TOOL_BAR (f);
  int pixelwidth, pixelheight;

  NSTRACE (x_set_window_size);

  if (view == nil)
    return;

/*fprintf (stderr, "\tsetWindowSize: %d x %d, font size %d x %d\n", cols, rows, FRAME_COLUMN_WIDTH (f), FRAME_LINE_HEIGHT (f)); */

  BLOCK_INPUT;

  check_frame_size (f, &rows, &cols);

  f->scroll_bar_actual_width = NS_SCROLL_BAR_WIDTH (f);
  compute_fringe_widths (f, 0);

  pixelwidth =  FRAME_TEXT_COLS_TO_PIXEL_WIDTH   (f, cols);
  pixelheight = FRAME_TEXT_LINES_TO_PIXEL_HEIGHT (f, rows);

  /* If we have a toolbar, take its height into account. */
  if (tb)
    /* NOTE: previously this would generate wrong result if toolbar not
             yet displayed and fixing toolbar_height=32 helped, but
             now (200903) seems no longer needed */
    FRAME_TOOLBAR_HEIGHT (f) =
      NSHeight ([window frameRectForContentRect: NSMakeRect (0, 0, 0, 0)])
        - FRAME_NS_TITLEBAR_HEIGHT (f);
  else
    FRAME_TOOLBAR_HEIGHT (f) = 0;

  wr.size.width = pixelwidth + f->border_width;
  wr.size.height = pixelheight + FRAME_NS_TITLEBAR_HEIGHT (f)
                  + FRAME_TOOLBAR_HEIGHT (f);

  /* Do not try to constrain to this screen.  We may have multiple
     screens, and want Emacs to span those.  Constraining to screen
     prevents that, and that is not nice to the user.  */
 if (f->output_data.ns->zooming)
   f->output_data.ns->zooming = 0;
 else
   wr.origin.y += FRAME_PIXEL_HEIGHT (f) - pixelheight;

  [view setRows: rows andColumns: cols];
  [window setFrame: wr display: YES];

/*fprintf (stderr, "\tx_set_window_size %d, %d\t%d, %d\n", cols, rows, pixelwidth, pixelheight); */

  /* This is a trick to compensate for Emacs' managing the scrollbar area
     as a fixed number of standard character columns.  Instead of leaving
     blank space for the extra, we chopped it off above.  Now for
     left-hand scrollbars, we shift all rendering to the left by the
     difference between the real width and Emacs' imagined one.  For
     right-hand bars, don't worry about it since the extra is never used.
     (Obviously doesn't work for vertically split windows tho..) */
  {
    NSPoint origin = FRAME_HAS_VERTICAL_SCROLL_BARS_ON_LEFT (f)
      ? NSMakePoint (FRAME_SCROLL_BAR_COLS (f) * FRAME_COLUMN_WIDTH (f)
                     - NS_SCROLL_BAR_WIDTH (f), 0)
      : NSMakePoint (0, 0);
    [view setFrame: NSMakeRect (0, 0, pixelwidth, pixelheight)];
    [view setBoundsOrigin: origin];
  }

  change_frame_size (f, rows, cols, 0, 1, 0); /* pretend, delay, safe */
  FRAME_PIXEL_WIDTH (f) = pixelwidth;
  FRAME_PIXEL_HEIGHT (f) = pixelheight;
/*  SET_FRAME_GARBAGED (f); // this short-circuits expose call in drawRect */

  mark_window_cursors_off (XWINDOW (f->root_window));
  cancel_mouse_face (f);

  UNBLOCK_INPUT;
}



/* ==========================================================================

    Color management

   ========================================================================== */


NSColor *
ns_lookup_indexed_color (unsigned long idx, struct frame *f)
{
  struct ns_color_table *color_table = FRAME_NS_DISPLAY_INFO (f)->color_table;
  if (idx < 1 || idx >= color_table->avail)
    return nil;
  return color_table->colors[idx];
}


unsigned long
ns_index_color (NSColor *color, struct frame *f)
{
  struct ns_color_table *color_table = FRAME_NS_DISPLAY_INFO (f)->color_table;
  ptrdiff_t idx;
  ptrdiff_t i;

  if (!color_table->colors)
    {
      color_table->size = NS_COLOR_CAPACITY;
      color_table->avail = 1; /* skip idx=0 as marker */
      color_table->colors = xmalloc (color_table->size * sizeof (NSColor *));
      color_table->colors[0] = nil;
      color_table->empty_indices = [[NSMutableSet alloc] init];
    }

  /* do we already have this color ? */
  for (i = 1; i < color_table->avail; i++)
    if (color_table->colors[i] && [color_table->colors[i] isEqual: color])
      return i;

  if ([color_table->empty_indices count] > 0)
    {
      NSNumber *index = [color_table->empty_indices anyObject];
      [color_table->empty_indices removeObject: index];
      idx = [index unsignedLongValue];
    }
  else
    {
      if (color_table->avail == color_table->size)
	color_table->colors =
	  xpalloc (color_table->colors, &color_table->size, 1,
		   min (ULONG_MAX, PTRDIFF_MAX), sizeof *color_table->colors);
      idx = color_table->avail++;
    }

  color_table->colors[idx] = color;
  [color retain];
/*fprintf(stderr, "color_table: allocated %d\n",idx);*/
  return idx;
}


void
ns_free_indexed_color (unsigned long idx, struct frame *f)
{
  struct ns_color_table *color_table;
  NSColor *color;
  NSNumber *index;

  if (!f)
    return;

  color_table = FRAME_NS_DISPLAY_INFO (f)->color_table;

  if (idx <= 0 || idx >= color_table->size) {
    message1 ("ns_free_indexed_color: Color index out of range.\n");
    return;
  }

  index = [NSNumber numberWithUnsignedInt: idx];
  if ([color_table->empty_indices containsObject: index]) {
    message1 ("ns_free_indexed_color: attempt to free already freed color.\n");
    return;
  }

  color = color_table->colors[idx];
  [color release];
  color_table->colors[idx] = nil;
  [color_table->empty_indices addObject: index];
/*fprintf(stderr, "color_table: FREED %d\n",idx);*/
}


static int
ns_get_color (const char *name, NSColor **col)
/* --------------------------------------------------------------------------
     Parse a color name
   -------------------------------------------------------------------------- */
/* On *Step, we attempt to mimic the X11 platform here, down to installing an
   X11 rgb.txt-compatible color list in Emacs.clr (see ns_term_init()).
   See: http://thread.gmane.org/gmane.emacs.devel/113050/focus=113272). */
{
  NSColor *new = nil;
  static char hex[20];
  int scaling;
  float r = -1.0, g, b;
  NSString *nsname = [NSString stringWithUTF8String: name];

/*fprintf (stderr, "ns_get_color: '%s'\n", name); */
  BLOCK_INPUT;

  if ([nsname isEqualToString: @"ns_selection_color"])
    {
      nsname = ns_selection_color;
      name = [ns_selection_color UTF8String];
    }

  /* First, check for some sort of numeric specification. */
  hex[0] = '\0';

  if (name[0] == '0' || name[0] == '1' || name[0] == '.')  /* RGB decimal */
    {
      NSScanner *scanner = [NSScanner scannerWithString: nsname];
      [scanner scanFloat: &r];
      [scanner scanFloat: &g];
      [scanner scanFloat: &b];
    }
  else if (!strncmp(name, "rgb:", 4))  /* A newer X11 format -- rgb:r/g/b */
    scaling = (snprintf (hex, sizeof hex, "%s", name + 4) - 2) / 3;
  else if (name[0] == '#')        /* An old X11 format; convert to newer */
    {
      int len = (strlen(name) - 1);
      int start = (len % 3 == 0) ? 1 : len / 4 + 1;
      int i;
      scaling = strlen(name+start) / 3;
      for (i = 0; i < 3; i++)
	sprintf (hex + i * (scaling + 1), "%.*s/", scaling,
		 name + start + i * scaling);
      hex[3 * (scaling + 1) - 1] = '\0';
    }

  if (hex[0])
    {
      int rr, gg, bb;
      float fscale = scaling == 4 ? 65535.0 : (scaling == 2 ? 255.0 : 15.0);
      if (sscanf (hex, "%x/%x/%x", &rr, &gg, &bb))
        {
          r = rr / fscale;
          g = gg / fscale;
          b = bb / fscale;
        }
    }

  if (r >= 0.0)
    {
      *col = [NSColor colorWithCalibratedRed: r green: g blue: b alpha: 1.0];
      UNBLOCK_INPUT;
      return 0;
    }

  /* Otherwise, color is expected to be from a list */
  {
    NSEnumerator *lenum, *cenum;
    NSString *name;
    NSColorList *clist;

#ifdef NS_IMPL_GNUSTEP
    /* XXX: who is wrong, the requestor or the implementation? */
    if ([nsname compare: @"Highlight" options: NSCaseInsensitiveSearch]
        == NSOrderedSame)
      nsname = @"highlightColor";
#endif

    lenum = [[NSColorList availableColorLists] objectEnumerator];
    while ( (clist = [lenum nextObject]) && new == nil)
      {
        cenum = [[clist allKeys] objectEnumerator];
        while ( (name = [cenum nextObject]) && new == nil )
          {
            if ([name compare: nsname
                      options: NSCaseInsensitiveSearch] == NSOrderedSame )
              new = [clist colorWithKey: name];
          }
      }
  }

  if (new)
    *col = [new colorUsingColorSpaceName: NSCalibratedRGBColorSpace];
  UNBLOCK_INPUT;
  return new ? 0 : 1;
}


int
ns_lisp_to_color (Lisp_Object color, NSColor **col)
/* --------------------------------------------------------------------------
     Convert a Lisp string object to a NS color
   -------------------------------------------------------------------------- */
{
  NSTRACE (ns_lisp_to_color);
  if (STRINGP (color))
    return ns_get_color (SSDATA (color), col);
  else if (SYMBOLP (color))
    return ns_get_color (SSDATA (SYMBOL_NAME (color)), col);
  return 1;
}


Lisp_Object
ns_color_to_lisp (NSColor *col)
/* --------------------------------------------------------------------------
     Convert a color to a lisp string with the RGB equivalent
   -------------------------------------------------------------------------- */
{
  CGFloat red, green, blue, alpha, gray;
  char buf[1024];
  const char *str;
  NSTRACE (ns_color_to_lisp);

  BLOCK_INPUT;
  if ([[col colorSpaceName] isEqualToString: NSNamedColorSpace])

      if ((str =[[col colorNameComponent] UTF8String]))
        {
          UNBLOCK_INPUT;
          return build_string ((char *)str);
        }

    [[col colorUsingColorSpaceName: NSCalibratedRGBColorSpace]
        getRed: &red green: &green blue: &blue alpha: &alpha];
  if (red ==green && red ==blue)
    {
      [[col colorUsingColorSpaceName: NSCalibratedWhiteColorSpace]
            getWhite: &gray alpha: &alpha];
      snprintf (buf, sizeof (buf), "#%2.2lx%2.2lx%2.2lx",
		lrint (gray * 0xff), lrint (gray * 0xff), lrint (gray * 0xff));
      UNBLOCK_INPUT;
      return build_string (buf);
    }

  snprintf (buf, sizeof (buf), "#%2.2lx%2.2lx%2.2lx",
            lrint (red*0xff), lrint (green*0xff), lrint (blue*0xff));

  UNBLOCK_INPUT;
  return build_string (buf);
}


void
ns_query_color(void *col, XColor *color_def, int setPixel)
/* --------------------------------------------------------------------------
         Get ARGB values out of NSColor col and put them into color_def.
         If setPixel, set the pixel to a concatenated version.
         and set color_def pixel to the resulting index.
   -------------------------------------------------------------------------- */
{
  CGFloat r, g, b, a;

  [((NSColor *)col) getRed: &r green: &g blue: &b alpha: &a];
  color_def->red   = r * 65535;
  color_def->green = g * 65535;
  color_def->blue  = b * 65535;

  if (setPixel == YES)
    color_def->pixel
      = ARGB_TO_ULONG((int)(a*255),
		      (int)(r*255), (int)(g*255), (int)(b*255));
}


int
ns_defined_color (struct frame *f,
                  const char *name,
                  XColor *color_def,
                  int alloc,
                  char makeIndex)
/* --------------------------------------------------------------------------
         Return 1 if named color found, and set color_def rgb accordingly.
         If makeIndex and alloc are nonzero put the color in the color_table,
         and set color_def pixel to the resulting index.
         If makeIndex is zero, set color_def pixel to ARGB.
         Return 0 if not found
   -------------------------------------------------------------------------- */
{
  NSColor *col;
  NSTRACE (ns_defined_color);

  BLOCK_INPUT;
  if (ns_get_color (name, &col) != 0) /* Color not found  */
    {
      UNBLOCK_INPUT;
      return 0;
    }
  if (makeIndex && alloc)
    color_def->pixel = ns_index_color (col, f);
  ns_query_color (col, color_def, !makeIndex);
  UNBLOCK_INPUT;
  return 1;
}


unsigned long
ns_get_rgb_color (struct frame *f, float r, float g, float b, float a)
/* --------------------------------------------------------------------------
    return an autoreleased RGB color
   -------------------------------------------------------------------------- */
{
/*static int c = 1; fprintf (stderr, "color request %d\n", c++); */
  if (r < 0.0) r = 0.0;
  else if (r > 1.0) r = 1.0;
  if (g < 0.0) g = 0.0;
  else if (g > 1.0) g = 1.0;
  if (b < 0.0) b = 0.0;
  else if (b > 1.0) b = 1.0;
  if (a < 0.0) a = 0.0;
  else if (a > 1.0) a = 1.0;
  return (unsigned long) ns_index_color(
    [NSColor colorWithCalibratedRed: r green: g blue: b alpha: a], f);
}


void
x_set_frame_alpha (struct frame *f)
/* --------------------------------------------------------------------------
     change the entire-frame transparency
   -------------------------------------------------------------------------- */
{
  struct ns_display_info *dpyinfo = FRAME_NS_DISPLAY_INFO (f);
  EmacsView *view = FRAME_NS_VIEW (f);
  double alpha = 1.0;
  double alpha_min = 1.0;

  if (dpyinfo->x_highlight_frame == f)
    alpha = f->alpha[0];
  else
    alpha = f->alpha[1];

  if (FLOATP (Vframe_alpha_lower_limit))
    alpha_min = XFLOAT_DATA (Vframe_alpha_lower_limit);
  else if (INTEGERP (Vframe_alpha_lower_limit))
    alpha_min = (XINT (Vframe_alpha_lower_limit)) / 100.0;

  if (alpha < 0.0)
    return;
  else if (1.0 < alpha)
    alpha = 1.0;
  else if (0.0 <= alpha && alpha < alpha_min && alpha_min <= 1.0)
    alpha = alpha_min;

#ifdef NS_IMPL_COCOA
  [[view window] setAlphaValue: alpha];
#endif
}


/* ==========================================================================

    Mouse handling

   ========================================================================== */


void
x_set_mouse_pixel_position (struct frame *f, int pix_x, int pix_y)
/* --------------------------------------------------------------------------
     Programmatically reposition mouse pointer in pixel coordinates
   -------------------------------------------------------------------------- */
{
  NSTRACE (x_set_mouse_pixel_position);
  ns_raise_frame (f);
#if 0
  /* FIXME: this does not work, and what about GNUstep? */
#ifdef NS_IMPL_COCOA
  [FRAME_NS_VIEW (f) lockFocus];
  PSsetmouse ((float)pix_x, (float)pix_y);
  [FRAME_NS_VIEW (f) unlockFocus];
#endif
#endif
}


void
x_set_mouse_position (struct frame *f, int h, int v)
/* --------------------------------------------------------------------------
     Programmatically reposition mouse pointer in character coordinates
   -------------------------------------------------------------------------- */
{
  int pix_x, pix_y;

  pix_x = FRAME_COL_TO_PIXEL_X (f, h) + FRAME_COLUMN_WIDTH (f) / 2;
  pix_y = FRAME_LINE_TO_PIXEL_Y (f, v) + FRAME_LINE_HEIGHT (f) / 2;

  if (pix_x < 0) pix_x = 0;
  if (pix_x > FRAME_PIXEL_WIDTH (f)) pix_x = FRAME_PIXEL_WIDTH (f);

  if (pix_y < 0) pix_y = 0;
  if (pix_y > FRAME_PIXEL_HEIGHT (f)) pix_y = FRAME_PIXEL_HEIGHT (f);

  x_set_mouse_pixel_position (f, pix_x, pix_y);
}


static int
note_mouse_movement (struct frame *frame, float x, float y)
/*   ------------------------------------------------------------------------
     Called by EmacsView on mouseMovement events.  Passes on
     to emacs mainstream code if we moved off of a rect of interest
     known as last_mouse_glyph.
     ------------------------------------------------------------------------ */
{
//  NSTRACE (note_mouse_movement);

  XSETFRAME (last_mouse_motion_frame, frame);

  /* Note, this doesn't get called for enter/leave, since we don't have a
     position.  Those are taken care of in the corresponding NSView methods. */

  /* has movement gone beyond last rect we were tracking? */
  if (x < last_mouse_glyph.origin.x ||
      x >= (last_mouse_glyph.origin.x + last_mouse_glyph.size.width) ||
      y < last_mouse_glyph.origin.y ||
      y >= (last_mouse_glyph.origin.y + last_mouse_glyph.size.height))
    {
      ns_update_begin(frame);
      frame->mouse_moved = 1;
      note_mouse_highlight (frame, x, y);
      remember_mouse_glyph (frame, x, y, &last_mouse_glyph);
      ns_update_end(frame);
      return 1;
    }

  return 0;
}


static void
ns_mouse_position (struct frame **fp, int insist, Lisp_Object *bar_window,
                   enum scroll_bar_part *part, Lisp_Object *x, Lisp_Object *y,
                   Time *time)
/* --------------------------------------------------------------------------
    External (hook): inform emacs about mouse position and hit parts.
    If a scrollbar is being dragged, set bar_window, part, x, y, time.
    x & y should be position in the scrollbar (the whole bar, not the handle)
    and length of scrollbar respectively
   -------------------------------------------------------------------------- */
{
  id view;
  NSPoint position;
  Lisp_Object frame, tail;
  struct frame *f;
  struct ns_display_info *dpyinfo;

  NSTRACE (ns_mouse_position);

  if (*fp == NULL)
    {
      fprintf (stderr, "Warning: ns_mouse_position () called with null *fp.\n");
      return;
    }

  dpyinfo = FRAME_NS_DISPLAY_INFO (*fp);

  BLOCK_INPUT;

  if (last_mouse_scroll_bar != nil && insist == 0)
    {
      /* TODO: we do not use this path at the moment because drag events will
           go directly to the EmacsScroller.  Leaving code in for now. */
      [last_mouse_scroll_bar getMouseMotionPart: (int *)part window: bar_window
                                              x: x y: y];
      if (time) *time = last_mouse_movement_time;
      last_mouse_scroll_bar = nil;
    }
  else
    {
      /* Clear the mouse-moved flag for every frame on this display.  */
      FOR_EACH_FRAME (tail, frame)
        if (FRAME_NS_P (XFRAME (frame))
            && FRAME_NS_DISPLAY (XFRAME (frame)) == FRAME_NS_DISPLAY (*fp))
          XFRAME (frame)->mouse_moved = 0;

      last_mouse_scroll_bar = nil;
      if (last_mouse_frame && FRAME_LIVE_P (last_mouse_frame))
        f = last_mouse_frame;
      else
        f = dpyinfo->x_focus_frame ? dpyinfo->x_focus_frame
                                    : SELECTED_FRAME ();

      if (f && f->output_data.ns)  /* TODO: 2nd check no longer needed? */
        {
          view = FRAME_NS_VIEW (*fp);

          position = [[view window] mouseLocationOutsideOfEventStream];
          position = [view convertPoint: position fromView: nil];
          remember_mouse_glyph (f, position.x, position.y, &last_mouse_glyph);
/*fprintf (stderr, "ns_mouse_position: %.0f, %.0f\n", position.x, position.y); */

          if (bar_window) *bar_window = Qnil;
          if (part) *part = 0; /*scroll_bar_handle; */

          if (x) XSETINT (*x, lrint (position.x));
          if (y) XSETINT (*y, lrint (position.y));
          if (time) *time = last_mouse_movement_time;
          *fp = f;
        }
    }

  UNBLOCK_INPUT;
}


static void
ns_frame_up_to_date (struct frame *f)
/* --------------------------------------------------------------------------
    External (hook): Fix up mouse highlighting right after a full update.
    Some highlighting was deferred if GC was happening during
    note_mouse_highlight (), while other highlighting was deferred for update.
   -------------------------------------------------------------------------- */
{
  NSTRACE (ns_frame_up_to_date);

  if (FRAME_NS_P (f))
    {
      Mouse_HLInfo *hlinfo = MOUSE_HL_INFO (f);
      if ((hlinfo->mouse_face_deferred_gc || f ==hlinfo->mouse_face_mouse_frame)
      /*&& hlinfo->mouse_face_mouse_frame*/)
        {
          BLOCK_INPUT;
	  ns_update_begin(f);
          if (hlinfo->mouse_face_mouse_frame)
            note_mouse_highlight (hlinfo->mouse_face_mouse_frame,
                                  hlinfo->mouse_face_mouse_x,
                                  hlinfo->mouse_face_mouse_y);
          hlinfo->mouse_face_deferred_gc = 0;
	  ns_update_end(f);
          UNBLOCK_INPUT;
        }
    }
}


static void
ns_define_frame_cursor (struct frame *f, Cursor cursor)
/* --------------------------------------------------------------------------
    External (RIF): set frame mouse pointer type.
   -------------------------------------------------------------------------- */
{
  NSTRACE (ns_define_frame_cursor);
  if (FRAME_POINTER_TYPE (f) != cursor)
    {
      EmacsView *view = FRAME_NS_VIEW (f);
      FRAME_POINTER_TYPE (f) = cursor;
      [[view window] invalidateCursorRectsForView: view];
      /* Redisplay assumes this function also draws the changed frame
         cursor, but this function doesn't, so do it explicitly.  */
      x_update_cursor (f, 1);
    }
}



/* ==========================================================================

    Keyboard handling

   ========================================================================== */


static unsigned
ns_convert_key (unsigned code)
/* --------------------------------------------------------------------------
    Internal call used by NSView-keyDown.
   -------------------------------------------------------------------------- */
{
  const unsigned last_keysym = (sizeof (convert_ns_to_X_keysym)
                                / sizeof (convert_ns_to_X_keysym[0]));
  unsigned keysym;
  /* An array would be faster, but less easy to read. */
  for (keysym = 0; keysym < last_keysym; keysym += 2)
    if (code == convert_ns_to_X_keysym[keysym])
      return 0xFF00 | convert_ns_to_X_keysym[keysym+1];
  return 0;
/* if decide to use keyCode and Carbon table, use this line:
     return code > 0xff ? 0 : 0xFF00 | ns_keycode_to_xkeysym_table[code]; */
}


char *
x_get_keysym_name (int keysym)
/* --------------------------------------------------------------------------
    Called by keyboard.c.  Not sure if the return val is important, except
    that it be unique.
   -------------------------------------------------------------------------- */
{
  static char value[16];
  NSTRACE (x_get_keysym_name);
  sprintf (value, "%d", keysym);
  return value;
}



/* ==========================================================================

    Block drawing operations

   ========================================================================== */


static void
ns_redraw_scroll_bars (struct frame *f)
{
  int i;
  id view;
  NSArray *subviews = [[FRAME_NS_VIEW (f) superview] subviews];
  NSTRACE (ns_redraw_scroll_bars);
  for (i =[subviews count]-1; i >= 0; i--)
    {
      view = [subviews objectAtIndex: i];
      if (![view isKindOfClass: [EmacsScroller class]]) continue;
      [view display];
    }
}


void
ns_clear_frame (struct frame *f)
/* --------------------------------------------------------------------------
      External (hook): Erase the entire frame
   -------------------------------------------------------------------------- */
{
  NSView *view = FRAME_NS_VIEW (f);
  NSRect r;

  NSTRACE (ns_clear_frame);
  if (ns_in_resize)
    return;

 /* comes on initial frame because we have
    after-make-frame-functions = select-frame */
 if (!FRAME_DEFAULT_FACE (f))
   return;

  mark_window_cursors_off (XWINDOW (FRAME_ROOT_WINDOW (f)));

  output_cursor.hpos = output_cursor.vpos = 0;
  output_cursor.x = -1;

  r = [view bounds];

  BLOCK_INPUT;
  ns_focus (f, &r, 1);
  [ns_lookup_indexed_color (NS_FACE_BACKGROUND (FRAME_DEFAULT_FACE (f)), f) set];
  NSRectFill (r);
  ns_unfocus (f);

#ifdef NS_IMPL_COCOA
  [[view window] display];  /* redraw resize handle */
#endif

  /* as of 2006/11 or so this is now needed */
  ns_redraw_scroll_bars (f);
  UNBLOCK_INPUT;
}


static void
ns_clear_frame_area (struct frame *f, int x, int y, int width, int height)
/* --------------------------------------------------------------------------
    External (RIF):  Clear section of frame
   -------------------------------------------------------------------------- */
{
  NSRect r = NSMakeRect (x, y, width, height);
  NSView *view = FRAME_NS_VIEW (f);
  struct face *face = FRAME_DEFAULT_FACE (f);

  if (!view || !face)
    return;

  NSTRACE (ns_clear_frame_area);

  r = NSIntersectionRect (r, [view frame]);
  ns_focus (f, &r, 1);
  [ns_lookup_indexed_color (NS_FACE_BACKGROUND (face), f) set];

#ifdef NS_IMPL_COCOA
  {
    /* clip out the resize handle */
    NSWindow *window = [FRAME_NS_VIEW (f) window];
    NSRect ir
      = [view convertRect: ns_resize_handle_rect (window) fromView: nil];

    ir = NSIntersectionRect (r, ir);
    if (NSIsEmptyRect (ir))
      {
#endif

  NSRectFill (r);

#ifdef NS_IMPL_COCOA
      }
    else
      {
        NSRect r1 = r, r2 = r; /* upper and lower non-intersecting */
        r1.size.height -= ir.size.height;
        r2.origin.y += r1.size.height;
        r2.size.width -= ir.size.width;
        r2.size.height = ir.size.height;
        NSRectFill (r1);
        NSRectFill (r2);
      }
  }
#endif

  ns_unfocus (f);
  return;
}


static void
ns_scroll_run (struct window *w, struct run *run)
/* --------------------------------------------------------------------------
    External (RIF):  Insert or delete n lines at line vpos
   -------------------------------------------------------------------------- */
{
  struct frame *f = XFRAME (w->frame);
  int x, y, width, height, from_y, to_y, bottom_y;

  NSTRACE (ns_scroll_run);

  /* begin copy from other terms */
  /* Get frame-relative bounding box of the text display area of W,
     without mode lines.  Include in this box the left and right
     fringe of W.  */
  window_box (w, -1, &x, &y, &width, &height);

  from_y = WINDOW_TO_FRAME_PIXEL_Y (w, run->current_y);
  to_y = WINDOW_TO_FRAME_PIXEL_Y (w, run->desired_y);
  bottom_y = y + height;

  if (to_y < from_y)
    {
      /* Scrolling up.  Make sure we don't copy part of the mode
	 line at the bottom.  */
      if (from_y + run->height > bottom_y)
	height = bottom_y - from_y;
      else
	height = run->height;
    }
  else
    {
      /* Scrolling down.  Make sure we don't copy over the mode line.
	 at the bottom.  */
      if (to_y + run->height > bottom_y)
	height = bottom_y - to_y;
      else
	height = run->height;
    }
  /* end copy from other terms */

  if (height == 0)
      return;

  BLOCK_INPUT;

  updated_window = w;
  x_clear_cursor (w);

  {
    NSRect srcRect = NSMakeRect (x, from_y, width, height);
    NSRect dstRect = NSMakeRect (x, to_y, width, height);
    NSPoint dstOrigin = NSMakePoint (x, to_y);

    ns_focus (f, &dstRect, 1);
    NSCopyBits (0, srcRect , dstOrigin);
    ns_unfocus (f);
  }

  UNBLOCK_INPUT;
}


static void
ns_after_update_window_line (struct glyph_row *desired_row)
/* --------------------------------------------------------------------------
    External (RIF): preparatory to fringe update after text was updated
   -------------------------------------------------------------------------- */
{
  struct window *w = updated_window;
  struct frame *f;
  int width, height;

  NSTRACE (ns_after_update_window_line);

  /* begin copy from other terms */
  eassert (w);

  if (!desired_row->mode_line_p && !w->pseudo_window_p)
    desired_row->redraw_fringe_bitmaps_p = 1;

  /* When a window has disappeared, make sure that no rest of
     full-width rows stays visible in the internal border.  */
  if (windows_or_buffers_changed
      && desired_row->full_width_p
      && (f = XFRAME (w->frame),
	  width = FRAME_INTERNAL_BORDER_WIDTH (f),
	  width != 0)
      && (height = desired_row->visible_height,
	  height > 0))
    {
      int y = WINDOW_TO_FRAME_PIXEL_Y (w, max (0, desired_row->y));

      BLOCK_INPUT;
      ns_clear_frame_area (f, 0, y, width, height);
      ns_clear_frame_area (f,
                           FRAME_PIXEL_WIDTH (f) - width,
                           y, width, height);
      UNBLOCK_INPUT;
    }
}


static void
ns_shift_glyphs_for_insert (struct frame *f,
                           int x, int y, int width, int height,
                           int shift_by)
/* --------------------------------------------------------------------------
    External (RIF): copy an area horizontally, don't worry about clearing src
   -------------------------------------------------------------------------- */
{
  NSRect srcRect = NSMakeRect (x, y, width, height);
  NSRect dstRect = NSMakeRect (x+shift_by, y, width, height);
  NSPoint dstOrigin = dstRect.origin;

  NSTRACE (ns_shift_glyphs_for_insert);

  ns_focus (f, &dstRect, 1);
  NSCopyBits (0, srcRect, dstOrigin);
  ns_unfocus (f);
}



/* ==========================================================================

    Character encoding and metrics

   ========================================================================== */


static inline void
ns_compute_glyph_string_overhangs (struct glyph_string *s)
/* --------------------------------------------------------------------------
     External (RIF); compute left/right overhang of whole string and set in s
   -------------------------------------------------------------------------- */
{
  struct font *font = s->font;

  if (s->char2b)
    {
      struct font_metrics metrics;
      unsigned int codes[2];
      codes[0] = *(s->char2b);
      codes[1] = *(s->char2b + s->nchars - 1);

      font->driver->text_extents (font, codes, 2, &metrics);
      s->left_overhang = -metrics.lbearing;
      s->right_overhang
	= metrics.rbearing > metrics.width
	? metrics.rbearing - metrics.width : 0;
    }
  else
    {
      s->left_overhang = 0;
      s->right_overhang = ((struct nsfont_info *)font)->ital ?
        FONT_HEIGHT (font) * 0.2 : 0;
    }
}



/* ==========================================================================

    Fringe and cursor drawing

   ========================================================================== */


extern int max_used_fringe_bitmap;
static void
ns_draw_fringe_bitmap (struct window *w, struct glyph_row *row,
                      struct draw_fringe_bitmap_params *p)
/* --------------------------------------------------------------------------
    External (RIF); fringe-related
   -------------------------------------------------------------------------- */
{
  struct frame *f = XFRAME (WINDOW_FRAME (w));
  struct face *face = p->face;
  int rowY;
  static EmacsImage **bimgs = NULL;
  static int nBimgs = 0;

  /* grow bimgs if needed */
  if (nBimgs < max_used_fringe_bitmap)
    {
      bimgs = xrealloc (bimgs, max_used_fringe_bitmap * sizeof *bimgs);
      memset (bimgs + nBimgs, 0,
	      (max_used_fringe_bitmap - nBimgs) * sizeof *bimgs);
      nBimgs = max_used_fringe_bitmap;
    }

  /* Must clip because of partially visible lines.  */
  rowY = WINDOW_TO_FRAME_PIXEL_Y (w, row->y);
  ns_clip_to_row (w, row, -1, YES);

  if (!p->overlay_p)
    {
      int bx = p->bx, by = p->by, nx = p->nx, ny = p->ny;

      /* If the fringe is adjacent to the left (right) scroll bar of a
	 leftmost (rightmost, respectively) window, then extend its
	 background to the gap between the fringe and the bar.  */
      if ((WINDOW_LEFTMOST_P (w)
	   && WINDOW_HAS_VERTICAL_SCROLL_BAR_ON_LEFT (w))
	  || (WINDOW_RIGHTMOST_P (w)
	      && WINDOW_HAS_VERTICAL_SCROLL_BAR_ON_RIGHT (w)))
	{
	  int sb_width = WINDOW_CONFIG_SCROLL_BAR_WIDTH (w);

	  if (sb_width > 0)
	    {
	      int bar_area_x = WINDOW_SCROLL_BAR_AREA_X (w);
	      int bar_area_width = (WINDOW_CONFIG_SCROLL_BAR_COLS (w)
				    * FRAME_COLUMN_WIDTH (f));

	      if (bx < 0)
		{
		  /* Bitmap fills the fringe.  */
		  if (bar_area_x + bar_area_width == p->x)
		    bx = bar_area_x + sb_width;
		  else if (p->x + p->wd == bar_area_x)
		    bx = bar_area_x;
		  if (bx >= 0)
		    {
		      int header_line_height = WINDOW_HEADER_LINE_HEIGHT (w);

		      nx = bar_area_width - sb_width;
		      by = WINDOW_TO_FRAME_PIXEL_Y (w, max (header_line_height,
							    row->y));
		      ny = row->visible_height;
		    }
		}
	      else
		{
		  if (bar_area_x + bar_area_width == bx)
		    {
		      bx = bar_area_x + sb_width;
		      nx += bar_area_width - sb_width;
		    }
		  else if (bx + nx == bar_area_x)
		    nx += bar_area_width - sb_width;
		}
	    }
	}

      if (bx >= 0 && nx > 0)
        {
          NSRect r = NSMakeRect (bx, by, nx, ny);
          NSRectClip (r);
          [ns_lookup_indexed_color (face->background, f) set];
          NSRectFill (r);
        }
    }

  if (p->which)
    {
      NSRect r = NSMakeRect (p->x, p->y, p->wd, p->h);
      EmacsImage *img = bimgs[p->which - 1];

      if (!img)
        {
          unsigned short *bits = p->bits + p->dh;
          int len = p->h;
          int i;
          unsigned char *cbits = xmalloc (len);

          for (i = 0; i < len; i++)
            cbits[i] = ~(bits[i] & 0xff);
          img = [[EmacsImage alloc] initFromXBM: cbits width: 8 height: p->h
                                           flip: NO];
          bimgs[p->which - 1] = img;
          xfree (cbits);
        }

      NSRectClip (r);
      /* Since we composite the bitmap instead of just blitting it, we need
         to erase the whole background. */
      [ns_lookup_indexed_color(face->background, f) set];
      NSRectFill (r);
      [img setXBMColor: ns_lookup_indexed_color(face->foreground, f)];
#if !defined (NS_IMPL_COCOA) || MAC_OS_X_VERSION_MAX_ALLOWED >= MAC_OS_X_VERSION_10_6
      [img drawInRect: r
              fromRect: NSZeroRect
             operation: NSCompositeSourceOver
              fraction: 1.0
           respectFlipped: YES
                hints: nil];
#else
      {
        NSPoint pt = r.origin;
        pt.y += p->h;
        [img compositeToPoint: pt operation: NSCompositeSourceOver];
      }
#endif
    }
  ns_unfocus (f);
}


static void
ns_draw_window_cursor (struct window *w, struct glyph_row *glyph_row,
                       int x, int y, int cursor_type, int cursor_width,
                       int on_p, int active_p)
/* --------------------------------------------------------------------------
     External call (RIF): draw cursor.
     Note that CURSOR_WIDTH is meaningful only for (h)bar cursors.
   -------------------------------------------------------------------------- */
{
  NSRect r, s;
  int fx, fy, h, cursor_height;
  struct frame *f = WINDOW_XFRAME (w);
  struct glyph *phys_cursor_glyph;
  int overspill;
  struct glyph *cursor_glyph;
  struct face *face;
  NSColor *hollow_color = FRAME_BACKGROUND_COLOR (f);

  /* If cursor is out of bounds, don't draw garbage.  This can happen
     in mini-buffer windows when switching between echo area glyphs
     and mini-buffer.  */

  NSTRACE (dumpcursor);

  if (!on_p)
    return;

  w->phys_cursor_type = cursor_type;
  w->phys_cursor_on_p = on_p;

  if (cursor_type == NO_CURSOR)
    {
      w->phys_cursor_width = 0;
      return;
    }

  if ((phys_cursor_glyph = get_phys_cursor_glyph (w)) == NULL)
    {
      if (glyph_row->exact_window_width_line_p
          && w->phys_cursor.hpos >= glyph_row->used[TEXT_AREA])
        {
          glyph_row->cursor_in_fringe_p = 1;
          draw_fringe_bitmap (w, glyph_row, 0);
        }
      return;
    }

  /* We draw the cursor (with NSRectFill), then draw the glyph on top
     (other terminals do it the other way round).  We must set
     w->phys_cursor_width to the cursor width.  For bar cursors, that
     is CURSOR_WIDTH; for box cursors, it is the glyph width.  */
  get_phys_cursor_geometry (w, glyph_row, phys_cursor_glyph, &fx, &fy, &h);

  /* The above get_phys_cursor_geometry call set w->phys_cursor_width
     to the glyph width; replace with CURSOR_WIDTH for (V)BAR cursors. */
  if (cursor_type == BAR_CURSOR)
    {
      if (cursor_width < 1)
	cursor_width = max (FRAME_CURSOR_WIDTH (f), 1);
      w->phys_cursor_width = cursor_width;
    }
  /* If we have an HBAR, "cursor_width" MAY specify height. */
  else if (cursor_type == HBAR_CURSOR)
    {
      cursor_height = (cursor_width < 1) ? lrint (0.25 * h) : cursor_width;
      fy += h - cursor_height;
      h = cursor_height;
    }

  r.origin.x = fx, r.origin.y = fy;
  r.size.height = h;
  r.size.width = w->phys_cursor_width;

  /* TODO: only needed in rare cases with last-resort font in HELLO..
     should we do this more efficiently? */
  ns_clip_to_row (w, glyph_row, -1, NO); /* do ns_focus(f, &r, 1); if remove */


  face = FACE_FROM_ID (f, phys_cursor_glyph->face_id);
  if (face && NS_FACE_BACKGROUND (face)
      == ns_index_color (FRAME_CURSOR_COLOR (f), f))
    {
      [ns_lookup_indexed_color (NS_FACE_FOREGROUND (face), f) set];
      hollow_color = FRAME_CURSOR_COLOR (f);
    }
  else
    [FRAME_CURSOR_COLOR (f) set];

#ifdef NS_IMPL_COCOA
  /* TODO: This makes drawing of cursor plus that of phys_cursor_glyph
           atomic.  Cleaner ways of doing this should be investigated.
           One way would be to set a global variable DRAWING_CURSOR
  	   when making the call to draw_phys..(), don't focus in that
  	   case, then move the ns_unfocus() here after that call. */
  NSDisableScreenUpdates ();
#endif

  switch (cursor_type)
    {
    case NO_CURSOR:
      break;
    case FILLED_BOX_CURSOR:
      NSRectFill (r);
      break;
    case HOLLOW_BOX_CURSOR:
      NSRectFill (r);
      [hollow_color set];
      NSRectFill (NSInsetRect (r, 1, 1));
      [FRAME_CURSOR_COLOR (f) set];
      break;
    case HBAR_CURSOR:
      NSRectFill (r);
      break;
    case BAR_CURSOR:
      s = r;
      /* If the character under cursor is R2L, draw the bar cursor
         on the right of its glyph, rather than on the left.  */
      cursor_glyph = get_phys_cursor_glyph (w);
      if ((cursor_glyph->resolved_level & 1) != 0)
        s.origin.x += cursor_glyph->pixel_width - s.size.width;

      NSRectFill (s);
      break;
    }
  ns_unfocus (f);

  /* draw the character under the cursor */
  if (cursor_type != NO_CURSOR)
    draw_phys_cursor_glyph (w, glyph_row, DRAW_CURSOR);

#ifdef NS_IMPL_COCOA
  NSEnableScreenUpdates ();
#endif

}


static void
ns_draw_vertical_window_border (struct window *w, int x, int y0, int y1)
/* --------------------------------------------------------------------------
     External (RIF): Draw a vertical line.
   -------------------------------------------------------------------------- */
{
  struct frame *f = XFRAME (WINDOW_FRAME (w));
  struct face *face;
  NSRect r = NSMakeRect (x, y0, 1, y1-y0);

  NSTRACE (ns_draw_vertical_window_border);

  face = FACE_FROM_ID (f, VERTICAL_BORDER_FACE_ID);
  if (face)
      [ns_lookup_indexed_color(face->foreground, f) set];

  ns_focus (f, &r, 1);
  NSRectFill(r);
  ns_unfocus (f);
}


void
show_hourglass (struct atimer *timer)
{
  if (hourglass_shown_p)
    return;

  BLOCK_INPUT;

  /* TODO: add NSProgressIndicator to selected frame (see macfns.c) */

  hourglass_shown_p = 1;
  UNBLOCK_INPUT;
}


void
hide_hourglass (void)
{
  if (!hourglass_shown_p)
    return;

  BLOCK_INPUT;

  /* TODO: remove NSProgressIndicator from all frames */

  hourglass_shown_p = 0;
  UNBLOCK_INPUT;
}



/* ==========================================================================

    Glyph drawing operations

   ========================================================================== */

static int
ns_get_glyph_string_clip_rect (struct glyph_string *s, NativeRectangle *nr)
/* --------------------------------------------------------------------------
    Wrapper utility to account for internal border width on full-width lines,
    and allow top full-width rows to hit the frame top.  nr should be pointer
    to two successive NSRects.  Number of rects actually used is returned.
   -------------------------------------------------------------------------- */
{
  int n = get_glyph_string_clip_rects (s, nr, 2);
  return n;
}

/* --------------------------------------------------------------------
   Draw a wavy line under glyph string s. The wave fills wave_height
   pixels from y.

                    x          wave_length = 3
                                 --
                y    *   *   *   *   *
                     |* * * * * * * * *
    wave_height = 3  | *   *   *   *
  --------------------------------------------------------------------- */

static void
ns_draw_underwave (struct glyph_string *s, CGFloat width, CGFloat x)
{
  int wave_height = 3, wave_length = 3;
  int y, dx, dy, odd, xmax;
  NSPoint a, b;
  NSRect waveClip;

  dx = wave_length;
  dy = wave_height - 1;
  y =  s->ybase + 1;
  xmax = x + width;

  /* Find and set clipping rectangle */
  waveClip = NSMakeRect (x, y, width, wave_height);
  [[NSGraphicsContext currentContext] saveGraphicsState];
  NSRectClip (waveClip);

  /* Draw the waves */
  a.x = x - ((int)(x) % dx);
  b.x = a.x + dx;
  odd = (int)(a.x/dx) % 2;
  a.y = b.y = y;

  if (odd)
    a.y += dy;
  else
    b.y += dy;

  while (a.x <= xmax)
    {
      [NSBezierPath strokeLineFromPoint:a toPoint:b];
      a.x = b.x, a.y = b.y;
      b.x += dx, b.y = y + odd*dy;
      odd = !odd;
    }

  /* Restore previous clipping rectangle(s) */
  [[NSGraphicsContext currentContext] restoreGraphicsState];
}



void
ns_draw_text_decoration (struct glyph_string *s, struct face *face,
                         NSColor *defaultCol, CGFloat width, CGFloat x)
/* --------------------------------------------------------------------------
   Draw underline, overline, and strike-through on glyph string s.
   -------------------------------------------------------------------------- */
{
  if (s->for_overlaps)
    return;

  /* Do underline. */
  if (face->underline_p)
    {
      if (s->face->underline_type == FACE_UNDER_WAVE)
        {
          if (face->underline_defaulted_p)
            [defaultCol set];
          else
            [ns_lookup_indexed_color (face->underline_color, s->f) set];

          ns_draw_underwave (s, width, x);
        }
      else if (s->face->underline_type == FACE_UNDER_LINE)
        {

          NSRect r;
          unsigned long thickness, position;

          /* If the prev was underlined, match its appearance. */
          if (s->prev && s->prev->face->underline_p
              && s->prev->underline_thickness > 0)
            {
              thickness = s->prev->underline_thickness;
              position = s->prev->underline_position;
            }
          else
            {
              struct font *font;
              unsigned long descent;

              font=s->font;
              descent = s->y + s->height - s->ybase;

              /* Use underline thickness of font, defaulting to 1. */
              thickness = (font && font->underline_thickness > 0)
                ? font->underline_thickness : 1;

              /* Determine the offset of underlining from the baseline. */
              if (x_underline_at_descent_line)
                position = descent - thickness;
              else if (x_use_underline_position_properties
                       && font && font->underline_position >= 0)
                position = font->underline_position;
              else if (font)
                position = lround (font->descent / 2);
              else
                position = underline_minimum_offset;

              position = max (position, underline_minimum_offset);

              /* Ensure underlining is not cropped. */
              if (descent <= position)
                {
                  position = descent - 1;
                  thickness = 1;
                }
              else if (descent < position + thickness)
                thickness = 1;
            }

          s->underline_thickness = thickness;
          s->underline_position = position;

          r = NSMakeRect (x, s->ybase + position, width, thickness);

          if (face->underline_defaulted_p)
            [defaultCol set];
          else
            [ns_lookup_indexed_color (face->underline_color, s->f) set];
          NSRectFill (r);
        }
    }
  /* Do overline. We follow other terms in using a thickness of 1
     and ignoring overline_margin. */
  if (face->overline_p)
    {
      NSRect r;
      r = NSMakeRect (x, s->y, width, 1);

      if (face->overline_color_defaulted_p)
        [defaultCol set];
      else
        [ns_lookup_indexed_color (face->overline_color, s->f) set];
      NSRectFill (r);
    }

  /* Do strike-through.  We follow other terms for thickness and
     vertical position.*/
  if (face->strike_through_p)
    {
      NSRect r;
      unsigned long dy;

      dy = lrint ((s->height - 1) / 2);
      r = NSMakeRect (x, s->y + dy, width, 1);

      if (face->strike_through_color_defaulted_p)
        [defaultCol set];
      else
        [ns_lookup_indexed_color (face->strike_through_color, s->f) set];
      NSRectFill (r);
    }
}

static void
ns_draw_box (NSRect r, float thickness, NSColor *col, char left_p, char right_p)
/* --------------------------------------------------------------------------
    Draw an unfilled rect inside r, optionally leaving left and/or right open.
    Note we can't just use an NSDrawRect command, because of the possibility
    of some sides not being drawn, and because the rect will be filled.
   -------------------------------------------------------------------------- */
{
  NSRect s = r;
  [col set];

  /* top, bottom */
  s.size.height = thickness;
  NSRectFill (s);
  s.origin.y += r.size.height - thickness;
  NSRectFill (s);

  s.size.height = r.size.height;
  s.origin.y = r.origin.y;

  /* left, right (optional) */
  s.size.width = thickness;
  if (left_p)
    NSRectFill (s);
  if (right_p)
    {
      s.origin.x += r.size.width - thickness;
      NSRectFill (s);
    }
}


static void
ns_draw_relief (NSRect r, int thickness, char raised_p,
               char top_p, char bottom_p, char left_p, char right_p,
               struct glyph_string *s)
/* --------------------------------------------------------------------------
    Draw a relief rect inside r, optionally leaving some sides open.
    Note we can't just use an NSDrawBezel command, because of the possibility
    of some sides not being drawn, and because the rect will be filled.
   -------------------------------------------------------------------------- */
{
  static NSColor *baseCol = nil, *lightCol = nil, *darkCol = nil;
  NSColor *newBaseCol = nil;
  NSRect sr = r;

  NSTRACE (ns_draw_relief);

  /* set up colors */

  if (s->face->use_box_color_for_shadows_p)
    {
      newBaseCol = ns_lookup_indexed_color (s->face->box_color, s->f);
    }
/*     else if (s->first_glyph->type == IMAGE_GLYPH
	   && s->img->pixmap
   	   && !IMAGE_BACKGROUND_TRANSPARENT (s->img, s->f, 0))
       {
         newBaseCol = IMAGE_BACKGROUND  (s->img, s->f, 0);
       } */
  else
    {
      newBaseCol = ns_lookup_indexed_color (s->face->background, s->f);
    }

  if (newBaseCol == nil)
    newBaseCol = [NSColor grayColor];

  if (newBaseCol != baseCol)  /* TODO: better check */
    {
      [baseCol release];
      baseCol = [newBaseCol retain];
      [lightCol release];
      lightCol = [[baseCol highlightWithLevel: 0.2] retain];
      [darkCol release];
      darkCol = [[baseCol shadowWithLevel: 0.3] retain];
    }

  [(raised_p ? lightCol : darkCol) set];

  /* TODO: mitering. Using NSBezierPath doesn't work because of color switch. */

  /* top */
  sr.size.height = thickness;
  if (top_p) NSRectFill (sr);

  /* left */
  sr.size.height = r.size.height;
  sr.size.width = thickness;
  if (left_p) NSRectFill (sr);

  [(raised_p ? darkCol : lightCol) set];

  /* bottom */
  sr.size.width = r.size.width;
  sr.size.height = thickness;
  sr.origin.y += r.size.height - thickness;
  if (bottom_p) NSRectFill (sr);

  /* right */
  sr.size.height = r.size.height;
  sr.origin.y = r.origin.y;
  sr.size.width = thickness;
  sr.origin.x += r.size.width - thickness;
  if (right_p) NSRectFill (sr);
}


static void
ns_dumpglyphs_box_or_relief (struct glyph_string *s)
/* --------------------------------------------------------------------------
      Function modeled after x_draw_glyph_string_box ().
      Sets up parameters for drawing.
   -------------------------------------------------------------------------- */
{
  int right_x, last_x;
  char left_p, right_p;
  struct glyph *last_glyph;
  NSRect r;
  int thickness;
  struct face *face;

  if (s->hl == DRAW_MOUSE_FACE)
    {
      face = FACE_FROM_ID (s->f, MOUSE_HL_INFO (s->f)->mouse_face_face_id);
      if (!face)
        face = FACE_FROM_ID (s->f, MOUSE_FACE_ID);
    }
  else
    face = s->face;

  thickness = face->box_line_width;

  NSTRACE (ns_dumpglyphs_box_or_relief);

  last_x = ((s->row->full_width_p && !s->w->pseudo_window_p)
	    ? WINDOW_RIGHT_EDGE_X (s->w)
	    : window_box_right (s->w, s->area));
  last_glyph = (s->cmp || s->img
                ? s->first_glyph : s->first_glyph + s->nchars-1);

  right_x = ((s->row->full_width_p && s->extends_to_end_of_line_p
	      ? last_x - 1 : min (last_x, s->x + s->background_width) - 1));

  left_p = (s->first_glyph->left_box_line_p
	    || (s->hl == DRAW_MOUSE_FACE
		&& (s->prev == NULL || s->prev->hl != s->hl)));
  right_p = (last_glyph->right_box_line_p
	     || (s->hl == DRAW_MOUSE_FACE
		 && (s->next == NULL || s->next->hl != s->hl)));

  r = NSMakeRect (s->x, s->y, right_x - s->x + 1, s->height);

  /* TODO: Sometimes box_color is 0 and this seems wrong; should investigate. */
  if (s->face->box == FACE_SIMPLE_BOX && s->face->box_color)
    {
      ns_draw_box (r, abs (thickness),
                   ns_lookup_indexed_color (face->box_color, s->f),
                  left_p, right_p);
    }
  else
    {
      ns_draw_relief (r, abs (thickness), s->face->box == FACE_RAISED_BOX,
                     1, 1, left_p, right_p, s);
    }
}


static void
ns_maybe_dumpglyphs_background (struct glyph_string *s, char force_p)
/* --------------------------------------------------------------------------
      Modeled after x_draw_glyph_string_background, which draws BG in
      certain cases.  Others are left to the text rendering routine.
   -------------------------------------------------------------------------- */
{
  NSTRACE (ns_maybe_dumpglyphs_background);

  if (!s->background_filled_p/* || s->hl == DRAW_MOUSE_FACE*/)
    {
      int box_line_width = max (s->face->box_line_width, 0);
      if (FONT_HEIGHT (s->font) < s->height - 2 * box_line_width
          || s->font_not_found_p || s->extends_to_end_of_line_p || force_p)
	{
          struct face *face;
          if (s->hl == DRAW_MOUSE_FACE)
            {
              face = FACE_FROM_ID (s->f,
				   MOUSE_HL_INFO (s->f)->mouse_face_face_id);
              if (!face)
                face = FACE_FROM_ID (s->f, MOUSE_FACE_ID);
            }
          else
            face = FACE_FROM_ID (s->f, s->first_glyph->face_id);
          if (!face->stipple)
            [(NS_FACE_BACKGROUND (face) != 0
              ? ns_lookup_indexed_color (NS_FACE_BACKGROUND (face), s->f)
              : FRAME_BACKGROUND_COLOR (s->f)) set];
          else
            {
              struct ns_display_info *dpyinfo = FRAME_NS_DISPLAY_INFO (s->f);
              [[dpyinfo->bitmaps[face->stipple-1].img stippleMask] set];
            }

          if (s->hl != DRAW_CURSOR)
            {
              NSRect r = NSMakeRect (s->x, s->y + box_line_width,
                                    s->background_width,
                                    s->height-2*box_line_width);
              NSRectFill (r);
            }

	  s->background_filled_p = 1;
	}
    }
}


static void
ns_dumpglyphs_image (struct glyph_string *s, NSRect r)
/* --------------------------------------------------------------------------
      Renders an image and associated borders.
   -------------------------------------------------------------------------- */
{
  EmacsImage *img = s->img->pixmap;
  int box_line_vwidth = max (s->face->box_line_width, 0);
  int x = s->x, y = s->ybase - image_ascent (s->img, s->face, &s->slice);
  int bg_x, bg_y, bg_height;
  int th;
  char raised_p;
  NSRect br;
  struct face *face;
  NSColor *tdCol;

  NSTRACE (ns_dumpglyphs_image);

  if (s->face->box != FACE_NO_BOX
      && s->first_glyph->left_box_line_p && s->slice.x == 0)
    x += abs (s->face->box_line_width);

  bg_x = x;
  bg_y =  s->slice.y == 0 ? s->y : s->y + box_line_vwidth;
  bg_height = s->height;
  /* other terms have this, but was causing problems w/tabbar mode */
  /* - 2 * box_line_vwidth; */

  if (s->slice.x == 0) x += s->img->hmargin;
  if (s->slice.y == 0) y += s->img->vmargin;

  /* Draw BG: if we need larger area than image itself cleared, do that,
     otherwise, since we composite the image under NS (instead of mucking
     with its background color), we must clear just the image area. */
  if (s->hl == DRAW_MOUSE_FACE)
    {
      face = FACE_FROM_ID (s->f, MOUSE_HL_INFO (s->f)->mouse_face_face_id);
      if (!face)
       face = FACE_FROM_ID (s->f, MOUSE_FACE_ID);
    }
  else
    face = FACE_FROM_ID (s->f, s->first_glyph->face_id);

  [ns_lookup_indexed_color (NS_FACE_BACKGROUND (face), s->f) set];

  if (bg_height > s->slice.height || s->img->hmargin || s->img->vmargin
      || s->img->mask || s->img->pixmap == 0 || s->width != s->background_width)
    {
      br = NSMakeRect (bg_x, bg_y, s->background_width, bg_height);
      s->background_filled_p = 1;
    }
  else
    {
      br = NSMakeRect (x, y, s->slice.width, s->slice.height);
    }

  NSRectFill (br);

  /* Draw the image.. do we need to draw placeholder if img ==nil? */
  if (img != nil)
    {
#if !defined (NS_IMPL_COCOA) || MAC_OS_X_VERSION_MAX_ALLOWED >= MAC_OS_X_VERSION_10_6
      [img drawInRect: br
             fromRect: NSZeroRect
             operation: NSCompositeSourceOver
              fraction: 1.0
           respectFlipped: YES
                hints: nil];
#else
      [img compositeToPoint: NSMakePoint (x, y + s->slice.height)
                  operation: NSCompositeSourceOver];
#endif
    }

  if (s->hl == DRAW_CURSOR)
    {
    [FRAME_CURSOR_COLOR (s->f) set];
    if (s->w->phys_cursor_type == FILLED_BOX_CURSOR)
      tdCol = ns_lookup_indexed_color (NS_FACE_BACKGROUND (face), s->f);
    else
      /* Currently on NS img->mask is always 0. Since
         get_window_cursor_type specifies a hollow box cursor when on
         a non-masked image we never reach this clause. But we put it
         in in anticipation of better support for image masks on
         NS. */
      tdCol = ns_lookup_indexed_color (NS_FACE_FOREGROUND (face), s->f);
    }
  else
    {
      tdCol = ns_lookup_indexed_color (NS_FACE_FOREGROUND (face), s->f);
    }

  /* Draw underline, overline, strike-through. */
  ns_draw_text_decoration (s, face, tdCol, br.size.width, br.origin.x);

  /* Draw relief, if requested */
  if (s->img->relief || s->hl ==DRAW_IMAGE_RAISED || s->hl ==DRAW_IMAGE_SUNKEN)
    {
      if (s->hl == DRAW_IMAGE_SUNKEN || s->hl == DRAW_IMAGE_RAISED)
        {
          th = tool_bar_button_relief >= 0 ?
            tool_bar_button_relief : DEFAULT_TOOL_BAR_BUTTON_RELIEF;
          raised_p = (s->hl == DRAW_IMAGE_RAISED);
        }
      else
        {
          th = abs (s->img->relief);
          raised_p = (s->img->relief > 0);
        }

      r.origin.x = x - th;
      r.origin.y = y - th;
      r.size.width = s->slice.width + 2*th-1;
      r.size.height = s->slice.height + 2*th-1;
      ns_draw_relief (r, th, raised_p,
                      s->slice.y == 0,
                      s->slice.y + s->slice.height == s->img->height,
                      s->slice.x == 0,
                      s->slice.x + s->slice.width == s->img->width, s);
    }

  /* If there is no mask, the background won't be seen,
     so draw a rectangle on the image for the cursor.
     Do this for all images, getting transparency right is not reliable.  */
  if (s->hl == DRAW_CURSOR)
    {
      int thickness = abs (s->img->relief);
      if (thickness == 0) thickness = 1;
      ns_draw_box (br, thickness, FRAME_CURSOR_COLOR (s->f), 1, 1);
    }
}


static void
ns_dumpglyphs_stretch (struct glyph_string *s)
{
  NSRect r[2];
  int n, i;
  struct face *face;
  NSColor *fgCol, *bgCol;

  if (!s->background_filled_p)
    {
      n = ns_get_glyph_string_clip_rect (s, r);
      *r = NSMakeRect (s->x, s->y, s->background_width, s->height);

      ns_focus (s->f, r, n);

      if (s->hl == DRAW_MOUSE_FACE)
       {
         face = FACE_FROM_ID (s->f, MOUSE_HL_INFO (s->f)->mouse_face_face_id);
         if (!face)
           face = FACE_FROM_ID (s->f, MOUSE_FACE_ID);
       }
      else
       face = FACE_FROM_ID (s->f, s->first_glyph->face_id);

      bgCol = ns_lookup_indexed_color (NS_FACE_BACKGROUND (face), s->f);
      fgCol = ns_lookup_indexed_color (NS_FACE_FOREGROUND (face), s->f);

      for (i = 0; i < n; ++i)
        {
          if (!s->row->full_width_p)
            {
	      int overrun, leftoverrun;

              /* truncate to avoid overwriting fringe and/or scrollbar */
	      overrun = max (0, (s->x + s->background_width)
			     - (WINDOW_BOX_RIGHT_EDGE_X (s->w)
				- WINDOW_RIGHT_FRINGE_WIDTH (s->w)));
              r[i].size.width -= overrun;

	      /* truncate to avoid overwriting to left of the window box */
	      leftoverrun = (WINDOW_BOX_LEFT_EDGE_X (s->w)
			     + WINDOW_LEFT_FRINGE_WIDTH (s->w)) - s->x;

	      if (leftoverrun > 0)
		{
		  r[i].origin.x += leftoverrun;
		  r[i].size.width -= leftoverrun;
		}

              /* XXX: Try to work between problem where a stretch glyph on
                 a partially-visible bottom row will clear part of the
                 modeline, and another where list-buffers headers and similar
                 rows erroneously have visible_height set to 0.  Not sure
                 where this is coming from as other terms seem not to show. */
              r[i].size.height = min (s->height, s->row->visible_height);
            }

          [bgCol set];

          /* NOTE: under NS this is NOT used to draw cursors, but we must avoid
             overwriting cursor (usually when cursor on a tab) */
          if (s->hl == DRAW_CURSOR)
            {
              CGFloat x, width;

              x = r[i].origin.x;
              width = s->w->phys_cursor_width;
              r[i].size.width -= width;
              r[i].origin.x += width;

              NSRectFill (r[i]);

              /* Draw overlining, etc. on the cursor. */
              if (s->w->phys_cursor_type == FILLED_BOX_CURSOR)
                ns_draw_text_decoration (s, face, bgCol, width, x);
              else
                ns_draw_text_decoration (s, face, fgCol, width, x);
            }
          else
            {
              NSRectFill (r[i]);
            }

          /* Draw overlining, etc. on the stretch glyph (or the part
             of the stretch glyph after the cursor). */
          ns_draw_text_decoration (s, face, fgCol, r[i].size.width,
                                   r[i].origin.x);
        }
      ns_unfocus (s->f);
      s->background_filled_p = 1;
    }
}


static void
ns_draw_glyph_string (struct glyph_string *s)
/* --------------------------------------------------------------------------
      External (RIF): Main draw-text call.
   -------------------------------------------------------------------------- */
{
  /* TODO (optimize): focus for box and contents draw */
  NSRect r[2];
  int n;
  char box_drawn_p = 0;

  NSTRACE (ns_draw_glyph_string);

  if (s->next && s->right_overhang && !s->for_overlaps/*&&s->hl!=DRAW_CURSOR*/)
    {
      int width;
      struct glyph_string *next;

      for (width = 0, next = s->next;
	   next && width < s->right_overhang;
	   width += next->width, next = next->next)
	if (next->first_glyph->type != IMAGE_GLYPH)
          {
            if (next->first_glyph->type != STRETCH_GLYPH)
              {
                n = ns_get_glyph_string_clip_rect (s->next, r);
                ns_focus (s->f, r, n);
                ns_maybe_dumpglyphs_background (s->next, 1);
                ns_unfocus (s->f);
              }
            else
              {
                ns_dumpglyphs_stretch (s->next);
              }
            next->num_clips = 0;
          }
    }

  if (!s->for_overlaps && s->face->box != FACE_NO_BOX
        && (s->first_glyph->type == CHAR_GLYPH
	    || s->first_glyph->type == COMPOSITE_GLYPH))
    {
      n = ns_get_glyph_string_clip_rect (s, r);
      ns_focus (s->f, r, n);
      ns_maybe_dumpglyphs_background (s, 1);
      ns_dumpglyphs_box_or_relief (s);
      ns_unfocus (s->f);
      box_drawn_p = 1;
    }

  switch (s->first_glyph->type)
    {

    case IMAGE_GLYPH:
      n = ns_get_glyph_string_clip_rect (s, r);
      ns_focus (s->f, r, n);
      ns_dumpglyphs_image (s, r[0]);
      ns_unfocus (s->f);
      break;

    case STRETCH_GLYPH:
      ns_dumpglyphs_stretch (s);
      break;

    case CHAR_GLYPH:
    case COMPOSITE_GLYPH:
      n = ns_get_glyph_string_clip_rect (s, r);
      ns_focus (s->f, r, n);

      if (s->for_overlaps || (s->cmp_from > 0
			      && ! s->first_glyph->u.cmp.automatic))
        s->background_filled_p = 1;
      else
        ns_maybe_dumpglyphs_background
          (s, s->first_glyph->type == COMPOSITE_GLYPH);

      ns_tmp_flags = s->hl == DRAW_CURSOR ? NS_DUMPGLYPH_CURSOR :
                    (s->hl == DRAW_MOUSE_FACE ? NS_DUMPGLYPH_MOUSEFACE :
                     (s->for_overlaps ? NS_DUMPGLYPH_FOREGROUND :
                      NS_DUMPGLYPH_NORMAL));
      ns_tmp_font = (struct nsfont_info *)s->face->font;
      if (ns_tmp_font == NULL)
          ns_tmp_font = (struct nsfont_info *)FRAME_FONT (s->f);

      if (s->hl == DRAW_CURSOR && s->w->phys_cursor_type == FILLED_BOX_CURSOR)
        {
          unsigned long tmp = NS_FACE_BACKGROUND (s->face);
          NS_FACE_BACKGROUND (s->face) = NS_FACE_FOREGROUND (s->face);
          NS_FACE_FOREGROUND (s->face) = tmp;
        }

      ns_tmp_font->font.driver->draw
        (s, 0, s->nchars, s->x, s->y,
         (ns_tmp_flags == NS_DUMPGLYPH_NORMAL && !s->background_filled_p)
         || ns_tmp_flags == NS_DUMPGLYPH_MOUSEFACE);

      if (s->hl == DRAW_CURSOR && s->w->phys_cursor_type == FILLED_BOX_CURSOR)
        {
          unsigned long tmp = NS_FACE_BACKGROUND (s->face);
          NS_FACE_BACKGROUND (s->face) = NS_FACE_FOREGROUND (s->face);
          NS_FACE_FOREGROUND (s->face) = tmp;
        }

      ns_unfocus (s->f);
      break;

    case GLYPHLESS_GLYPH:
      n = ns_get_glyph_string_clip_rect (s, r);
      ns_focus (s->f, r, n);

      if (s->for_overlaps || (s->cmp_from > 0
			      && ! s->first_glyph->u.cmp.automatic))
        s->background_filled_p = 1;
      else
        ns_maybe_dumpglyphs_background
          (s, s->first_glyph->type == COMPOSITE_GLYPH);
      /* ... */
      /* Not yet implemented.  */
      /* ... */
      ns_unfocus (s->f);
      break;

    default:
      emacs_abort ();
    }

  /* Draw box if not done already. */
  if (!s->for_overlaps && !box_drawn_p && s->face->box != FACE_NO_BOX)
    {
      n = ns_get_glyph_string_clip_rect (s, r);
      ns_focus (s->f, r, n);
      ns_dumpglyphs_box_or_relief (s);
      ns_unfocus (s->f);
    }

  s->num_clips = 0;
}



/* ==========================================================================

    Event loop

   ========================================================================== */


static void
ns_send_appdefined (int value)
/* --------------------------------------------------------------------------
    Internal: post an appdefined event which EmacsApp-sendEvent will
              recognize and take as a command to halt the event loop.
   -------------------------------------------------------------------------- */
{
  /*NSTRACE (ns_send_appdefined); */

  /* Only post this event if we haven't already posted one.  This will end
       the [NXApp run] main loop after having processed all events queued at
       this moment.  */
  if (send_appdefined)
    {
      NSEvent *nxev;

      /* We only need one NX_APPDEFINED event to stop NXApp from running.  */
      send_appdefined = NO;

      /* Don't need wakeup timer any more */
      if (timed_entry)
        {
          [timed_entry invalidate];
          [timed_entry release];
          timed_entry = nil;
        }

      nxev = [NSEvent otherEventWithType: NSApplicationDefined
                                location: NSMakePoint (0, 0)
                           modifierFlags: 0
                               timestamp: 0
                            windowNumber: [[NSApp mainWindow] windowNumber]
                                 context: [NSApp context]
                                 subtype: 0
                                   data1: value
                                   data2: 0];

      /* Post an application defined event on the event queue.  When this is
         received the [NXApp run] will return, thus having processed all
         events which are currently queued.  */
      [NSApp postEvent: nxev atStart: NO];
    }
}

static int
ns_read_socket (struct terminal *terminal, struct input_event *hold_quit)
/* --------------------------------------------------------------------------
     External (hook): Post an event to ourself and keep reading events until
     we read it back again.  In effect process all events which were waiting.
     From 21+ we have to manage the event buffer ourselves.
   -------------------------------------------------------------------------- */
{
  struct input_event ev;
  int nevents;

/* NSTRACE (ns_read_socket); */

  if ([NSApp modalWindow] != nil)
    return -1;

  if (interrupt_input_blocked)
    {
      interrupt_input_pending = 1;
#ifdef SYNC_INPUT
      pending_signals = 1;
#endif
      return -1;
    }

  interrupt_input_pending = 0;
#ifdef SYNC_INPUT
  pending_signals = pending_atimers;
#endif

  BLOCK_INPUT;
  n_emacs_events_pending = 0;
  EVENT_INIT (ev);
  emacs_event = &ev;
  q_event_ptr = hold_quit;

  /* we manage autorelease pools by allocate/reallocate each time around
     the loop; strict nesting is occasionally violated but seems not to
     matter.. earlier methods using full nesting caused major memory leaks */
  [outerpool release];
  outerpool = [[NSAutoreleasePool alloc] init];

  /* If have pending open-file requests, attend to the next one of those. */
  if (ns_pending_files && [ns_pending_files count] != 0
      && [(EmacsApp *)NSApp openFile: [ns_pending_files objectAtIndex: 0]])
    {
      [ns_pending_files removeObjectAtIndex: 0];
    }
  /* Deal with pending service requests. */
  else if (ns_pending_service_names && [ns_pending_service_names count] != 0
    && [(EmacsApp *)
         NSApp fulfillService: [ns_pending_service_names objectAtIndex: 0]
                      withArg: [ns_pending_service_args objectAtIndex: 0]])
    {
      [ns_pending_service_names removeObjectAtIndex: 0];
      [ns_pending_service_args removeObjectAtIndex: 0];
    }
  else
    {
      /* Run and wait for events.  We must always send one NX_APPDEFINED event
         to ourself, otherwise [NXApp run] will never exit.  */
      send_appdefined = YES;
      ns_send_appdefined (-1);

      if (++apploopnr != 1)
        {
          emacs_abort ();
        }
      [NSApp run];
      --apploopnr;
    }

  nevents = n_emacs_events_pending;
  n_emacs_events_pending = 0;
  emacs_event = q_event_ptr = NULL;
  UNBLOCK_INPUT;

  return nevents;
}


int
ns_select (int nfds, fd_set *readfds, fd_set *writefds,
           fd_set *exceptfds, EMACS_TIME *timeout, sigset_t *sigmask)
/* --------------------------------------------------------------------------
     Replacement for select, checking for events
   -------------------------------------------------------------------------- */
{
  int result;
  NSEvent *ev;
  int k, nr = 0;
  struct input_event event;
  char c;

/*  NSTRACE (ns_select); */

  for (k = 0; readfds && k < nfds+1; k++)
    if (FD_ISSET(k, readfds)) ++nr;

  if (NSApp == nil
      || (timeout && timeout->tv_sec == 0 && timeout->tv_nsec == 0))
    return pselect (nfds, readfds, writefds, exceptfds, timeout, sigmask);

  [outerpool release];
  outerpool = [[NSAutoreleasePool alloc] init];


  send_appdefined = YES;
  if (nr > 0)
    {
      pthread_mutex_lock (&select_mutex);
      select_nfds = nfds;
      select_valid = 0;
      if (readfds)
        {
          select_readfds = *readfds;
          select_valid += SELECT_HAVE_READ;
        }
      if (writefds)
        {
          select_writefds = *writefds;
          select_valid += SELECT_HAVE_WRITE;
        }

      if (timeout)
        {
          select_timeout = *timeout;
          select_valid += SELECT_HAVE_TMO;
        }

      pthread_mutex_unlock (&select_mutex);

      /* Inform fd_handler that select should be called */
      c = 'g';
      write (selfds[1], &c, 1);
    }
  else if (nr == 0 && timeout)
    {
      /* No file descriptor, just a timeout, no need to wake fd_handler  */
      double time = EMACS_TIME_TO_DOUBLE (*timeout);
      timed_entry = [[NSTimer scheduledTimerWithTimeInterval: time
                                                      target: NSApp
                                                    selector:
                                  @selector (timeout_handler:)
                                                    userInfo: 0
                                                     repeats: NO]
                      retain];
    }
  else /* No timeout and no file descriptors, can this happen?  */
    {
      /* Send appdefined so we exit from the loop */
      ns_send_appdefined (-1);
    }

  EVENT_INIT (event);
  BLOCK_INPUT;
  emacs_event = &event;
  if (++apploopnr != 1)
    {
      emacs_abort ();
    }
  [NSApp run];
  --apploopnr;
  emacs_event = NULL;
  if (nr > 0 && readfds)
    {
      c = 's';
      write (selfds[1], &c, 1);
    }
  UNBLOCK_INPUT;

  ev = last_appdefined_event;

  if (ev)
    {
      int t;
      if ([ev type] != NSApplicationDefined)
        emacs_abort ();

      t = [ev data1];
      last_appdefined_event = 0;

      if (t == -2)
        {
          /* The NX_APPDEFINED event we received was a timeout. */
          result = 0;
        }
      else if (t == -1)
        {
          /* The NX_APPDEFINED event we received was the result of
             at least one real input event arriving.  */
          errno = EINTR;
          result = -1;
        }
      else
        {
          /* Received back from select () in fd_handler; copy the results */
          pthread_mutex_lock (&select_mutex);
          if (readfds) *readfds = select_readfds;
          if (writefds) *writefds = select_writefds;
          if (timeout) *timeout = select_timeout;
          pthread_mutex_unlock (&select_mutex);
          result = t;
        }
    }

  return result;
}



/* ==========================================================================

    Scrollbar handling

   ========================================================================== */


static void
ns_set_vertical_scroll_bar (struct window *window,
                           int portion, int whole, int position)
/* --------------------------------------------------------------------------
      External (hook): Update or add scrollbar
   -------------------------------------------------------------------------- */
{
  Lisp_Object win;
  NSRect r, v;
  struct frame *f = XFRAME (WINDOW_FRAME (window));
  EmacsView *view = FRAME_NS_VIEW (f);
  int window_y, window_height;
  int top, left, height, width, sb_width, sb_left;
  EmacsScroller *bar;
  BOOL fringe_extended_p;

  /* optimization; display engine sends WAY too many of these.. */
  if (!NILP (window->vertical_scroll_bar))
    {
      bar = XNS_SCROLL_BAR (window->vertical_scroll_bar);
      if ([bar checkSamePosition: position portion: portion whole: whole])
        {
          if (view->scrollbarsNeedingUpdate == 0)
            {
              if (!windows_or_buffers_changed)
                  return;
            }
          else
            view->scrollbarsNeedingUpdate--;
        }
    }

  NSTRACE (ns_set_vertical_scroll_bar);

  /* Get dimensions.  */
  window_box (window, -1, 0, &window_y, 0, &window_height);
  top = window_y;
  height = window_height;
  width = WINDOW_CONFIG_SCROLL_BAR_COLS (window) * FRAME_COLUMN_WIDTH (f);
  left = WINDOW_SCROLL_BAR_AREA_X (window);

  /* allow for displaying a skinnier scrollbar than char area allotted */
  sb_width = (WINDOW_CONFIG_SCROLL_BAR_WIDTH (window) > 0) ?
    WINDOW_CONFIG_SCROLL_BAR_WIDTH (window) : width;
  sb_left = left;

  r = NSMakeRect (sb_left, top, sb_width, height);
  /* the parent view is flipped, so we need to flip y value */
  v = [view frame];
  r.origin.y = (v.size.height - r.size.height - r.origin.y);

  if (WINDOW_HAS_VERTICAL_SCROLL_BAR_ON_LEFT (window))
    fringe_extended_p = (WINDOW_LEFTMOST_P (window)
			 && WINDOW_LEFT_FRINGE_WIDTH (window)
			 && (WINDOW_HAS_FRINGES_OUTSIDE_MARGINS (window)
			     || WINDOW_LEFT_MARGIN_COLS (window) == 0));
  else
    fringe_extended_p = (WINDOW_RIGHTMOST_P (window)
			 && WINDOW_RIGHT_FRINGE_WIDTH (window)
			 && (WINDOW_HAS_FRINGES_OUTSIDE_MARGINS (window)
			     || WINDOW_RIGHT_MARGIN_COLS (window) == 0));

  XSETWINDOW (win, window);
  BLOCK_INPUT;

  /* we want at least 5 lines to display a scrollbar */
  if (WINDOW_TOTAL_LINES (window) < 5)
    {
      if (!NILP (window->vertical_scroll_bar))
        {
          bar = XNS_SCROLL_BAR (window->vertical_scroll_bar);
          [bar removeFromSuperview];
          wset_vertical_scroll_bar (window, Qnil);
        }
      ns_clear_frame_area (f, sb_left, top, width, height);
      UNBLOCK_INPUT;
      return;
    }

  if (NILP (window->vertical_scroll_bar))
    {
      if (width > 0 && height > 0)
	{
	  if (fringe_extended_p)
	    ns_clear_frame_area (f, sb_left, top, sb_width, height);
	  else
	    ns_clear_frame_area (f, left, top, width, height);
        }

      bar = [[EmacsScroller alloc] initFrame: r window: win];
      wset_vertical_scroll_bar (window, make_save_value (bar, 0));
    }
  else
    {
      NSRect oldRect;
      bar = XNS_SCROLL_BAR (window->vertical_scroll_bar);
      oldRect = [bar frame];
      r.size.width = oldRect.size.width;
      if (FRAME_LIVE_P (f) && !NSEqualRects (oldRect, r))
        {
          if (oldRect.origin.x != r.origin.x)
              ns_clear_frame_area (f, sb_left, top, width, height);
          [bar setFrame: r];
        }
    }

  [bar setPosition: position portion: portion whole: whole];
  UNBLOCK_INPUT;
}


static void
ns_condemn_scroll_bars (struct frame *f)
/* --------------------------------------------------------------------------
     External (hook): arrange for all frame's scrollbars to be removed
     at next call to judge_scroll_bars, except for those redeemed.
   -------------------------------------------------------------------------- */
{
  int i;
  id view;
  NSArray *subviews = [[FRAME_NS_VIEW (f) superview] subviews];

  NSTRACE (ns_condemn_scroll_bars);

  for (i =[subviews count]-1; i >= 0; i--)
    {
      view = [subviews objectAtIndex: i];
      if ([view isKindOfClass: [EmacsScroller class]])
        [view condemn];
    }
}


static void
ns_redeem_scroll_bar (struct window *window)
/* --------------------------------------------------------------------------
     External (hook): arrange to spare this window's scrollbar
     at next call to judge_scroll_bars.
   -------------------------------------------------------------------------- */
{
  id bar;
  NSTRACE (ns_redeem_scroll_bar);
  if (!NILP (window->vertical_scroll_bar))
    {
      bar = XNS_SCROLL_BAR (window->vertical_scroll_bar);
      [bar reprieve];
    }
}


static void
ns_judge_scroll_bars (struct frame *f)
/* --------------------------------------------------------------------------
     External (hook): destroy all scrollbars on frame that weren't
     redeemed after call to condemn_scroll_bars.
   -------------------------------------------------------------------------- */
{
  int i;
  id view;
  EmacsView *eview = FRAME_NS_VIEW (f);
  NSArray *subviews = [[eview superview] subviews];
  BOOL removed = NO;

  NSTRACE (ns_judge_scroll_bars);
  for (i = [subviews count]-1; i >= 0; --i)
    {
      view = [subviews objectAtIndex: i];
      if (![view isKindOfClass: [EmacsScroller class]]) continue;
      [view judge];
      removed = YES;
    }

  if (removed) 
    [eview updateFrameSize: NO];
}


void
x_wm_set_icon_position (struct frame *f, int icon_x, int icon_y)
{
  /* XXX irrelevant under NS */
}



/* ==========================================================================

    Initialization

   ========================================================================== */

int
x_display_pixel_height (struct ns_display_info *dpyinfo)
{
  NSScreen *screen = [NSScreen mainScreen];
  return [screen frame].size.height;
}

int
x_display_pixel_width (struct ns_display_info *dpyinfo)
{
  NSScreen *screen = [NSScreen mainScreen];
  return [screen frame].size.width;
}


static Lisp_Object ns_string_to_lispmod (const char *s)
/* --------------------------------------------------------------------------
     Convert modifier name to lisp symbol
   -------------------------------------------------------------------------- */
{
  if (!strncmp (SSDATA (SYMBOL_NAME (Qmeta)), s, 10))
    return Qmeta;
  else if (!strncmp (SSDATA (SYMBOL_NAME (Qsuper)), s, 10))
    return Qsuper;
  else if (!strncmp (SSDATA (SYMBOL_NAME (Qcontrol)), s, 10))
    return Qcontrol;
  else if (!strncmp (SSDATA (SYMBOL_NAME (Qalt)), s, 10))
    return Qalt;
  else if (!strncmp (SSDATA (SYMBOL_NAME (Qhyper)), s, 10))
    return Qhyper;
  else if (!strncmp (SSDATA (SYMBOL_NAME (Qnone)), s, 10))
    return Qnone;
  else
    return Qnil;
}


static void
ns_default (const char *parameter, Lisp_Object *result,
           Lisp_Object yesval, Lisp_Object noval,
           BOOL is_float, BOOL is_modstring)
/* --------------------------------------------------------------------------
      Check a parameter value in user's preferences
   -------------------------------------------------------------------------- */
{
  const char *value = ns_get_defaults_value (parameter);

  if (value)
    {
      double f;
      char *pos;
      if (c_strcasecmp (value, "YES") == 0)
        *result = yesval;
      else if (c_strcasecmp (value, "NO") == 0)
        *result = noval;
      else if (is_float && (f = strtod (value, &pos), pos != value))
        *result = make_float (f);
      else if (is_modstring && value)
        *result = ns_string_to_lispmod (value);
      else fprintf (stderr,
                   "Bad value for default \"%s\": \"%s\"\n", parameter, value);
    }
}


static void
ns_initialize_display_info (struct ns_display_info *dpyinfo)
/* --------------------------------------------------------------------------
      Initialize global info and storage for display.
   -------------------------------------------------------------------------- */
{
    NSScreen *screen = [NSScreen mainScreen];
    NSWindowDepth depth = [screen depth];
    Mouse_HLInfo *hlinfo = &dpyinfo->mouse_highlight;

    dpyinfo->resx = 72.27; /* used 75.0, but this makes pt == pixel, expected */
    dpyinfo->resy = 72.27;
    dpyinfo->color_p = ![NSDeviceWhiteColorSpace isEqualToString:
                                                  NSColorSpaceFromDepth (depth)]
                && ![NSCalibratedWhiteColorSpace isEqualToString:
                                                 NSColorSpaceFromDepth (depth)];
    dpyinfo->n_planes = NSBitsPerPixelFromDepth (depth);
    dpyinfo->image_cache = make_image_cache ();
    dpyinfo->color_table = xmalloc (sizeof *dpyinfo->color_table);
    dpyinfo->color_table->colors = NULL;
    dpyinfo->root_window = 42; /* a placeholder.. */

    hlinfo->mouse_face_mouse_frame = NULL;
    hlinfo->mouse_face_deferred_gc = 0;
    hlinfo->mouse_face_beg_row = hlinfo->mouse_face_beg_col = -1;
    hlinfo->mouse_face_end_row = hlinfo->mouse_face_end_col = -1;
    hlinfo->mouse_face_face_id = DEFAULT_FACE_ID;
    hlinfo->mouse_face_window = hlinfo->mouse_face_overlay = Qnil;
    hlinfo->mouse_face_hidden = 0;

    hlinfo->mouse_face_mouse_x = hlinfo->mouse_face_mouse_y = 0;
    hlinfo->mouse_face_defer = 0;

    dpyinfo->x_highlight_frame = dpyinfo->x_focus_frame = NULL;

    dpyinfo->n_fonts = 0;
    dpyinfo->smallest_font_height = 1;
    dpyinfo->smallest_char_width = 1;
}


/* This and next define (many of the) public functions in this file. */
/* x_... are generic versions in xdisp.c that we, and other terms, get away
         with using despite presence in the "system dependent" redisplay
         interface.  In addition, many of the ns_ methods have code that is
         shared with all terms, indicating need for further refactoring. */
extern frame_parm_handler ns_frame_parm_handlers[];
static struct redisplay_interface ns_redisplay_interface =
{
  ns_frame_parm_handlers,
  x_produce_glyphs,
  x_write_glyphs,
  x_insert_glyphs,
  x_clear_end_of_line,
  ns_scroll_run,
  ns_after_update_window_line,
  ns_update_window_begin,
  ns_update_window_end,
  x_cursor_to,
  ns_flush,
  0, /* flush_display_optional */
  x_clear_window_mouse_face,
  x_get_glyph_overhangs,
  x_fix_overlapping_area,
  ns_draw_fringe_bitmap,
  0, /* define_fringe_bitmap */ /* FIXME: simplify ns_draw_fringe_bitmap */
  0, /* destroy_fringe_bitmap */
  ns_compute_glyph_string_overhangs,
  ns_draw_glyph_string, /* interface to nsfont.m */
  ns_define_frame_cursor,
  ns_clear_frame_area,
  ns_draw_window_cursor,
  ns_draw_vertical_window_border,
  ns_shift_glyphs_for_insert
};


static void
ns_delete_display (struct ns_display_info *dpyinfo)
{
  /* TODO... */
}


/* This function is called when the last frame on a display is deleted. */
static void
ns_delete_terminal (struct terminal *terminal)
{
  struct ns_display_info *dpyinfo = terminal->display_info.ns;

  /* Protect against recursive calls.  delete_frame in
     delete_terminal calls us back when it deletes our last frame.  */
  if (!terminal->name)
    return;

  BLOCK_INPUT;

  x_destroy_all_bitmaps (dpyinfo);
  ns_delete_display (dpyinfo);
  UNBLOCK_INPUT;
}


static struct terminal *
ns_create_terminal (struct ns_display_info *dpyinfo)
/* --------------------------------------------------------------------------
      Set up use of NS before we make the first connection.
   -------------------------------------------------------------------------- */
{
  struct terminal *terminal;

  NSTRACE (ns_create_terminal);

  terminal = create_terminal ();

  terminal->type = output_ns;
  terminal->display_info.ns = dpyinfo;
  dpyinfo->terminal = terminal;

  terminal->rif = &ns_redisplay_interface;

  terminal->clear_frame_hook = ns_clear_frame;
  terminal->ins_del_lines_hook = 0; /* XXX vestigial? */
  terminal->delete_glyphs_hook = 0; /* XXX vestigial? */
  terminal->ring_bell_hook = ns_ring_bell;
  terminal->reset_terminal_modes_hook = ns_reset_terminal_modes;
  terminal->set_terminal_modes_hook = ns_set_terminal_modes;
  terminal->update_begin_hook = ns_update_begin;
  terminal->update_end_hook = ns_update_end;
  terminal->set_terminal_window_hook = NULL; /* XXX vestigial? */
  terminal->read_socket_hook = ns_read_socket;
  terminal->frame_up_to_date_hook = ns_frame_up_to_date;
  terminal->mouse_position_hook = ns_mouse_position;
  terminal->frame_rehighlight_hook = ns_frame_rehighlight;
  terminal->frame_raise_lower_hook = ns_frame_raise_lower;

  terminal->fullscreen_hook = 0; /* see XTfullscreen_hook */

  terminal->set_vertical_scroll_bar_hook = ns_set_vertical_scroll_bar;
  terminal->condemn_scroll_bars_hook = ns_condemn_scroll_bars;
  terminal->redeem_scroll_bar_hook = ns_redeem_scroll_bar;
  terminal->judge_scroll_bars_hook = ns_judge_scroll_bars;

  terminal->delete_frame_hook = x_destroy_window;
  terminal->delete_terminal_hook = ns_delete_terminal;

  terminal->scroll_region_ok = 1;
  terminal->char_ins_del_ok = 1;
  terminal->line_ins_del_ok = 1;
  terminal->fast_clear_end_of_line = 1;
  terminal->memory_below_frame = 0;

  return terminal;
}


struct ns_display_info *
ns_term_init (Lisp_Object display_name)
/* --------------------------------------------------------------------------
     Start the Application and get things rolling.
   -------------------------------------------------------------------------- */
{
  struct terminal *terminal;
  struct ns_display_info *dpyinfo;
  static int ns_initialized = 0;
  Lisp_Object tmp;

  NSTRACE (ns_term_init);

  /* count object allocs (About, click icon); on OS X use ObjectAlloc tool */
  /*GSDebugAllocationActive (YES); */
  BLOCK_INPUT;
  handling_signal = 0;

  if (!ns_initialized)
    {
      baud_rate = 38400;
      Fset_input_interrupt_mode (Qnil);

      if (selfds[0] == -1)
        {
          if (pipe (selfds) == -1)
            {
              fprintf (stderr, "Failed to create pipe: %s\n",
                       emacs_strerror (errno));
              emacs_abort ();
            }

          fcntl (selfds[0], F_SETFL, O_NONBLOCK|fcntl (selfds[0], F_GETFL));
          FD_ZERO (&select_readfds);
          FD_ZERO (&select_writefds);
          pthread_mutex_init (&select_mutex, NULL);
        }
      ns_initialized = 1;
    }

  ns_pending_files = [[NSMutableArray alloc] init];
  ns_pending_service_names = [[NSMutableArray alloc] init];
  ns_pending_service_args = [[NSMutableArray alloc] init];

/* Start app and create the main menu, window, view.
     Needs to be here because ns_initialize_display_info () uses AppKit classes.
     The view will then ask the NSApp to stop and return to Emacs. */
  [EmacsApp sharedApplication];
  if (NSApp == nil)
    return NULL;
  [NSApp setDelegate: NSApp];

  /* Start the select thread.  */
  [NSThread detachNewThreadSelector:@selector (fd_handler:)
                           toTarget:NSApp
                         withObject:nil];

  /* debugging: log all notifications */
  /*   [[NSNotificationCenter defaultCenter] addObserver: NSApp
                                         selector: @selector (logNotification:)
                                             name: nil object: nil]; */

  dpyinfo = xzalloc (sizeof *dpyinfo);

  ns_initialize_display_info (dpyinfo);
  terminal = ns_create_terminal (dpyinfo);

  terminal->kboard = xmalloc (sizeof *terminal->kboard);
  init_kboard (terminal->kboard);
  kset_window_system (terminal->kboard, Qns);
  terminal->kboard->next_kboard = all_kboards;
  all_kboards = terminal->kboard;
  /* Don't let the initial kboard remain current longer than necessary.
     That would cause problems if a file loaded on startup tries to
     prompt in the mini-buffer.  */
  if (current_kboard == initial_kboard)
    current_kboard = terminal->kboard;
  terminal->kboard->reference_count++;

  dpyinfo->next = x_display_list;
  x_display_list = dpyinfo;

  /* Put it on ns_display_name_list */
  ns_display_name_list = Fcons (Fcons (display_name, Qnil),
                                ns_display_name_list);
  dpyinfo->name_list_element = XCAR (ns_display_name_list);

  terminal->name = xstrdup (SSDATA (display_name));

  UNBLOCK_INPUT;

  if (!inhibit_x_resources)
    {
      ns_default ("GSFontAntiAlias", &ns_antialias_text,
                 Qt, Qnil, NO, NO);
      tmp = Qnil;
      /* this is a standard variable */
      ns_default ("AppleAntiAliasingThreshold", &tmp,
                 make_float (10.0), make_float (6.0), YES, NO);
      ns_antialias_threshold = NILP (tmp) ? 10.0 : XFLOATINT (tmp);
    }

  ns_selection_color = [[NSUserDefaults standardUserDefaults]
			 stringForKey: @"AppleHighlightColor"];
  if (ns_selection_color == nil)
    ns_selection_color = NS_SELECTION_COLOR_DEFAULT;

  {
    NSColorList *cl = [NSColorList colorListNamed: @"Emacs"];

    if ( cl == nil )
      {
        Lisp_Object color_file, color_map, color;
        unsigned long c;
        char *name;

        color_file = Fexpand_file_name (build_string ("rgb.txt"),
                         Fsymbol_value (intern ("data-directory")));
        if (NILP (Ffile_readable_p (color_file)))
          fatal ("Could not find %s.\n", SDATA (color_file));

        color_map = Fx_load_color_file (color_file);
        if (NILP (color_map))
          fatal ("Could not read %s.\n", SDATA (color_file));

        cl = [[NSColorList alloc] initWithName: @"Emacs"];
        for ( ; CONSP (color_map); color_map = XCDR (color_map))
          {
            color = XCAR (color_map);
            name = SSDATA (XCAR (color));
            c = XINT (XCDR (color));
            [cl setColor:
                  [NSColor colorWithCalibratedRed: RED_FROM_ULONG (c) / 255.0
                                            green: GREEN_FROM_ULONG (c) / 255.0
                                             blue: BLUE_FROM_ULONG (c) / 255.0
                                            alpha: 1.0]
                  forKey: [NSString stringWithUTF8String: name]];
          }
        [cl writeToFile: nil];
      }
  }

  {
#ifdef NS_IMPL_GNUSTEP
    Vwindow_system_version = build_string (gnustep_base_version);
#else
    /*PSnextrelease (128, c); */
    char c[DBL_BUFSIZE_BOUND];
    int len = dtoastr (c, sizeof c, 0, 0, NSAppKitVersionNumber);
    Vwindow_system_version = make_unibyte_string (c, len);
#endif
  }

  delete_keyboard_wait_descriptor (0);

  ns_app_name = [[NSProcessInfo processInfo] processName];

/* Set up OS X app menu */
#ifdef NS_IMPL_COCOA
  {
    NSMenu *appMenu;
    NSMenuItem *item;
    /* set up the application menu */
    svcsMenu = [[EmacsMenu alloc] initWithTitle: @"Services"];
    [svcsMenu setAutoenablesItems: NO];
    appMenu = [[EmacsMenu alloc] initWithTitle: @"Emacs"];
    [appMenu setAutoenablesItems: NO];
    mainMenu = [[EmacsMenu alloc] initWithTitle: @""];
    dockMenu = [[EmacsMenu alloc] initWithTitle: @""];

    [appMenu insertItemWithTitle: @"About Emacs"
                          action: @selector (orderFrontStandardAboutPanel:)
                   keyEquivalent: @""
                         atIndex: 0];
    [appMenu insertItem: [NSMenuItem separatorItem] atIndex: 1];
    [appMenu insertItemWithTitle: @"Preferences..."
                          action: @selector (showPreferencesWindow:)
                   keyEquivalent: @","
                         atIndex: 2];
    [appMenu insertItem: [NSMenuItem separatorItem] atIndex: 3];
    item = [appMenu insertItemWithTitle: @"Services"
                                 action: @selector (menuDown:)
                          keyEquivalent: @""
                                atIndex: 4];
    [appMenu setSubmenu: svcsMenu forItem: item];
    [appMenu insertItem: [NSMenuItem separatorItem] atIndex: 5];
    [appMenu insertItemWithTitle: @"Hide Emacs"
                          action: @selector (hide:)
                   keyEquivalent: @"h"
                         atIndex: 6];
    item =  [appMenu insertItemWithTitle: @"Hide Others"
                          action: @selector (hideOtherApplications:)
                   keyEquivalent: @"h"
                         atIndex: 7];
    [item setKeyEquivalentModifierMask: NSCommandKeyMask | NSAlternateKeyMask];
    [appMenu insertItem: [NSMenuItem separatorItem] atIndex: 8];
    [appMenu insertItemWithTitle: @"Quit Emacs"
                          action: @selector (terminate:)
                   keyEquivalent: @"q"
                         atIndex: 9];

    item = [mainMenu insertItemWithTitle: ns_app_name
                                  action: @selector (menuDown:)
                           keyEquivalent: @""
                                 atIndex: 0];
    [mainMenu setSubmenu: appMenu forItem: item];
    [dockMenu insertItemWithTitle: @"New Frame"
			   action: @selector (newFrame:)
		    keyEquivalent: @""
			  atIndex: 0];

    [NSApp setMainMenu: mainMenu];
    [NSApp setAppleMenu: appMenu];
    [NSApp setServicesMenu: svcsMenu];
    /* Needed at least on Cocoa, to get dock menu to show windows */
    [NSApp setWindowsMenu: [[NSMenu alloc] init]];

    [[NSNotificationCenter defaultCenter]
      addObserver: mainMenu
         selector: @selector (trackingNotification:)
             name: NSMenuDidBeginTrackingNotification object: mainMenu];
    [[NSNotificationCenter defaultCenter]
      addObserver: mainMenu
         selector: @selector (trackingNotification:)
             name: NSMenuDidEndTrackingNotification object: mainMenu];
  }
#endif /* MAC OS X menu setup */

<<<<<<< HEAD
=======
  /* Register our external input/output types, used for determining
     applicable services and also drag/drop eligibility. */
  ns_send_types = [[NSArray arrayWithObjects: NSStringPboardType, nil] retain];
  ns_return_types = [[NSArray arrayWithObjects: NSStringPboardType, nil]
                      retain];
  ns_drag_types = [[NSArray arrayWithObjects:
                            NSStringPboardType,
                            NSTabularTextPboardType,
                            NSFilenamesPboardType,
                            NSURLPboardType,
                            NSColorPboardType,
                            NSFontPboardType, nil] retain];


>>>>>>> 9f7c28f0
  [NSApp run];
  ns_do_open_file = YES;
  return dpyinfo;
}


void
ns_term_shutdown (int sig)
{
  [[NSUserDefaults standardUserDefaults] synchronize];

  /* code not reached in emacs.c after this is called by shut_down_emacs: */
  if (STRINGP (Vauto_save_list_file_name))
    unlink (SSDATA (Vauto_save_list_file_name));

  if (sig == 0 || sig == SIGTERM)
    {
      [NSApp terminate: NSApp];
    }
  else // force a stack trace to happen
    {
      emacs_abort ();
    }
}


/* ==========================================================================

    EmacsApp implementation

   ========================================================================== */


@implementation EmacsApp

- (void)logNotification: (NSNotification *)notification
{
  const char *name = [[notification name] UTF8String];
  if (!strstr (name, "Update") && !strstr (name, "NSMenu")
      && !strstr (name, "WindowNumber"))
    NSLog (@"notification: '%@'", [notification name]);
}


- (void)sendEvent: (NSEvent *)theEvent
/* --------------------------------------------------------------------------
     Called when NSApp is running for each event received.  Used to stop
     the loop when we choose, since there's no way to just run one iteration.
   -------------------------------------------------------------------------- */
{
  int type = [theEvent type];
  NSWindow *window = [theEvent window];
/*  NSTRACE (sendEvent); */
/*fprintf (stderr, "received event of type %d\t%d\n", type);*/

#ifdef NS_IMPL_COCOA
  if (type == NSApplicationDefined
      && [theEvent data2] == NSAPP_DATA2_RUNASSCRIPT)
    {
      ns_run_ascript ();
      [self stop: self];
      return;
    }
#endif

  if (type == NSCursorUpdate && window == nil)
    {
      fprintf (stderr, "Dropping external cursor update event.\n");
      return;
    }

#ifdef NS_IMPL_COCOA
  /* pass mouse down in resize handle and subsequent drags directly to
     EmacsWindow so we can generate continuous redisplays */
  if (ns_in_resize)
    {
      if (type == NSLeftMouseDragged)
        {
          [window mouseDragged: theEvent];
          return;
        }
      else if (type == NSLeftMouseUp)
        {
          [window mouseUp: theEvent];
          return;
        }
    }
  else if (type == NSLeftMouseDown)
    {
      NSRect r = ns_resize_handle_rect (window);
      if (NSPointInRect ([theEvent locationInWindow], r))
        {
          ns_in_resize = YES;
          [window mouseDown: theEvent];
          return;
        }
    }
#endif

  if (type == NSApplicationDefined)
    {
      /* Events posted by ns_send_appdefined interrupt the run loop here.
         But, if a modal window is up, an appdefined can still come through,
         (e.g., from a makeKeyWindow event) but stopping self also stops the
         modal loop. Just defer it until later. */
      if ([NSApp modalWindow] == nil)
        {
          last_appdefined_event = theEvent;
          [self stop: self];
        }
      else
        {
          send_appdefined = YES;
        }
    }

  [super sendEvent: theEvent];
}


- (void)showPreferencesWindow: (id)sender
{
  struct frame *emacsframe = SELECTED_FRAME ();
  NSEvent *theEvent = [NSApp currentEvent];

  if (!emacs_event)
    return;
  emacs_event->kind = NS_NONKEY_EVENT;
  emacs_event->code = KEY_NS_SHOW_PREFS;
  emacs_event->modifiers = 0;
  EV_TRAILER (theEvent);
}


- (void)newFrame: (id)sender
{
  struct frame *emacsframe = SELECTED_FRAME ();
  NSEvent *theEvent = [NSApp currentEvent];

  if (!emacs_event)
    return;
  emacs_event->kind = NS_NONKEY_EVENT;
  emacs_event->code = KEY_NS_NEW_FRAME;
  emacs_event->modifiers = 0;
  EV_TRAILER (theEvent);
}


/* Open a file (used by below, after going into queue read by ns_read_socket) */
- (BOOL) openFile: (NSString *)fileName
{
  struct frame *emacsframe = SELECTED_FRAME ();
  NSEvent *theEvent = [NSApp currentEvent];

  if (!emacs_event)
    return NO;

  emacs_event->kind = NS_NONKEY_EVENT;
  emacs_event->code = KEY_NS_OPEN_FILE_LINE;
  ns_input_file = append2 (ns_input_file, build_string ([fileName UTF8String]));
  ns_input_line = Qnil; /* can be start or cons start,end */
  emacs_event->modifiers =0;
  EV_TRAILER (theEvent);

  return YES;
}


/* **************************************************************************

      EmacsApp delegate implementation

   ************************************************************************** */

- (void)applicationDidFinishLaunching: (NSNotification *)notification
/* --------------------------------------------------------------------------
     When application is loaded, terminate event loop in ns_term_init
   -------------------------------------------------------------------------- */
{
  NSTRACE (applicationDidFinishLaunching);
  [NSApp setServicesProvider: NSApp];
  ns_send_appdefined (-2);
}


/* Termination sequences:
    C-x C-c:
    Cmd-Q:
    MenuBar | File | Exit:
    Select Quit from App menubar:
        -terminate
	KEY_NS_POWER_OFF, (save-buffers-kill-emacs)
	ns_term_shutdown()

    Select Quit from Dock menu:
    Logout attempt:
        -appShouldTerminate
          Cancel -> Nothing else
          Accept ->

	  -terminate
	  KEY_NS_POWER_OFF, (save-buffers-kill-emacs)
	  ns_term_shutdown()

*/

- (void) terminate: (id)sender
{
  struct frame *emacsframe = SELECTED_FRAME ();

  if (!emacs_event)
    return;

  emacs_event->kind = NS_NONKEY_EVENT;
  emacs_event->code = KEY_NS_POWER_OFF;
  emacs_event->arg = Qt; /* mark as non-key event */
  EV_TRAILER ((id)nil);
}


- (NSApplicationTerminateReply)applicationShouldTerminate: (id)sender
{
  int ret;

  if (NILP (ns_confirm_quit)) //   || ns_shutdown_properly  --> TO DO
    return NSTerminateNow;

    ret = NSRunAlertPanel(ns_app_name,
                          @"Exit requested.  Would you like to Save Buffers and Exit, or Cancel the request?",
                          @"Save Buffers and Exit", @"Cancel", nil);

    if (ret == NSAlertDefaultReturn)
        return NSTerminateNow;
    else if (ret == NSAlertAlternateReturn)
        return NSTerminateCancel;
    return NSTerminateNow;  /* just in case */
}

static int
not_in_argv (NSString *arg)
{
  int k;
  const char *a = [arg UTF8String];
  for (k = 1; k < initial_argc; ++k)
    if (strcmp (a, initial_argv[k]) == 0) return 0;
  return 1;
}

/*   Notification from the Workspace to open a file */
- (BOOL)application: sender openFile: (NSString *)file
{
  if (ns_do_open_file || not_in_argv (file))
    [ns_pending_files addObject: file];
  return YES;
}


/*   Open a file as a temporary file */
- (BOOL)application: sender openTempFile: (NSString *)file
{
  if (ns_do_open_file || not_in_argv (file))
    [ns_pending_files addObject: file];
  return YES;
}


/*   Notification from the Workspace to open a file noninteractively (?) */
- (BOOL)application: sender openFileWithoutUI: (NSString *)file
{
  if (ns_do_open_file || not_in_argv (file))
    [ns_pending_files addObject: file];
  return YES;
}

/*   Notification from the Workspace to open multiple files */
- (void)application: sender openFiles: (NSArray *)fileList
{
  NSEnumerator *files = [fileList objectEnumerator];
  NSString *file;
  /* Don't open files from the command line unconditionally,
     Cocoa parses the command line wrong, --option value tries to open value
     if --option is the last option.  */
  while ((file = [files nextObject]) != nil)
    if (ns_do_open_file || not_in_argv (file))
      [ns_pending_files addObject: file];

  [self replyToOpenOrPrint: NSApplicationDelegateReplySuccess];

}


/* Handle dock menu requests.  */
- (NSMenu *)applicationDockMenu: (NSApplication *) sender
{
  return dockMenu;
}


/* TODO: these may help w/IO switching btwn terminal and NSApp */
- (void)applicationWillBecomeActive: (NSNotification *)notification
{
  //ns_app_active=YES;
}
- (void)applicationDidBecomeActive: (NSNotification *)notification
{
  NSTRACE (applicationDidBecomeActive);

  //ns_app_active=YES;

  ns_update_auto_hide_menu_bar ();
  // No constraining takes place when the application is not active.
  ns_constrain_all_frames ();
}
- (void)applicationDidResignActive: (NSNotification *)notification
{
  //ns_app_active=NO;
  ns_send_appdefined (-1);
}



/* ==========================================================================

    EmacsApp aux handlers for managing event loop

   ========================================================================== */


- (void)timeout_handler: (NSTimer *)timedEntry
/* --------------------------------------------------------------------------
     The timeout specified to ns_select has passed.
   -------------------------------------------------------------------------- */
{
  /*NSTRACE (timeout_handler); */
  ns_send_appdefined (-2);
}

- (void)fd_handler:(id)unused
/* --------------------------------------------------------------------------
     Check data waiting on file descriptors and terminate if so
   -------------------------------------------------------------------------- */
{
  int result;
  int waiting = 1, nfds;
  char c;

  SELECT_TYPE readfds, writefds, *wfds;
  EMACS_TIME timeout, *tmo;
  NSAutoreleasePool *pool = nil;

  /* NSTRACE (fd_handler); */

  for (;;)
    {
      [pool release];
      pool = [[NSAutoreleasePool alloc] init];

      if (waiting)
        {
          SELECT_TYPE fds;

          FD_SET (selfds[0], &fds);
          result = select (selfds[0]+1, &fds, NULL, NULL, NULL);
          if (result > 0)
            {
              read (selfds[0], &c, 1);
              if (c == 'g') waiting = 0;
            }
        }
      else
        {
          pthread_mutex_lock (&select_mutex);
          nfds = select_nfds;

          if (select_valid & SELECT_HAVE_READ)
            readfds = select_readfds;
          else
            FD_ZERO (&readfds);

          if (select_valid & SELECT_HAVE_WRITE)
            {
              writefds = select_writefds;
              wfds = &writefds;
            }
          else
            wfds = NULL;
          if (select_valid & SELECT_HAVE_TMO)
            {
              timeout = select_timeout;
              tmo = &timeout;
            }
          else
            tmo = NULL;

          pthread_mutex_unlock (&select_mutex);

          FD_SET (selfds[0], &readfds);
          if (selfds[0] >= nfds) nfds = selfds[0]+1;

          result = pselect (nfds, &readfds, wfds, NULL, tmo, NULL);

          if (result == 0)
            ns_send_appdefined (-2);
          else if (result > 0)
            {
              if (FD_ISSET (selfds[0], &readfds))
                {
                  read (selfds[0], &c, 1);
                  if (c == 's') waiting = 1;
                }
              else
                {
                  pthread_mutex_lock (&select_mutex);
                  if (select_valid & SELECT_HAVE_READ)
                    select_readfds = readfds;
                  if (select_valid & SELECT_HAVE_WRITE)
                    select_writefds = writefds;
                  if (select_valid & SELECT_HAVE_TMO)
                    select_timeout = timeout;
                  pthread_mutex_unlock (&select_mutex);

                  ns_send_appdefined (result);
                }
            }
          waiting = 1;
        }
    }
}



/* ==========================================================================

    Service provision

   ========================================================================== */

/* called from system: queue for next pass through event loop */
- (void)requestService: (NSPasteboard *)pboard
              userData: (NSString *)userData
                 error: (NSString **)error
{
  [ns_pending_service_names addObject: userData];
  [ns_pending_service_args addObject: [NSString stringWithUTF8String:
      SSDATA (ns_string_from_pasteboard (pboard))]];
}


/* called from ns_read_socket to clear queue */
- (BOOL)fulfillService: (NSString *)name withArg: (NSString *)arg
{
  struct frame *emacsframe = SELECTED_FRAME ();
  NSEvent *theEvent = [NSApp currentEvent];

  if (!emacs_event)
    return NO;

  emacs_event->kind = NS_NONKEY_EVENT;
  emacs_event->code = KEY_NS_SPI_SERVICE_CALL;
  ns_input_spi_name = build_string ([name UTF8String]);
  ns_input_spi_arg = build_string ([arg UTF8String]);
  emacs_event->modifiers = EV_MODIFIERS (theEvent);
  EV_TRAILER (theEvent);

  return YES;
}


@end  /* EmacsApp */



/* ==========================================================================

    EmacsView implementation

   ========================================================================== */


@implementation EmacsView

/* needed to inform when window closed from LISP */
- (void) setWindowClosing: (BOOL)closing
{
  windowClosing = closing;
}


- (void)dealloc
{
  NSTRACE (EmacsView_dealloc);
  [toolbar release];
  [super dealloc];
}


/* called on font panel selection */
- (void)changeFont: (id)sender
{
  NSEvent *e =[[self window] currentEvent];
  struct face *face =FRAME_DEFAULT_FACE (emacsframe);
  id newFont;
  float size;

  NSTRACE (changeFont);
  if (!emacs_event)
    return;

  if ((newFont = [sender convertFont:
                           ((struct nsfont_info *)face->font)->nsfont]))
    {
      SET_FRAME_GARBAGED (emacsframe); /* now needed as of 2008/10 */

      emacs_event->kind = NS_NONKEY_EVENT;
      emacs_event->modifiers = 0;
      emacs_event->code = KEY_NS_CHANGE_FONT;

      size = [newFont pointSize];
      ns_input_fontsize = make_number (lrint (size));
      ns_input_font = build_string ([[newFont familyName] UTF8String]);
      EV_TRAILER (e);
    }
}


- (BOOL)acceptsFirstResponder
{
  NSTRACE (acceptsFirstResponder);
  return YES;
}


- (void)resetCursorRects
{
  NSRect visible = [self visibleRect];
  NSCursor *currentCursor = FRAME_POINTER_TYPE (emacsframe);
  NSTRACE (resetCursorRects);

  if (currentCursor == nil)
    currentCursor = [NSCursor arrowCursor];

  if (!NSIsEmptyRect (visible))
    [self addCursorRect: visible cursor: currentCursor];
  [currentCursor setOnMouseEntered: YES];
}



/*****************************************************************************/
/* Keyboard handling. */
#define NS_KEYLOG 0

- (void)keyDown: (NSEvent *)theEvent
{
  Mouse_HLInfo *hlinfo = MOUSE_HL_INFO (emacsframe);
  int code;
  unsigned fnKeysym = 0;
  int flags;
  static NSMutableArray *nsEvArray;
#if !defined (NS_IMPL_COCOA) || MAC_OS_X_VERSION_MAX_ALLOWED < MAC_OS_X_VERSION_10_6
  static BOOL firstTime = YES;
#endif
  int left_is_none;

  NSTRACE (keyDown);

  /* Rhapsody and OS X give up and down events for the arrow keys */
  if (ns_fake_keydown == YES)
    ns_fake_keydown = NO;
  else if ([theEvent type] != NSKeyDown)
    return;

  if (!emacs_event)
    return;

 if (![[self window] isKeyWindow]
     && [[theEvent window] isKindOfClass: [EmacsWindow class]]
     /* we must avoid an infinite loop here. */
     && (EmacsView *)[[theEvent window] delegate] != self)
   {
     /* XXX: There is an occasional condition in which, when Emacs display
         updates a different frame from the current one, and temporarily
         selects it, then processes some interrupt-driven input
         (dispnew.c:3878), OS will send the event to the correct NSWindow, but
         for some reason that window has its first responder set to the NSView
         most recently updated (I guess), which is not the correct one. */
     [(EmacsView *)[[theEvent window] delegate] keyDown: theEvent];
     return;
   }

  if (nsEvArray == nil)
    nsEvArray = [[NSMutableArray alloc] initWithCapacity: 1];

  [NSCursor setHiddenUntilMouseMoves: YES];

  if (hlinfo->mouse_face_hidden && INTEGERP (Vmouse_highlight))
    {
      clear_mouse_face (hlinfo);
      hlinfo->mouse_face_hidden = 1;
    }

  if (!processingCompose)
    {
      /* When using screen sharing, no left or right information is sent,
         so use Left key in those cases.  */
      int is_left_key, is_right_key;

      code = ([[theEvent charactersIgnoringModifiers] length] == 0) ?
        0 : [[theEvent charactersIgnoringModifiers] characterAtIndex: 0];

      /* (Carbon way: [theEvent keyCode]) */

      /* is it a "function key"? */
      fnKeysym = ns_convert_key (code);
      if (fnKeysym)
        {
          /* COUNTERHACK: map 'Delete' on upper-right main KB to 'Backspace',
             because Emacs treats Delete and KP-Delete same (in simple.el). */
          if (fnKeysym == 0xFFFF && [theEvent keyCode] == 0x33)
            code = 0xFF08; /* backspace */
          else
            code = fnKeysym;
        }

      /* are there modifiers? */
      emacs_event->modifiers = 0;
      flags = [theEvent modifierFlags];

      if (flags & NSHelpKeyMask)
          emacs_event->modifiers |= hyper_modifier;

      if (flags & NSShiftKeyMask)
        emacs_event->modifiers |= shift_modifier;

      is_right_key = (flags & NSRightCommandKeyMask) == NSRightCommandKeyMask;
      is_left_key = (flags & NSLeftCommandKeyMask) == NSLeftCommandKeyMask
        || (! is_right_key && (flags & NSCommandKeyMask) == NSCommandKeyMask);

      if (is_right_key)
        emacs_event->modifiers |= parse_solitary_modifier
          (EQ (ns_right_command_modifier, Qleft)
           ? ns_command_modifier
           : ns_right_command_modifier);

      if (is_left_key)
        {
          emacs_event->modifiers |= parse_solitary_modifier
            (ns_command_modifier);

          /* if super (default), take input manager's word so things like
             dvorak / qwerty layout work */
          if (EQ (ns_command_modifier, Qsuper)
              && !fnKeysym
              && [[theEvent characters] length] != 0)
            {
              /* XXX: the code we get will be unshifted, so if we have
                 a shift modifier, must convert ourselves */
              if (!(flags & NSShiftKeyMask))
                code = [[theEvent characters] characterAtIndex: 0];
#if 0
              /* this is ugly and also requires linking w/Carbon framework
                 (for LMGetKbdType) so for now leave this rare (?) case
                 undealt with.. in future look into CGEvent methods */
              else
                {
                  long smv = GetScriptManagerVariable (smKeyScript);
                  Handle uchrHandle = GetResource
                    ('uchr', GetScriptVariable (smv, smScriptKeys));
                  UInt32 dummy = 0;
                  UCKeyTranslate ((UCKeyboardLayout*)*uchrHandle,
                                 [[theEvent characters] characterAtIndex: 0],
                                 kUCKeyActionDisplay,
                                 (flags & ~NSCommandKeyMask) >> 8,
                                 LMGetKbdType (), kUCKeyTranslateNoDeadKeysMask,
                                 &dummy, 1, &dummy, &code);
                  code &= 0xFF;
                }
#endif
            }
        }

      is_right_key = (flags & NSRightControlKeyMask) == NSRightControlKeyMask;
      is_left_key = (flags & NSLeftControlKeyMask) == NSLeftControlKeyMask
        || (! is_right_key && (flags & NSControlKeyMask) == NSControlKeyMask);

      if (is_right_key)
          emacs_event->modifiers |= parse_solitary_modifier
              (EQ (ns_right_control_modifier, Qleft)
               ? ns_control_modifier
               : ns_right_control_modifier);

      if (is_left_key)
        emacs_event->modifiers |= parse_solitary_modifier
          (ns_control_modifier);

      if (flags & NS_FUNCTION_KEY_MASK && !fnKeysym)
          emacs_event->modifiers |=
            parse_solitary_modifier (ns_function_modifier);

      left_is_none = NILP (ns_alternate_modifier)
        || EQ (ns_alternate_modifier, Qnone);

      is_right_key = (flags & NSRightAlternateKeyMask)
        == NSRightAlternateKeyMask;
      is_left_key = (flags & NSLeftAlternateKeyMask) == NSLeftAlternateKeyMask
        || (! is_right_key
            && (flags & NSAlternateKeyMask) == NSAlternateKeyMask);

      if (is_right_key)
        {
          if ((NILP (ns_right_alternate_modifier)
               || EQ (ns_right_alternate_modifier, Qnone)
               || (EQ (ns_right_alternate_modifier, Qleft) && left_is_none))
              && !fnKeysym)
            {   /* accept pre-interp alt comb */
              if ([[theEvent characters] length] > 0)
                code = [[theEvent characters] characterAtIndex: 0];
              /*HACK: clear lone shift modifier to stop next if from firing */
              if (emacs_event->modifiers == shift_modifier)
                emacs_event->modifiers = 0;
            }
          else
            emacs_event->modifiers |= parse_solitary_modifier
              (EQ (ns_right_alternate_modifier, Qleft)
               ? ns_alternate_modifier
               : ns_right_alternate_modifier);
        }

      if (is_left_key) /* default = meta */
        {
          if (left_is_none && !fnKeysym)
            {   /* accept pre-interp alt comb */
              if ([[theEvent characters] length] > 0)
                code = [[theEvent characters] characterAtIndex: 0];
              /*HACK: clear lone shift modifier to stop next if from firing */
              if (emacs_event->modifiers == shift_modifier)
                emacs_event->modifiers = 0;
            }
          else
              emacs_event->modifiers |=
                parse_solitary_modifier (ns_alternate_modifier);
        }

  if (NS_KEYLOG)
    fprintf (stderr, "keyDown: code =%x\tfnKey =%x\tflags = %x\tmods = %x\n",
             code, fnKeysym, flags, emacs_event->modifiers);

      /* if it was a function key or had modifiers, pass it directly to emacs */
      if (fnKeysym || (emacs_event->modifiers
                       && (emacs_event->modifiers != shift_modifier)
                       && [[theEvent charactersIgnoringModifiers] length] > 0))
/*[[theEvent characters] length] */
        {
          emacs_event->kind = NON_ASCII_KEYSTROKE_EVENT;
          if (code < 0x20)
            code |= (1<<28)|(3<<16);
          else if (code == 0x7f)
            code |= (1<<28)|(3<<16);
          else if (!fnKeysym)
            emacs_event->kind = code > 0xFF
              ? MULTIBYTE_CHAR_KEYSTROKE_EVENT : ASCII_KEYSTROKE_EVENT;

          emacs_event->code = code;
          EV_TRAILER (theEvent);
          return;
        }
    }


#if !defined (NS_IMPL_COCOA) || MAC_OS_X_VERSION_MAX_ALLOWED < MAC_OS_X_VERSION_10_6
  /* if we get here we should send the key for input manager processing */
  if (firstTime && [[NSInputManager currentInputManager]
                     wantsToDelayTextChangeNotifications] == NO)
    fprintf (stderr,
          "Emacs: WARNING: TextInput mgr wants marked text to be permanent!\n");
  firstTime = NO;
#endif
  if (NS_KEYLOG && !processingCompose)
    fprintf (stderr, "keyDown: Begin compose sequence.\n");

  processingCompose = YES;
  [nsEvArray addObject: theEvent];
  [self interpretKeyEvents: nsEvArray];
  [nsEvArray removeObject: theEvent];
}


#ifdef NS_IMPL_COCOA
/* Needed to pick up Ctrl-tab and possibly other events that OS X has
   decided not to send key-down for.
   See http://osdir.com/ml/editors.vim.mac/2007-10/msg00141.html
   This only applies on Tiger and earlier.
   If it matches one of these, send it on to keyDown. */
-(void)keyUp: (NSEvent *)theEvent
{
  int flags = [theEvent modifierFlags];
  int code = [theEvent keyCode];
  if (floor (NSAppKitVersionNumber) <= 824 /*NSAppKitVersionNumber10_4*/ &&
      code == 0x30 && (flags & NSControlKeyMask) && !(flags & NSCommandKeyMask))
    {
      if (NS_KEYLOG)
        fprintf (stderr, "keyUp: passed test");
      ns_fake_keydown = YES;
      [self keyDown: theEvent];
    }
}
#endif


/* <NSTextInput> implementation (called through super interpretKeyEvents:]). */


/* <NSTextInput>: called when done composing;
   NOTE: also called when we delete over working text, followed immed.
         by doCommandBySelector: deleteBackward: */
- (void)insertText: (id)aString
{
  int code;
  int len = [(NSString *)aString length];
  int i;

  if (NS_KEYLOG)
    NSLog (@"insertText '%@'\tlen = %d", aString, len);
  processingCompose = NO;

  if (!emacs_event)
    return;

  /* first, clear any working text */
  if (workingText != nil)
    [self deleteWorkingText];

  /* now insert the string as keystrokes */
  for (i =0; i<len; i++)
    {
      code = [aString characterAtIndex: i];
      /* TODO: still need this? */
      if (code == 0x2DC)
        code = '~'; /* 0x7E */
      if (code != 32) /* Space */
        emacs_event->modifiers = 0;
      emacs_event->kind
	= code > 0xFF ? MULTIBYTE_CHAR_KEYSTROKE_EVENT : ASCII_KEYSTROKE_EVENT;
      emacs_event->code = code;
      EV_TRAILER ((id)nil);
    }
}


/* <NSTextInput>: inserts display of composing characters */
- (void)setMarkedText: (id)aString selectedRange: (NSRange)selRange
{
  NSString *str = [aString respondsToSelector: @selector (string)] ?
    [aString string] : aString;
  if (NS_KEYLOG)
    NSLog (@"setMarkedText '%@' len =%d range %d from %d", str, [str length],
           selRange.length, selRange.location);

  if (workingText != nil)
    [self deleteWorkingText];
  if ([str length] == 0)
    return;

  if (!emacs_event)
    return;

  processingCompose = YES;
  workingText = [str copy];
  ns_working_text = build_string ([workingText UTF8String]);

  emacs_event->kind = NS_TEXT_EVENT;
  emacs_event->code = KEY_NS_PUT_WORKING_TEXT;
  EV_TRAILER ((id)nil);
}


/* delete display of composing characters [not in <NSTextInput>] */
- (void)deleteWorkingText
{
  if (workingText == nil)
    return;
  if (NS_KEYLOG)
    NSLog(@"deleteWorkingText len =%d\n", [workingText length]);
  [workingText release];
  workingText = nil;
  processingCompose = NO;

  if (!emacs_event)
    return;

  emacs_event->kind = NS_TEXT_EVENT;
  emacs_event->code = KEY_NS_UNPUT_WORKING_TEXT;
  EV_TRAILER ((id)nil);
}


- (BOOL)hasMarkedText
{
  return workingText != nil;
}


- (NSRange)markedRange
{
  NSRange rng = workingText != nil
    ? NSMakeRange (0, [workingText length]) : NSMakeRange (NSNotFound, 0);
  if (NS_KEYLOG)
    NSLog (@"markedRange request");
  return rng;
}


- (void)unmarkText
{
  if (NS_KEYLOG)
    NSLog (@"unmark (accept) text");
  [self deleteWorkingText];
  processingCompose = NO;
}


/* used to position char selection windows, etc. */
- (NSRect)firstRectForCharacterRange: (NSRange)theRange
{
  NSRect rect;
  NSPoint pt;
  struct window *win = XWINDOW (FRAME_SELECTED_WINDOW (emacsframe));
  if (NS_KEYLOG)
    NSLog (@"firstRectForCharRange request");

  rect.size.width = theRange.length * FRAME_COLUMN_WIDTH (emacsframe);
  rect.size.height = FRAME_LINE_HEIGHT (emacsframe);
  pt.x = WINDOW_TEXT_TO_FRAME_PIXEL_X (win, win->phys_cursor.x);
  pt.y = WINDOW_TO_FRAME_PIXEL_Y (win, win->phys_cursor.y
                                       +FRAME_LINE_HEIGHT (emacsframe));

  pt = [self convertPoint: pt toView: nil];
  pt = [[self window] convertBaseToScreen: pt];
  rect.origin = pt;
  return rect;
}


- (NSInteger)conversationIdentifier
{
  return (NSInteger)self;
}


- (void)doCommandBySelector: (SEL)aSelector
{
  if (NS_KEYLOG)
    NSLog (@"doCommandBySelector: %@", NSStringFromSelector (aSelector));

  if (aSelector == @selector (deleteBackward:))
    {
      /* happens when user backspaces over an ongoing composition:
         throw a 'delete' into the event queue */
      if (!emacs_event)
        return;
      emacs_event->kind = NON_ASCII_KEYSTROKE_EVENT;
      emacs_event->code = 0xFF08;
      EV_TRAILER ((id)nil);
    }
}

- (NSArray *)validAttributesForMarkedText
{
  static NSArray *arr = nil;
  if (arr == nil) arr = [NSArray new];
 /* [[NSArray arrayWithObject: NSUnderlineStyleAttributeName] retain]; */
  return arr;
}

- (NSRange)selectedRange
{
  if (NS_KEYLOG)
    NSLog (@"selectedRange request");
  return NSMakeRange (NSNotFound, 0);
}

- (NSUInteger)characterIndexForPoint: (NSPoint)thePoint
{
  if (NS_KEYLOG)
    NSLog (@"characterIndexForPoint request");
  return 0;
}

- (NSAttributedString *)attributedSubstringFromRange: (NSRange)theRange
{
  static NSAttributedString *str = nil;
  if (str == nil) str = [NSAttributedString new];
  if (NS_KEYLOG)
    NSLog (@"attributedSubstringFromRange request");
  return str;
}

/* End <NSTextInput> impl. */
/*****************************************************************************/


/* This is what happens when the user presses a mouse button.  */
- (void)mouseDown: (NSEvent *)theEvent
{
  NSPoint p = [self convertPoint: [theEvent locationInWindow] fromView: nil];

  NSTRACE (mouseDown);

  [self deleteWorkingText];

  if (!emacs_event)
    return;

  last_mouse_frame = emacsframe;
  /* appears to be needed to prevent spurious movement events generated on
     button clicks */
  last_mouse_frame->mouse_moved = 0;

  if ([theEvent type] == NSScrollWheel)
    {
      float delta = [theEvent deltaY];
      /* Mac notebooks send wheel events w/delta =0 when trackpad scrolling */
      if (delta == 0)
        return;
      emacs_event->kind = WHEEL_EVENT;
      emacs_event->code = 0;
      emacs_event->modifiers = EV_MODIFIERS (theEvent) |
        ((delta > 0) ? up_modifier : down_modifier);
    }
  else
    {
      emacs_event->kind = MOUSE_CLICK_EVENT;
      emacs_event->code = EV_BUTTON (theEvent);
      emacs_event->modifiers = EV_MODIFIERS (theEvent)
                             | EV_UDMODIFIERS (theEvent);
    }
  XSETINT (emacs_event->x, lrint (p.x));
  XSETINT (emacs_event->y, lrint (p.y));
  EV_TRAILER (theEvent);
}


- (void)rightMouseDown: (NSEvent *)theEvent
{
  NSTRACE (rightMouseDown);
  [self mouseDown: theEvent];
}


- (void)otherMouseDown: (NSEvent *)theEvent
{
  NSTRACE (otherMouseDown);
  [self mouseDown: theEvent];
}


- (void)mouseUp: (NSEvent *)theEvent
{
  NSTRACE (mouseUp);
  [self mouseDown: theEvent];
}


- (void)rightMouseUp: (NSEvent *)theEvent
{
  NSTRACE (rightMouseUp);
  [self mouseDown: theEvent];
}


- (void)otherMouseUp: (NSEvent *)theEvent
{
  NSTRACE (otherMouseUp);
  [self mouseDown: theEvent];
}


- (void) scrollWheel: (NSEvent *)theEvent
{
  NSTRACE (scrollWheel);
  [self mouseDown: theEvent];
}


/* Tell emacs the mouse has moved. */
- (void)mouseMoved: (NSEvent *)e
{
  Mouse_HLInfo *hlinfo = MOUSE_HL_INFO (emacsframe);
  Lisp_Object frame;

//  NSTRACE (mouseMoved);

  last_mouse_movement_time = EV_TIMESTAMP (e);
  last_mouse_motion_position
    = [self convertPoint: [e locationInWindow] fromView: nil];

  /* update any mouse face */
  if (hlinfo->mouse_face_hidden)
    {
      hlinfo->mouse_face_hidden = 0;
      clear_mouse_face (hlinfo);
    }

  /* tooltip handling */
  previous_help_echo_string = help_echo_string;
  help_echo_string = Qnil;

  if (!note_mouse_movement (emacsframe, last_mouse_motion_position.x,
                            last_mouse_motion_position.y))
    help_echo_string = previous_help_echo_string;

  XSETFRAME (frame, emacsframe);
  if (!NILP (help_echo_string) || !NILP (previous_help_echo_string))
    {
      /* NOTE: help_echo_{window,pos,object} are set in xdisp.c
         (note_mouse_highlight), which is called through the
         note_mouse_movement () call above */
      gen_help_event (help_echo_string, frame, help_echo_window,
                      help_echo_object, help_echo_pos);
    }
  else
    {
      help_echo_string = Qnil;
      gen_help_event (Qnil, frame, Qnil, Qnil, 0);
    }

  if (emacsframe->mouse_moved && send_appdefined)
    ns_send_appdefined (-1);
}


- (void)mouseDragged: (NSEvent *)e
{
  NSTRACE (mouseDragged);
  [self mouseMoved: e];
}


- (void)rightMouseDragged: (NSEvent *)e
{
  NSTRACE (rightMouseDragged);
  [self mouseMoved: e];
}


- (void)otherMouseDragged: (NSEvent *)e
{
  NSTRACE (otherMouseDragged);
  [self mouseMoved: e];
}


- (BOOL)windowShouldClose: (id)sender
{
  NSEvent *e =[[self window] currentEvent];

  NSTRACE (windowShouldClose);
  windowClosing = YES;
  if (!emacs_event)
    return NO;
  emacs_event->kind = DELETE_WINDOW_EVENT;
  emacs_event->modifiers = 0;
  emacs_event->code = 0;
  EV_TRAILER (e);
  /* Don't close this window, let this be done from lisp code.  */
  return NO;
}

- (void) updateFrameSize: (BOOL) delay;
{
  NSWindow *window = [self window];
  NSRect wr = [window frame];
#ifdef NS_IMPL_GNUSTEP
  int extra = 3;
#else
  int extra = 0;
#endif

  int oldc = cols, oldr = rows;
  int oldw = FRAME_PIXEL_WIDTH (emacsframe),
    oldh = FRAME_PIXEL_HEIGHT (emacsframe);
  int neww, newh;

  cols = FRAME_PIXEL_WIDTH_TO_TEXT_COLS (emacsframe, wr.size.width + extra);

  if (cols < MINWIDTH)
    cols = MINWIDTH;

  rows = FRAME_PIXEL_HEIGHT_TO_TEXT_LINES
    (emacsframe, wr.size.height
     - FRAME_NS_TITLEBAR_HEIGHT (emacsframe) + extra
     - FRAME_TOOLBAR_HEIGHT (emacsframe));

  if (rows < MINHEIGHT)
    rows = MINHEIGHT;

  neww = (int)wr.size.width - emacsframe->border_width;
  newh = ((int)wr.size.height
          - FRAME_NS_TITLEBAR_HEIGHT (emacsframe)
          - FRAME_TOOLBAR_HEIGHT (emacsframe));

  if (oldr != rows || oldc != cols || neww != oldw || newh != oldh)
    {
      NSView *view = FRAME_NS_VIEW (emacsframe);
      FRAME_PIXEL_WIDTH (emacsframe) = neww;
      FRAME_PIXEL_HEIGHT (emacsframe) = newh;
      change_frame_size (emacsframe, rows, cols, 0, delay, 0);
      SET_FRAME_GARBAGED (emacsframe);
      cancel_mouse_face (emacsframe);
      [view setFrame: NSMakeRect (0, 0, neww, newh)];
    }
}

- (NSSize)windowWillResize: (NSWindow *)sender toSize: (NSSize)frameSize
/* normalize frame to gridded text size */
{
  NSTRACE (windowWillResize);
/*fprintf (stderr,"Window will resize: %.0f x %.0f\n",frameSize.width,frameSize.height); */

  cols = FRAME_PIXEL_WIDTH_TO_TEXT_COLS (emacsframe,
#ifdef NS_IMPL_GNUSTEP
                                        frameSize.width + 3);
#else
                                        frameSize.width);
#endif
  if (cols < MINWIDTH)
    cols = MINWIDTH;

  rows = FRAME_PIXEL_HEIGHT_TO_TEXT_LINES (emacsframe, frameSize.height
#ifdef NS_IMPL_GNUSTEP
      - FRAME_NS_TITLEBAR_HEIGHT (emacsframe) + 3
        - FRAME_TOOLBAR_HEIGHT (emacsframe));
#else
      - FRAME_NS_TITLEBAR_HEIGHT (emacsframe)
        - FRAME_TOOLBAR_HEIGHT (emacsframe));
#endif
  if (rows < MINHEIGHT)
    rows = MINHEIGHT;
#ifdef NS_IMPL_COCOA
  {
    /* this sets window title to have size in it; the wm does this under GS */
    NSRect r = [[self window] frame];
    if (r.size.height == frameSize.height && r.size.width == frameSize.width)
      {
        if (old_title != 0)
          {
            xfree (old_title);
            old_title = 0;
          }
      }
    else
      {
        char *size_title;
        NSWindow *window = [self window];
        if (old_title == 0)
          {
            const char *t = [[[self window] title] UTF8String];
            char *pos = strstr (t, "  —  ");
            if (pos)
              *pos = '\0';
            old_title = xstrdup (t);
          }
        size_title = xmalloc (strlen (old_title) + 40);
	esprintf (size_title, "%s  —  (%d x %d)", old_title, cols, rows);
        [window setTitle: [NSString stringWithUTF8String: size_title]];
        [window display];
        xfree (size_title);
      }
  }
#endif /* NS_IMPL_COCOA */
/*fprintf (stderr,"    ...size became %.0f x %.0f  (%d x %d)\n",frameSize.width,frameSize.height,cols,rows); */

  return frameSize;
}


- (void)windowDidResize: (NSNotification *)notification
{
#ifdef NS_IMPL_GNUSTEP
  NSWindow *theWindow = [notification object];

   /* in GNUstep, at least currently, it's possible to get a didResize
      without getting a willResize.. therefore we need to act as if we got
      the willResize now */
  NSSize sz = [theWindow frame].size;
  sz = [self windowWillResize: theWindow toSize: sz];
#endif /* NS_IMPL_GNUSTEP */

  NSTRACE (windowDidResize);
/*fprintf (stderr,"windowDidResize: %.0f\n",[theWindow frame].size.height); */

#ifdef NS_IMPL_COCOA
  if (old_title != 0)
    {
      xfree (old_title);
      old_title = 0;
    }
#endif /* NS_IMPL_COCOA */

  /* Avoid loop under GNUstep due to call at beginning of this function.
     (x_set_window_size causes a resize which causes
     a "windowDidResize" which calls x_set_window_size).  */
#ifndef NS_IMPL_GNUSTEP
  if (cols > 0 && rows > 0)
    {
      if (ns_in_resize)
        x_set_window_size (emacsframe, 0, cols, rows);
      else
        {
          [self updateFrameSize: YES];
        }
    }
#endif

  ns_send_appdefined (-1);
}


- (void)windowDidBecomeKey: (NSNotification *)notification
/* cf. x_detect_focus_change(), x_focus_changed(), x_new_focus_frame() */
{
  struct ns_display_info *dpyinfo = FRAME_NS_DISPLAY_INFO (emacsframe);
  struct frame *old_focus = dpyinfo->x_focus_frame;

  NSTRACE (windowDidBecomeKey);

  if (emacsframe != old_focus)
    dpyinfo->x_focus_frame = emacsframe;

  ns_frame_rehighlight (emacsframe);

  if (emacs_event)
    {
      emacs_event->kind = FOCUS_IN_EVENT;
      EV_TRAILER ((id)nil);
    }
}


- (void)windowDidResignKey: (NSNotification *)notification
/* cf. x_detect_focus_change(), x_focus_changed(), x_new_focus_frame() */
{
  struct ns_display_info *dpyinfo = FRAME_NS_DISPLAY_INFO (emacsframe);
  NSTRACE (windowDidResignKey);

  if (dpyinfo->x_focus_frame == emacsframe)
    dpyinfo->x_focus_frame = 0;

  ns_frame_rehighlight (emacsframe);

  /* FIXME: for some reason needed on second and subsequent clicks away
            from sole-frame Emacs to get hollow box to show */
  if (!windowClosing && [[self window] isVisible] == YES)
    {
      x_update_cursor (emacsframe, 1);
      x_set_frame_alpha (emacsframe);
    }

  if (emacs_event)
    {
      [self deleteWorkingText];
      emacs_event->kind = FOCUS_IN_EVENT;
      EV_TRAILER ((id)nil);
    }
}


- (void)windowWillMiniaturize: sender
{
  NSTRACE (windowWillMiniaturize);
}


- (BOOL)isFlipped
{
  return YES;
}


- (BOOL)isOpaque
{
  return NO;
}


- initFrameFromEmacs: (struct frame *)f
{
  NSRect r, wr;
  Lisp_Object tem;
  NSWindow *win;
  NSButton *toggleButton;
  NSSize sz;
  NSColor *col;
  NSString *name;

  NSTRACE (initFrameFromEmacs);

  windowClosing = NO;
  processingCompose = NO;
  scrollbarsNeedingUpdate = 0;

/*fprintf (stderr,"init with %d, %d\n",f->text_cols, f->text_lines); */

  ns_userRect = NSMakeRect (0, 0, 0, 0);
  r = NSMakeRect (0, 0, FRAME_TEXT_COLS_TO_PIXEL_WIDTH (f, f->text_cols),
                 FRAME_TEXT_LINES_TO_PIXEL_HEIGHT (f, f->text_lines));
  [self initWithFrame: r];
  [self setAutoresizingMask: NSViewWidthSizable | NSViewHeightSizable];

  FRAME_NS_VIEW (f) = self;
  emacsframe = f;
  old_title = 0;

  win = [[EmacsWindow alloc]
            initWithContentRect: r
                      styleMask: (NSResizableWindowMask |
#if MAC_OS_X_VERSION_MAX_ALLOWED >= MAC_OS_X_VERSION_10_7
                                  NSTitledWindowMask |
#endif
                                  NSMiniaturizableWindowMask |
                                  NSClosableWindowMask)
                        backing: NSBackingStoreBuffered
                          defer: YES];

  wr = [win frame];
  f->border_width = wr.size.width - r.size.width;
  FRAME_NS_TITLEBAR_HEIGHT (f) = wr.size.height - r.size.height;

  [win setAcceptsMouseMovedEvents: YES];
  [win setDelegate: self];
  [win useOptimizedDrawing: YES];

  sz.width = FRAME_COLUMN_WIDTH (f);
  sz.height = FRAME_LINE_HEIGHT (f);
  [win setResizeIncrements: sz];

  [[win contentView] addSubview: self];

  if (ns_drag_types)
    [self registerForDraggedTypes: ns_drag_types];

  tem = f->name;
  name = [NSString stringWithUTF8String:
                   NILP (tem) ? "Emacs" : SSDATA (tem)];
  [win setTitle: name];

  /* toolbar support */
  toolbar = [[EmacsToolbar alloc] initForView: self withIdentifier:
                         [NSString stringWithFormat: @"Emacs Frame %d",
                                   ns_window_num]];
  [win setToolbar: toolbar];
  [toolbar setVisible: NO];
#ifdef NS_IMPL_COCOA
  toggleButton = [win standardWindowButton: NSWindowToolbarButton];
  [toggleButton setTarget: self];
  [toggleButton setAction: @selector (toggleToolbar: )];
#endif
  FRAME_TOOLBAR_HEIGHT (f) = 0;

  tem = f->icon_name;
  if (!NILP (tem))
    [win setMiniwindowTitle:
           [NSString stringWithUTF8String: SSDATA (tem)]];

  {
    NSScreen *screen = [win screen];

    if (screen != 0)
      [win setFrameTopLeftPoint: NSMakePoint
           (IN_BOUND (-SCREENMAX, f->left_pos, SCREENMAX),
            IN_BOUND (-SCREENMAX,
                     [screen frame].size.height - NS_TOP_POS (f), SCREENMAX))];
  }

  [win makeFirstResponder: self];

  col = ns_lookup_indexed_color (NS_FACE_BACKGROUND
                                  (FRAME_DEFAULT_FACE (emacsframe)), emacsframe);
  [win setBackgroundColor: col];
  if ([col alphaComponent] != 1.0)
    [win setOpaque: NO];

  [self allocateGState];

  [NSApp registerServicesMenuSendTypes: ns_send_types
                           returnTypes: nil];

  ns_window_num++;
  return self;
}


- (void)windowDidMove: sender
{
  NSWindow *win = [self window];
  NSRect r = [win frame];
  NSArray *screens = [NSScreen screens];
  NSScreen *screen = [screens objectAtIndex: 0];

  NSTRACE (windowDidMove);

  if (!emacsframe->output_data.ns)
    return;
  if (screen != nil)
    {
      emacsframe->left_pos = r.origin.x;
      emacsframe->top_pos =
        [screen frame].size.height - (r.origin.y + r.size.height);
    }
}


/* Called AFTER method below, but before our windowWillResize call there leads
   to windowDidResize -> x_set_window_size.  Update emacs' notion of frame
   location so set_window_size moves the frame. */
- (BOOL)windowShouldZoom: (NSWindow *)sender toFrame: (NSRect)newFrame
{
  emacsframe->output_data.ns->zooming = 1;
  return YES;
}


/* Override to do something slightly nonstandard, but nice.  First click on
   zoom button will zoom vertically.  Second will zoom completely.  Third
   returns to original. */
- (NSRect)windowWillUseStandardFrame:(NSWindow *)sender
                        defaultFrame:(NSRect)defaultFrame
{
  NSRect result = [sender frame];

  NSTRACE (windowWillUseStandardFrame);

  if (abs (defaultFrame.size.height - result.size.height)
      > FRAME_LINE_HEIGHT (emacsframe))
    {
      /* first click */
      ns_userRect = result;
      result.size.height = defaultFrame.size.height;
      result.origin.y = defaultFrame.origin.y;
    }
  else
    {
      if (abs (defaultFrame.size.width - result.size.width)
          > FRAME_COLUMN_WIDTH (emacsframe))
        result = defaultFrame;  /* second click */
      else
        {
          /* restore */
          result = ns_userRect.size.height ? ns_userRect : result;
          ns_userRect = NSMakeRect (0, 0, 0, 0);
        }
    }

  [self windowWillResize: sender toSize: result.size];
  return result;
}


- (void)windowDidDeminiaturize: sender
{
  NSTRACE (windowDidDeminiaturize);
  if (!emacsframe->output_data.ns)
    return;
  emacsframe->async_iconified = 0;
  emacsframe->async_visible   = 1;
  windows_or_buffers_changed++;

  if (emacs_event)
    {
      emacs_event->kind = ICONIFY_EVENT;
      EV_TRAILER ((id)nil);
    }
}


- (void)windowDidExpose: sender
{
  NSTRACE (windowDidExpose);
  if (!emacsframe->output_data.ns)
    return;
  emacsframe->async_visible = 1;
  SET_FRAME_GARBAGED (emacsframe);

  if (send_appdefined)
    ns_send_appdefined (-1);
}


- (void)windowDidMiniaturize: sender
{
  NSTRACE (windowDidMiniaturize);
  if (!emacsframe->output_data.ns)
    return;

  emacsframe->async_iconified = 1;
  emacsframe->async_visible = 0;

  if (emacs_event)
    {
      emacs_event->kind = ICONIFY_EVENT;
      EV_TRAILER ((id)nil);
    }
}


- (void)mouseEntered: (NSEvent *)theEvent
{
  NSTRACE (mouseEntered);
  last_mouse_movement_time = EV_TIMESTAMP (theEvent);
}


- (void)mouseExited: (NSEvent *)theEvent
{
  Mouse_HLInfo *hlinfo = emacsframe ? MOUSE_HL_INFO (emacsframe) : NULL;

  NSTRACE (mouseExited);

  if (!hlinfo)
    return;

  last_mouse_movement_time = EV_TIMESTAMP (theEvent);

  if (emacsframe == hlinfo->mouse_face_mouse_frame)
    {
      clear_mouse_face (hlinfo);
      hlinfo->mouse_face_mouse_frame = 0;
    }
}


- menuDown: sender
{
  NSTRACE (menuDown);
  if (context_menu_value == -1)
    context_menu_value = [sender tag];
  else
    {
      NSInteger tag = [sender tag];
      find_and_call_menu_selection (emacsframe, emacsframe->menu_bar_items_used,
                                    emacsframe->menu_bar_vector,
                                    (void *)tag);
    }

  ns_send_appdefined (-1);
  return self;
}


- (EmacsToolbar *)toolbar
{
  return toolbar;
}


/* this gets called on toolbar button click */
- toolbarClicked: (id)item
{
  NSEvent *theEvent;
  int idx = [item tag] * TOOL_BAR_ITEM_NSLOTS;

  NSTRACE (toolbarClicked);

  if (!emacs_event)
    return self;

  /* send first event (for some reason two needed) */
  theEvent = [[self window] currentEvent];
  emacs_event->kind = TOOL_BAR_EVENT;
  XSETFRAME (emacs_event->arg, emacsframe);
  EV_TRAILER (theEvent);

  emacs_event->kind = TOOL_BAR_EVENT;
/*   XSETINT (emacs_event->code, 0); */
  emacs_event->arg = AREF (emacsframe->tool_bar_items,
			   idx + TOOL_BAR_ITEM_KEY);
  emacs_event->modifiers = EV_MODIFIERS (theEvent);
  EV_TRAILER (theEvent);
  return self;
}


- toggleToolbar: (id)sender
{
  if (!emacs_event)
    return self;

  emacs_event->kind = NS_NONKEY_EVENT;
  emacs_event->code = KEY_NS_TOGGLE_TOOLBAR;
  EV_TRAILER ((id)nil);
  return self;
}


- (void)drawRect: (NSRect)rect
{
  int x = NSMinX (rect), y = NSMinY (rect);
  int width = NSWidth (rect), height = NSHeight (rect);

  NSTRACE (drawRect);

  if (!emacsframe || !emacsframe->output_data.ns || ns_in_resize)
    return;

  ns_clear_frame_area (emacsframe, x, y, width, height);
  expose_frame (emacsframe, x, y, width, height);

  /*
    drawRect: may be called (at least in OS X 10.5) for invisible
    views as well for some reason.  Thus, do not infer visibility
    here.

    emacsframe->async_visible = 1;
    emacsframe->async_iconified = 0;
  */
}


/* NSDraggingDestination protocol methods.  Actually this is not really a
   protocol, but a category of Object.  O well...  */

-(NSUInteger) draggingEntered: (id <NSDraggingInfo>) sender
{
  NSTRACE (draggingEntered);
  return NSDragOperationGeneric;
}


-(BOOL)prepareForDragOperation: (id <NSDraggingInfo>) sender
{
  return YES;
}


-(BOOL)performDragOperation: (id <NSDraggingInfo>) sender
{
  id pb;
  int x, y;
  NSString *type;
  NSEvent *theEvent = [[self window] currentEvent];
  NSPoint position;

  NSTRACE (performDragOperation);

  if (!emacs_event)
    return NO;

  position = [self convertPoint: [sender draggingLocation] fromView: nil];
  x = lrint (position.x);  y = lrint (position.y);

  pb = [sender draggingPasteboard];
  type = [pb availableTypeFromArray: ns_drag_types];
  if (type == 0)
    {
      return NO;
    }
  else if ([type isEqualToString: NSFilenamesPboardType])
    {
      NSArray *files;
      NSEnumerator *fenum;
      NSString *file;

      if (!(files = [pb propertyListForType: type]))
        return NO;

      fenum = [files objectEnumerator];
      while ( (file = [fenum nextObject]) )
        {
          emacs_event->kind = NS_NONKEY_EVENT;
          emacs_event->code = KEY_NS_DRAG_FILE;
          XSETINT (emacs_event->x, x);
          XSETINT (emacs_event->y, y);
          ns_input_file = append2 (ns_input_file,
                                   build_string ([file UTF8String]));
          emacs_event->modifiers = EV_MODIFIERS (theEvent);
          EV_TRAILER (theEvent);
        }
      return YES;
    }
  else if ([type isEqualToString: NSURLPboardType])
    {
      NSString *file;
      NSURL *fileURL;

      if (!(fileURL = [NSURL URLFromPasteboard: pb]) ||
          [fileURL isFileURL] == NO)
        return NO;

      file = [fileURL path];
      emacs_event->kind = NS_NONKEY_EVENT;
      emacs_event->code = KEY_NS_DRAG_FILE;
      XSETINT (emacs_event->x, x);
      XSETINT (emacs_event->y, y);
      ns_input_file = append2 (ns_input_file, build_string ([file UTF8String]));
      emacs_event->modifiers = EV_MODIFIERS (theEvent);
      EV_TRAILER (theEvent);
      return YES;
    }
  else if ([type isEqualToString: NSStringPboardType]
           || [type isEqualToString: NSTabularTextPboardType])
    {
      NSString *data;

      if (! (data = [pb stringForType: type]))
        return NO;

      emacs_event->kind = NS_NONKEY_EVENT;
      emacs_event->code = KEY_NS_DRAG_TEXT;
      XSETINT (emacs_event->x, x);
      XSETINT (emacs_event->y, y);
      ns_input_text = build_string ([data UTF8String]);
      emacs_event->modifiers = EV_MODIFIERS (theEvent);
      EV_TRAILER (theEvent);
      return YES;
    }
  else if ([type isEqualToString: NSColorPboardType])
    {
      NSColor *c = [NSColor colorFromPasteboard: pb];
      emacs_event->kind = NS_NONKEY_EVENT;
      emacs_event->code = KEY_NS_DRAG_COLOR;
      XSETINT (emacs_event->x, x);
      XSETINT (emacs_event->y, y);
      ns_input_color = ns_color_to_lisp (c);
      emacs_event->modifiers = EV_MODIFIERS (theEvent);
      EV_TRAILER (theEvent);
      return YES;
    }
  else if ([type isEqualToString: NSFontPboardType])
    {
      /* impl based on GNUstep NSTextView.m */
      NSData *data = [pb dataForType: NSFontPboardType];
      NSDictionary *dict = [NSUnarchiver unarchiveObjectWithData: data];
      NSFont *font = [dict objectForKey: NSFontAttributeName];
      char fontSize[10];

      if (font == nil)
        return NO;

      emacs_event->kind = NS_NONKEY_EVENT;
      emacs_event->code = KEY_NS_CHANGE_FONT;
      XSETINT (emacs_event->x, x);
      XSETINT (emacs_event->y, y);
      ns_input_font = build_string ([[font fontName] UTF8String]);
      snprintf (fontSize, 10, "%f", [font pointSize]);
      ns_input_fontsize = build_string (fontSize);
      emacs_event->modifiers = EV_MODIFIERS (theEvent);
      EV_TRAILER (theEvent);
      return YES;
    }
  else
    {
      error ("Invalid data type in dragging pasteboard.");
      return NO;
    }
}


- (id) validRequestorForSendType: (NSString *)typeSent
                      returnType: (NSString *)typeReturned
{
  NSTRACE (validRequestorForSendType);
  if (typeSent != nil && [ns_send_types indexOfObject: typeSent] != NSNotFound
      && typeReturned == nil)
    {
      if (! NILP (ns_get_local_selection (QPRIMARY, QUTF8_STRING)))
        return self;
    }

  return [super validRequestorForSendType: typeSent
                               returnType: typeReturned];
}


/* The next two methods are part of NSServicesRequests informal protocol,
   supposedly called when a services menu item is chosen from this app.
   But this should not happen because we override the services menu with our
   own entries which call ns-perform-service.
   Nonetheless, it appeared to happen (under strange circumstances): bug#1435.
   So let's at least stub them out until further investigation can be done. */

- (BOOL) readSelectionFromPasteboard: (NSPasteboard *)pb
{
  /* we could call ns_string_from_pasteboard(pboard) here but then it should
     be written into the buffer in place of the existing selection..
     ordinary service calls go through functions defined in ns-win.el */
  return NO;
}

- (BOOL) writeSelectionToPasteboard: (NSPasteboard *)pb types: (NSArray *)types
{
  NSArray *typesDeclared;
  Lisp_Object val;

  /* We only support NSStringPboardType */
  if ([types containsObject:NSStringPboardType] == NO) {
    return NO;
  }

  val = ns_get_local_selection (QPRIMARY, QUTF8_STRING);
  if (CONSP (val) && SYMBOLP (XCAR (val)))
    {
      val = XCDR (val);
      if (CONSP (val) && NILP (XCDR (val)))
        val = XCAR (val);
    }
  if (! STRINGP (val))
    return NO;

  typesDeclared = [NSArray arrayWithObject:NSStringPboardType];
  [pb declareTypes:typesDeclared owner:nil];
  ns_string_to_pasteboard (pb, val);
  return YES;
}


/* setMini =YES means set from internal (gives a finder icon), NO means set nil
   (gives a miniaturized version of the window); currently we use the latter for
   frames whose active buffer doesn't correspond to any file
   (e.g., '*scratch*') */
- setMiniwindowImage: (BOOL) setMini
{
  id image = [[self window] miniwindowImage];
  NSTRACE (setMiniwindowImage);

  /* NOTE: under Cocoa miniwindowImage always returns nil, documentation
     about "AppleDockIconEnabled" notwithstanding, however the set message
     below has its effect nonetheless. */
  if (image != emacsframe->output_data.ns->miniimage)
    {
      if (image && [image isKindOfClass: [EmacsImage class]])
        [image release];
      [[self window] setMiniwindowImage:
                       setMini ? emacsframe->output_data.ns->miniimage : nil];
    }

  return self;
}


- (void) setRows: (int) r andColumns: (int) c
{
  rows = r;
  cols = c;
}

@end  /* EmacsView */



/* ==========================================================================

    EmacsWindow implementation

   ========================================================================== */

@implementation EmacsWindow

#ifdef NS_IMPL_COCOA
- (id)accessibilityAttributeValue:(NSString *)attribute
{
  Lisp_Object str = Qnil;
  struct frame *f = SELECTED_FRAME ();
  struct buffer *curbuf = XBUFFER (XWINDOW (f->selected_window)->buffer);

  if ([attribute isEqualToString:NSAccessibilityRoleAttribute])
    return NSAccessibilityTextFieldRole;

  if ([attribute isEqualToString:NSAccessibilitySelectedTextAttribute]
      && curbuf && ! NILP (BVAR (curbuf, mark_active)))
    {
      str = ns_get_local_selection (QPRIMARY, QUTF8_STRING);
    }
  else if (curbuf && [attribute isEqualToString:NSAccessibilityValueAttribute])
    {
      if (! NILP (BVAR (curbuf, mark_active)))
          str = ns_get_local_selection (QPRIMARY, QUTF8_STRING);

      if (NILP (str))
        {
          ptrdiff_t start_byte = BUF_BEGV_BYTE (curbuf);
          ptrdiff_t byte_range = BUF_ZV_BYTE (curbuf) - start_byte;
          ptrdiff_t range = BUF_ZV (curbuf) - BUF_BEGV (curbuf);

          if (! NILP (BVAR (curbuf, enable_multibyte_characters)))
            str = make_uninit_multibyte_string (range, byte_range);
          else
            str = make_uninit_string (range);
          /* To check: This returns emacs-utf-8, which is a superset of utf-8.
             Is this a problem?  */
          memcpy (SDATA (str), BYTE_POS_ADDR (start_byte), byte_range);
        }
    }


  if (! NILP (str))
    {
      if (CONSP (str) && SYMBOLP (XCAR (str)))
        {
          str = XCDR (str);
          if (CONSP (str) && NILP (XCDR (str)))
            str = XCAR (str);
        }
      if (STRINGP (str))
        {
          const char *utfStr = SSDATA (str);
          NSString *nsStr = [NSString stringWithUTF8String: utfStr];
          return nsStr;
        }
    }

  return [super accessibilityAttributeValue:attribute];
}
#endif /* NS_IMPL_COCOA */

/* If we have multiple monitors, one above the other, we don't want to
   restrict the height to just one monitor.  So we override this.  */
- (NSRect)constrainFrameRect:(NSRect)frameRect toScreen:(NSScreen *)screen
{
  /* When making the frame visible for the first time or if there is just
     one screen, we want to constrain.  Other times not.  */
  NSUInteger nr_screens = [[NSScreen screens] count];
  struct frame *f = ((EmacsView *)[self delegate])->emacsframe;
  NSTRACE (constrainFrameRect);

  if (nr_screens == 1)
    {
      NSRect r = [super constrainFrameRect:frameRect toScreen:screen];
      return r;
    }
  
  if (f->output_data.ns->dont_constrain
      || ns_menu_bar_should_be_hidden ())
    return frameRect;

  f->output_data.ns->dont_constrain = 1;
  return [super constrainFrameRect:frameRect toScreen:screen];
}


/* called only on resize clicks by special case in EmacsApp-sendEvent */
- (void)mouseDown: (NSEvent *)theEvent
{
  if (ns_in_resize)
    {
      NSSize size = [[theEvent window] frame].size;
      grabOffset = [theEvent locationInWindow];
      grabOffset.x = size.width - grabOffset.x;
    }
  else
    [super mouseDown: theEvent];
}


/* stop resizing */
- (void)mouseUp: (NSEvent *)theEvent
{
  if (ns_in_resize)
    {
      struct frame *f = ((EmacsView *)[self delegate])->emacsframe;
      ns_in_resize = NO;
      ns_set_name_as_filename (f);
      [self display];
      ns_send_appdefined (-1);
    }
  else
    [super mouseUp: theEvent];
}


/* send resize events */
- (void)mouseDragged: (NSEvent *)theEvent
{
  if (ns_in_resize)
    {
      NSPoint p = [theEvent locationInWindow];
      NSSize size, vettedSize, origSize = [self frame].size;

      size.width = p.x + grabOffset.x;
      size.height = origSize.height - p.y + grabOffset.y;

      if (size.width == origSize.width && size.height == origSize.height)
        return;

      vettedSize = [[self delegate] windowWillResize: self toSize: size];
      [[NSNotificationCenter defaultCenter]
            postNotificationName: NSWindowDidResizeNotification
                          object: self];
    }
  else
    [super mouseDragged: theEvent];
}

@end /* EmacsWindow */


/* ==========================================================================

    EmacsScroller implementation

   ========================================================================== */


@implementation EmacsScroller

/* for repeat button push */
#define SCROLL_BAR_FIRST_DELAY 0.5
#define SCROLL_BAR_CONTINUOUS_DELAY (1.0 / 15)

+ (CGFloat) scrollerWidth
{
  /* TODO: if we want to allow variable widths, this is the place to do it,
           however neither GNUstep nor Cocoa support it very well */
  return [NSScroller scrollerWidth];
}


- initFrame: (NSRect )r window: (Lisp_Object)nwin
{
  NSTRACE (EmacsScroller_initFrame);

  r.size.width = [EmacsScroller scrollerWidth];
  [super initWithFrame: r/*NSMakeRect (0, 0, 0, 0)*/];
  [self setContinuous: YES];
  [self setEnabled: YES];

  /* Ensure auto resizing of scrollbars occurs within the emacs frame's view
     locked against the top and bottom edges, and right edge on OS X, where
     scrollers are on right. */
#ifdef NS_IMPL_GNUSTEP
  [self setAutoresizingMask: NSViewMaxXMargin | NSViewHeightSizable];
#else
  [self setAutoresizingMask: NSViewMinXMargin | NSViewHeightSizable];
#endif

  win = nwin;
  condemned = NO;
  pixel_height = NSHeight (r);
  if (pixel_height == 0) pixel_height = 1;
  min_portion = 20 / pixel_height;

  frame = XFRAME (XWINDOW (win)->frame);
  if (FRAME_LIVE_P (frame))
    {
      int i;
      EmacsView *view = FRAME_NS_VIEW (frame);
      NSView *sview = [[view window] contentView];
      NSArray *subs = [sview subviews];

      /* disable optimization stopping redraw of other scrollbars */
      view->scrollbarsNeedingUpdate = 0;
      for (i =[subs count]-1; i >= 0; i--)
        if ([[subs objectAtIndex: i] isKindOfClass: [EmacsScroller class]])
          view->scrollbarsNeedingUpdate++;
      [sview addSubview: self];
    }

/*  [self setFrame: r]; */

  return self;
}


- (void)setFrame: (NSRect)newRect
{
  NSTRACE (EmacsScroller_setFrame);
/*  BLOCK_INPUT; */
  pixel_height = NSHeight (newRect);
  if (pixel_height == 0) pixel_height = 1;
  min_portion = 20 / pixel_height;
  [super setFrame: newRect];
  [self display];
/*  UNBLOCK_INPUT; */
}


- (void)dealloc
{
  NSTRACE (EmacsScroller_dealloc);
  if (!NILP (win))
    wset_vertical_scroll_bar (XWINDOW (win), Qnil);
  [super dealloc];
}


- condemn
{
  NSTRACE (condemn);
  condemned =YES;
  return self;
}


- reprieve
{
  NSTRACE (reprieve);
  condemned =NO;
  return self;
}


- judge
{
  NSTRACE (judge);
  if (condemned)
    {
      EmacsView *view;
      BLOCK_INPUT;
      /* ensure other scrollbar updates after deletion */
      view = (EmacsView *)FRAME_NS_VIEW (frame);
      if (view != nil)
        view->scrollbarsNeedingUpdate++;
      [self removeFromSuperview];
      [self release];
      UNBLOCK_INPUT;
    }
  return self;
}


- (void)resetCursorRects
{
  NSRect visible = [self visibleRect];
  NSTRACE (resetCursorRects);

  if (!NSIsEmptyRect (visible))
    [self addCursorRect: visible cursor: [NSCursor arrowCursor]];
  [[NSCursor arrowCursor] setOnMouseEntered: YES];
}


- (int) checkSamePosition: (int) position portion: (int) portion
                    whole: (int) whole
{
  return em_position ==position && em_portion ==portion && em_whole ==whole
    && portion != whole; /* needed for resize empty buf */
}


- setPosition: (int)position portion: (int)portion whole: (int)whole
{
  NSTRACE (setPosition);

  em_position = position;
  em_portion = portion;
  em_whole = whole;

  if (portion >= whole)
    {
#if defined (NS_IMPL_COCOA) && MAC_OS_X_VERSION_MAX_ALLOWED > MAC_OS_X_VERSION_10_5
      [self setKnobProportion: 1.0];
      [self setDoubleValue: 1.0];
#else
      [self setFloatValue: 0.0 knobProportion: 1.0];
#endif
    }
  else
    {
      float pos, por;
      portion = max ((float)whole*min_portion/pixel_height, portion);
      pos = (float)position / (whole - portion);
      por = (float)portion/whole;
#if defined (NS_IMPL_COCOA) && MAC_OS_X_VERSION_MAX_ALLOWED > MAC_OS_X_VERSION_10_5
      [self setKnobProportion: por];
      [self setDoubleValue: pos];
#else
      [self setFloatValue: pos knobProportion: por];
#endif
    }
  return self;
}

/* FIXME: unused at moment (see ns_mouse_position) at the moment because
     drag events will go directly to the EmacsScroller.  Leaving in for now. */
-(void)getMouseMotionPart: (int *)part window: (Lisp_Object *)window
                        x: (Lisp_Object *)x y: ( Lisp_Object *)y
{
  *part = last_hit_part;
  *window = win;
  XSETINT (*y, pixel_height);
  if ([self floatValue] > 0.999)
    XSETINT (*x, pixel_height);
  else
    XSETINT (*x, pixel_height * [self floatValue]);
}


/* set up emacs_event */
- (void) sendScrollEventAtLoc: (float)loc fromEvent: (NSEvent *)e
{
  if (!emacs_event)
    return;

  emacs_event->part = last_hit_part;
  emacs_event->code = 0;
  emacs_event->modifiers = EV_MODIFIERS (e) | down_modifier;
  emacs_event->frame_or_window = win;
  emacs_event->timestamp = EV_TIMESTAMP (e);
  emacs_event->kind = SCROLL_BAR_CLICK_EVENT;
  emacs_event->arg = Qnil;
  XSETINT (emacs_event->x, loc * pixel_height);
  XSETINT (emacs_event->y, pixel_height-20);

  if (q_event_ptr)
    {
      n_emacs_events_pending++;
      kbd_buffer_store_event_hold (emacs_event, q_event_ptr);
    }
  else
    kbd_buffer_store_event (emacs_event);
  EVENT_INIT (*emacs_event);
  ns_send_appdefined (-1);
}


/* called manually thru timer to implement repeated button action w/hold-down */
- repeatScroll: (NSTimer *)scrollEntry
{
  NSEvent *e = [[self window] currentEvent];
  NSPoint p =  [[self window] mouseLocationOutsideOfEventStream];
  BOOL inKnob = [self testPart: p] == NSScrollerKnob;

  /* clear timer if need be */
  if (inKnob || [scroll_repeat_entry timeInterval] == SCROLL_BAR_FIRST_DELAY)
    {
        [scroll_repeat_entry invalidate];
        [scroll_repeat_entry release];
        scroll_repeat_entry = nil;

        if (inKnob)
          return self;

        scroll_repeat_entry
	  = [[NSTimer scheduledTimerWithTimeInterval:
			SCROLL_BAR_CONTINUOUS_DELAY
                                            target: self
                                          selector: @selector (repeatScroll:)
                                          userInfo: 0
                                           repeats: YES]
	      retain];
    }

  [self sendScrollEventAtLoc: 0 fromEvent: e];
  return self;
}


/* Asynchronous mouse tracking for scroller.  This allows us to dispatch
   mouseDragged events without going into a modal loop. */
- (void)mouseDown: (NSEvent *)e
{
  NSRect sr, kr;
  /* hitPart is only updated AFTER event is passed on */
  NSScrollerPart part = [self testPart: [e locationInWindow]];
  double inc = 0.0, loc, kloc, pos;
  int edge = 0;

  NSTRACE (EmacsScroller_mouseDown);

  switch (part)
    {
    case NSScrollerDecrementPage:
        last_hit_part = scroll_bar_above_handle; inc = -1.0; break;
    case NSScrollerIncrementPage:
        last_hit_part = scroll_bar_below_handle; inc = 1.0; break;
    case NSScrollerDecrementLine:
      last_hit_part = scroll_bar_up_arrow; inc = -0.1; break;
    case NSScrollerIncrementLine:
      last_hit_part = scroll_bar_down_arrow; inc = 0.1; break;
    case NSScrollerKnob:
      last_hit_part = scroll_bar_handle; break;
    case NSScrollerKnobSlot:  /* GNUstep-only */
      last_hit_part = scroll_bar_move_ratio; break;
    default:  /* NSScrollerNoPart? */
      fprintf (stderr, "EmacsScoller-mouseDown: unexpected part %ld\n",
               (long) part);
      return;
    }

  if (inc != 0.0)
    {
      pos = 0;      /* ignored */

      /* set a timer to repeat, as we can't let superclass do this modally */
      scroll_repeat_entry
	= [[NSTimer scheduledTimerWithTimeInterval: SCROLL_BAR_FIRST_DELAY
                                            target: self
                                          selector: @selector (repeatScroll:)
                                          userInfo: 0
                                           repeats: YES]
	    retain];
    }
  else
    {
      /* handle, or on GNUstep possibly slot */
      NSEvent *fake_event;

      /* compute float loc in slot and mouse offset on knob */
      sr = [self convertRect: [self rectForPart: NSScrollerKnobSlot]
                      toView: nil];
      loc = NSHeight (sr) - ([e locationInWindow].y - NSMinY (sr));
      if (loc <= 0.0)
        {
          loc = 0.0;
          edge = -1;
        }
      else if (loc >= NSHeight (sr))
        {
          loc = NSHeight (sr);
          edge = 1;
        }

      if (edge)
        kloc = 0.5 * edge;
      else
        {
          kr = [self convertRect: [self rectForPart: NSScrollerKnob]
                          toView: nil];
          kloc = NSHeight (kr) - ([e locationInWindow].y - NSMinY (kr));
        }
      last_mouse_offset = kloc;

      /* if knob, tell emacs a location offset by knob pos
         (to indicate top of handle) */
      if (part == NSScrollerKnob)
          pos = (loc - last_mouse_offset) / NSHeight (sr);
      else
        /* else this is a slot click on GNUstep: go straight there */
        pos = loc / NSHeight (sr);

      /* send a fake mouse-up to super to preempt modal -trackKnob: mode */
      fake_event = [NSEvent mouseEventWithType: NSLeftMouseUp
                                      location: [e locationInWindow]
                                 modifierFlags: [e modifierFlags]
                                     timestamp: [e timestamp]
                                  windowNumber: [e windowNumber]
                                       context: [e context]
                                   eventNumber: [e eventNumber]
                                    clickCount: [e clickCount]
                                      pressure: [e pressure]];
      [super mouseUp: fake_event];
    }

  if (part != NSScrollerKnob)
    [self sendScrollEventAtLoc: pos fromEvent: e];
}


/* Called as we manually track scroller drags, rather than superclass. */
- (void)mouseDragged: (NSEvent *)e
{
    NSRect sr;
    double loc, pos;
    int edge = 0;

    NSTRACE (EmacsScroller_mouseDragged);

      sr = [self convertRect: [self rectForPart: NSScrollerKnobSlot]
                      toView: nil];
      loc = NSHeight (sr) - ([e locationInWindow].y - NSMinY (sr));

      if (loc <= 0.0)
        {
          loc = 0.0;
          edge = -1;
        }
      else if (loc >= NSHeight (sr) + last_mouse_offset)
        {
          loc = NSHeight (sr) + last_mouse_offset;
          edge = 1;
        }

      pos = /*(edge ? loc :*/ (loc - last_mouse_offset) / NSHeight (sr);
      [self sendScrollEventAtLoc: pos fromEvent: e];
}


- (void)mouseUp: (NSEvent *)e
{
  if (scroll_repeat_entry)
    {
      [scroll_repeat_entry invalidate];
      [scroll_repeat_entry release];
      scroll_repeat_entry = nil;
    }
  last_hit_part = 0;
}


/* treat scrollwheel events in the bar as though they were in the main window */
- (void) scrollWheel: (NSEvent *)theEvent
{
  EmacsView *view = (EmacsView *)FRAME_NS_VIEW (frame);
  [view mouseDown: theEvent];
}

@end  /* EmacsScroller */




/* ==========================================================================

   Font-related functions; these used to be in nsfaces.m

   ========================================================================== */


Lisp_Object
x_new_font (struct frame *f, Lisp_Object font_object, int fontset)
{
  struct font *font = XFONT_OBJECT (font_object);

  if (fontset < 0)
    fontset = fontset_from_font (font_object);
  FRAME_FONTSET (f) = fontset;

  if (FRAME_FONT (f) == font)
    /* This font is already set in frame F.  There's nothing more to
       do.  */
    return font_object;

  FRAME_FONT (f) = font;

  FRAME_BASELINE_OFFSET (f) = font->baseline_offset;
  FRAME_COLUMN_WIDTH (f) = font->average_width;
  FRAME_SPACE_WIDTH (f) = font->space_width;
  FRAME_LINE_HEIGHT (f) = font->height;

  compute_fringe_widths (f, 1);

  /* Compute the scroll bar width in character columns.  */
  if (FRAME_CONFIG_SCROLL_BAR_WIDTH (f) > 0)
    {
      int wid = FRAME_COLUMN_WIDTH (f);
      FRAME_CONFIG_SCROLL_BAR_COLS (f)
	= (FRAME_CONFIG_SCROLL_BAR_WIDTH (f) + wid - 1) / wid;
    }
  else
    {
      int wid = FRAME_COLUMN_WIDTH (f);
      FRAME_CONFIG_SCROLL_BAR_COLS (f) = (14 + wid - 1) / wid;
    }

  /* Now make the frame display the given font.  */
  if (FRAME_NS_WINDOW (f) != 0)
	x_set_window_size (f, 0, FRAME_COLS (f), FRAME_LINES (f));

  return font_object;
}


/* XLFD: -foundry-family-weight-slant-swidth-adstyle-pxlsz-ptSz-resx-resy-spc-avgWidth-rgstry-encoding */
/* Note: ns_font_to_xlfd and ns_fontname_to_xlfd no longer needed, removed
         in 1.43. */

const char *
ns_xlfd_to_fontname (const char *xlfd)
/* --------------------------------------------------------------------------
    Convert an X font name (XLFD) to an NS font name.
    Only family is used.
    The string returned is temporarily allocated.
   -------------------------------------------------------------------------- */
{
  char *name = xmalloc (180);
  int i, len;
  const char *ret;

  if (!strncmp (xlfd, "--", 2))
    sscanf (xlfd, "--%*[^-]-%[^-]179-", name);
  else
    sscanf (xlfd, "-%*[^-]-%[^-]179-", name);

  /* stopgap for malformed XLFD input */
  if (strlen (name) == 0)
    strcpy (name, "Monaco");

  /* undo hack in ns_fontname_to_xlfd, converting '$' to '-', '_' to ' '
     also uppercase after '-' or ' ' */
  name[0] = c_toupper (name[0]);
  for (len =strlen (name), i =0; i<len; i++)
    {
      if (name[i] == '$')
        {
          name[i] = '-';
          if (i+1<len)
            name[i+1] = c_toupper (name[i+1]);
        }
      else if (name[i] == '_')
        {
          name[i] = ' ';
          if (i+1<len)
            name[i+1] = c_toupper (name[i+1]);
        }
    }
/*fprintf (stderr, "converted '%s' to '%s'\n",xlfd,name);  */
  ret = [[NSString stringWithUTF8String: name] UTF8String];
  xfree (name);
  return ret;
}


void
syms_of_nsterm (void)
{
  NSTRACE (syms_of_nsterm);

  ns_antialias_threshold = 10.0;

  /* from 23+ we need to tell emacs what modifiers there are.. */
  DEFSYM (Qmodifier_value, "modifier-value");
  DEFSYM (Qalt, "alt");
  DEFSYM (Qhyper, "hyper");
  DEFSYM (Qmeta, "meta");
  DEFSYM (Qsuper, "super");
  DEFSYM (Qcontrol, "control");
  DEFSYM (QUTF8_STRING, "UTF8_STRING");

  Fput (Qalt, Qmodifier_value, make_number (alt_modifier));
  Fput (Qhyper, Qmodifier_value, make_number (hyper_modifier));
  Fput (Qmeta, Qmodifier_value, make_number (meta_modifier));
  Fput (Qsuper, Qmodifier_value, make_number (super_modifier));
  Fput (Qcontrol, Qmodifier_value, make_number (ctrl_modifier));

  DEFVAR_LISP ("ns-input-file", ns_input_file,
              "The file specified in the last NS event.");
  ns_input_file =Qnil;

  DEFVAR_LISP ("ns-input-text", ns_input_text,
              "The data received in the last NS text drag event.");
  ns_input_text =Qnil;

  DEFVAR_LISP ("ns-working-text", ns_working_text,
              "String for visualizing working composition sequence.");
  ns_working_text =Qnil;

  DEFVAR_LISP ("ns-input-font", ns_input_font,
              "The font specified in the last NS event.");
  ns_input_font =Qnil;

  DEFVAR_LISP ("ns-input-fontsize", ns_input_fontsize,
              "The fontsize specified in the last NS event.");
  ns_input_fontsize =Qnil;

  DEFVAR_LISP ("ns-input-line", ns_input_line,
               "The line specified in the last NS event.");
  ns_input_line =Qnil;

  DEFVAR_LISP ("ns-input-color", ns_input_color,
               "The color specified in the last NS event.");
  ns_input_color =Qnil;

  DEFVAR_LISP ("ns-input-spi-name", ns_input_spi_name,
               "The service name specified in the last NS event.");
  ns_input_spi_name =Qnil;

  DEFVAR_LISP ("ns-input-spi-arg", ns_input_spi_arg,
               "The service argument specified in the last NS event.");
  ns_input_spi_arg =Qnil;

  DEFVAR_LISP ("ns-alternate-modifier", ns_alternate_modifier,
               "This variable describes the behavior of the alternate or option key.\n\
Set to control, meta, alt, super, or hyper means it is taken to be that key.\n\
Set to none means that the alternate / option key is not interpreted by Emacs\n\
at all, allowing it to be used at a lower level for accented character entry.");
  ns_alternate_modifier = Qmeta;

  DEFVAR_LISP ("ns-right-alternate-modifier", ns_right_alternate_modifier,
               "This variable describes the behavior of the right alternate or option key.\n\
Set to control, meta, alt, super, or hyper means it is taken to be that key.\n\
Set to left means be the same key as `ns-alternate-modifier'.\n\
Set to none means that the alternate / option key is not interpreted by Emacs\n\
at all, allowing it to be used at a lower level for accented character entry.");
  ns_right_alternate_modifier = Qleft;

  DEFVAR_LISP ("ns-command-modifier", ns_command_modifier,
               "This variable describes the behavior of the command key.\n\
Set to control, meta, alt, super, or hyper means it is taken to be that key.");
  ns_command_modifier = Qsuper;

  DEFVAR_LISP ("ns-right-command-modifier", ns_right_command_modifier,
               "This variable describes the behavior of the right command key.\n\
Set to control, meta, alt, super, or hyper means it is taken to be that key.\n\
Set to left means be the same key as `ns-command-modifier'.\n\
Set to none means that the command / option key is not interpreted by Emacs\n\
at all, allowing it to be used at a lower level for accented character entry.");
  ns_right_command_modifier = Qleft;

  DEFVAR_LISP ("ns-control-modifier", ns_control_modifier,
               "This variable describes the behavior of the control key.\n\
Set to control, meta, alt, super, or hyper means it is taken to be that key.");
  ns_control_modifier = Qcontrol;

  DEFVAR_LISP ("ns-right-control-modifier", ns_right_control_modifier,
               "This variable describes the behavior of the right control key.\n\
Set to control, meta, alt, super, or hyper means it is taken to be that key.\n\
Set to left means be the same key as `ns-control-modifier'.\n\
Set to none means that the control / option key is not interpreted by Emacs\n\
at all, allowing it to be used at a lower level for accented character entry.");
  ns_right_control_modifier = Qleft;

  DEFVAR_LISP ("ns-function-modifier", ns_function_modifier,
               "This variable describes the behavior of the function key (on laptops).\n\
Set to control, meta, alt, super, or hyper means it is taken to be that key.\n\
Set to none means that the function key is not interpreted by Emacs at all,\n\
allowing it to be used at a lower level for accented character entry.");
  ns_function_modifier = Qnone;

  DEFVAR_LISP ("ns-antialias-text", ns_antialias_text,
               "Non-nil (the default) means to render text antialiased. Only has an effect on OS X Panther and above.");
  ns_antialias_text = Qt;

  DEFVAR_LISP ("ns-confirm-quit", ns_confirm_quit,
               "Whether to confirm application quit using dialog.");
  ns_confirm_quit = Qnil;

  staticpro (&ns_display_name_list);
  ns_display_name_list = Qnil;

  staticpro (&last_mouse_motion_frame);
  last_mouse_motion_frame = Qnil;

  DEFVAR_LISP ("ns-auto-hide-menu-bar", ns_auto_hide_menu_bar,
               doc: /* Non-nil means that the menu bar is hidden, but appears when the mouse is near.
Only works on OSX 10.6 or later.  */);
  ns_auto_hide_menu_bar = Qnil;

  /* TODO: move to common code */
  DEFVAR_LISP ("x-toolkit-scroll-bars", Vx_toolkit_scroll_bars,
	       doc: /* Which toolkit scroll bars Emacs uses, if any.
A value of nil means Emacs doesn't use toolkit scroll bars.
With the X Window system, the value is a symbol describing the
X toolkit.  Possible values are: gtk, motif, xaw, or xaw3d.
With MS Windows or Nextstep, the value is t.  */);
  Vx_toolkit_scroll_bars = Qt;

  DEFVAR_BOOL ("x-use-underline-position-properties",
	       x_use_underline_position_properties,
     doc: /*Non-nil means make use of UNDERLINE_POSITION font properties.
A value of nil means ignore them.  If you encounter fonts with bogus
UNDERLINE_POSITION font properties, for example 7x13 on XFree prior
to 4.1, set this to nil. */);
  x_use_underline_position_properties = 0;

  DEFVAR_BOOL ("x-underline-at-descent-line",
	       x_underline_at_descent_line,
     doc: /* Non-nil means to draw the underline at the same place as the descent line.
A value of nil means to draw the underline according to the value of the
variable `x-use-underline-position-properties', which is usually at the
baseline level.  The default value is nil.  */);
  x_underline_at_descent_line = 0;

  /* Tell emacs about this window system. */
  Fprovide (intern ("ns"), Qnil);
}<|MERGE_RESOLUTION|>--- conflicted
+++ resolved
@@ -35,7 +35,6 @@
 #include <time.h>
 #include <signal.h>
 #include <unistd.h>
-#include <setjmp.h>
 
 #include <c-ctype.h>
 #include <c-strcase.h>
@@ -628,7 +627,7 @@
 {
   NSView *view = FRAME_NS_VIEW (f);
   NSRect r = [view frame];
-  NSBezierPath *bp = [NSBezierPath bezierPath];
+  NSBezierPath *bp;
   NSTRACE (ns_update_begin);
 
   ns_update_auto_hide_menu_bar ();
@@ -640,8 +639,9 @@
      is for the minibuffer.  But the display engine may draw more because
      we have set the frame as garbaged.  So reset clip path to the whole
      view.  */
-  [bp appendBezierPathWithRect: r];
+  bp = [[NSBezierPath bezierPathWithRect: r] retain];
   [bp setClip];
+  [bp release];
 
 #ifdef NS_IMPL_GNUSTEP
   uRect = NSMakeRect (0, 0, 0, 0);
@@ -3354,16 +3354,12 @@
   if (interrupt_input_blocked)
     {
       interrupt_input_pending = 1;
-#ifdef SYNC_INPUT
       pending_signals = 1;
-#endif
       return -1;
     }
 
   interrupt_input_pending = 0;
-#ifdef SYNC_INPUT
   pending_signals = pending_atimers;
-#endif
 
   BLOCK_INPUT;
   n_emacs_events_pending = 0;
@@ -3725,7 +3721,7 @@
       removed = YES;
     }
 
-  if (removed) 
+  if (removed)
     [eview updateFrameSize: NO];
 }
 
@@ -3976,33 +3972,34 @@
   static int ns_initialized = 0;
   Lisp_Object tmp;
 
+  if (ns_initialized) return x_display_list;
+  ns_initialized = 1;
+
   NSTRACE (ns_term_init);
+
+  [outerpool release];
+  outerpool = [[NSAutoreleasePool alloc] init];
 
   /* count object allocs (About, click icon); on OS X use ObjectAlloc tool */
   /*GSDebugAllocationActive (YES); */
   BLOCK_INPUT;
-  handling_signal = 0;
-
-  if (!ns_initialized)
-    {
-      baud_rate = 38400;
-      Fset_input_interrupt_mode (Qnil);
-
-      if (selfds[0] == -1)
+
+  baud_rate = 38400;
+  Fset_input_interrupt_mode (Qnil);
+
+  if (selfds[0] == -1)
+    {
+      if (pipe (selfds) == -1)
         {
-          if (pipe (selfds) == -1)
-            {
-              fprintf (stderr, "Failed to create pipe: %s\n",
-                       emacs_strerror (errno));
-              emacs_abort ();
-            }
-
-          fcntl (selfds[0], F_SETFL, O_NONBLOCK|fcntl (selfds[0], F_GETFL));
-          FD_ZERO (&select_readfds);
-          FD_ZERO (&select_writefds);
-          pthread_mutex_init (&select_mutex, NULL);
+          fprintf (stderr, "Failed to create pipe: %s\n",
+                   emacs_strerror (errno));
+          emacs_abort ();
         }
-      ns_initialized = 1;
+
+      fcntl (selfds[0], F_SETFL, O_NONBLOCK|fcntl (selfds[0], F_GETFL));
+      FD_ZERO (&select_readfds);
+      FD_ZERO (&select_writefds);
+      pthread_mutex_init (&select_mutex, NULL);
     }
 
   ns_pending_files = [[NSMutableArray alloc] init];
@@ -4193,8 +4190,6 @@
   }
 #endif /* MAC OS X menu setup */
 
-<<<<<<< HEAD
-=======
   /* Register our external input/output types, used for determining
      applicable services and also drag/drop eligibility. */
   ns_send_types = [[NSArray arrayWithObjects: NSStringPboardType, nil] retain];
@@ -4209,7 +4204,6 @@
                             NSFontPboardType, nil] retain];
 
 
->>>>>>> 9f7c28f0
   [NSApp run];
   ns_do_open_file = YES;
   return dpyinfo;
@@ -6239,7 +6233,7 @@
       NSRect r = [super constrainFrameRect:frameRect toScreen:screen];
       return r;
     }
-  
+
   if (f->output_data.ns->dont_constrain
       || ns_menu_bar_should_be_hidden ())
     return frameRect;
