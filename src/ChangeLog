<<<<<<< HEAD
2002-08-26  Miles Bader  <miles@gnu.org>

	* bytecode.c (Fbyte_code): Fsub1 can GC, so protect it.

2002-06-12  Miles Bader  <miles@gnu.org>

	Lexical binding changes to the byte-code interpreter:

	* bytecode.c (Bstack_ref, Bstack_set, Bstack_set2, Bvec_ref, Bvec_set)
	(BdiscardN): New constants. 
	(exec_byte_code): Renamed from `Fbyte_code'.
	Implement above new bytecodes.
	Add ARGS-TEMPLATE, NARGS and ARGS parameters, and optionally use
	them push initial args on the stack.
	(Fbyte_code): New function, just call `exec_byte_code'.
	Add additional optional arguments for `exec_byte_code'.
	(Qand_optional, Qand_rest): New extern declarations.
	* eval.c (Fcurry, Ffunctionp): New functions.
	(syms_of_eval): Initialize them.
	(funcall_lambda): Call `exec_byte_code' instead of Fbyte_code.
	If a compiled-function object has a `push-args' slot, call the
	byte-code interpreter without binding any arguments.
	(Ffuncall): Add support for curried functions.
	* lisp.h (Fbyte_code): Declare max-args as MANY.
	(exec_byte_code): New declaration.

	Lexical binding changes to the lisp interpreter:

	* lisp.h (struct Lisp_Symbol): Add `declared_special' field.
	(apply_lambda): Add new 3rd arg to decl.
	* alloc.c (Fmake_symbol): Initialize `declared_special' field.
	* eval.c (Vinterpreter_lexical_environment): New variable.
	(syms_of_eval): Initialize it.
	(Fsetq): Modify SYM's lexical binding if appropriate.
	(Ffunction): Return a closure if within a lexical environment.
	(Flet, FletX): Lexically bind non-defvar'd variables if inside a
	lexical environment.
	(Feval): Return lexical binding of variables, if they have one.
	Pass current lexical environment to embedded lambdas.  Handle closures.
	(Ffuncall): Pass nil lexical environment to lambdas.  Handle closures.
	(funcall_lambda): Add new LEXENV argument, and lexically bind
	arguments if it's non-nil.  Bind `interpreter-lexenv' if it changed.
	(apply_lambda): Add new LEXENV argument and pass it to funcall_lambda.
	(Fdefvaralias, Fdefvar, Fdefconst): Mark the variable as special.
	(Qinternal_interpreter_environment, Qclosure): New constants.
	(syms_of_eval): Initialize them.
	(Fdefun, Fdefmacro): Use a closure if lexical binding is active.
	* lread.c (defvar_bool, defvar_lisp_nopro, defvar_per_buffer) 
	(defvar_kboard, defvar_int): Mark the variable as special.
	(Vlexical_binding, Qlexical_binding): New variables.
	(syms_of_lread): Initialize them.
	(Fload): Bind `lexically-bound' to nil unless specified otherwise
	in the file header.
	(lisp_file_lexically_bound_p): New function.
	(Qinternal_interpreter_environment): New variable.
	* doc.c (Qclosure): New extern declaration.
	(Fdocumentation, store_function_docstring): Handle interpreted
	closures.
=======
2004-02-09  Kim F. Storm  <storm@cua.dk>

	* fringe.c: New file.  Move original fringe related declarations
	and code from dispextern.h and xdisp.c here.
	Rework code to support user defined fringe bitmaps, redefining
	standard bitmaps, ability to overlay user defined bitmap with
	overlay arrow bitmap, and add faces to bitmaps.
	(Voverflow_newline_into_fringe): Declare here.
	(enum fringe_bitmap_align): New enum.
	(..._bits): All bitmaps are now defined without bitswapping; that
	is now done in init_fringe_once (if necessary).
	(standard_bitmaps): New array with specifications for the
	standard fringe bitmaps.
	(fringe_faces): New array.
	(valid_fringe_bitmap_id_p): New function.
	(draw_fringe_bitmap_1): Rename from draw_fringe_bitmap.
	(draw_fringe_bitmap): New function which draws fringe bitmap,
	possibly overlaying bitmap with cursor in right fringe or the
	overlay arrow in the left fringe.
	(update_window_fringes): Do not handle overlay arrow here.
	Compare and copy fringe bitmap faces.
	(init_fringe_bitmap): New function.
	(Fdefine_fringe_bitmap, Fdestroy_fringe_bitmap): New DEFUNs to
	define and destroy user defined fringe bitmaps.
	(Fset_fringe_bitmap_face): New DEFUN to set face for a fringe bitmap.
	(Ffringe_bitmaps_at_pos): New DEFUN to read current fringe bitmaps.
	(syms_of_fringe): New function.  Defsubr new DEFUNs.
	DEFVAR_LISP Voverflow_newline_into_fringe.
	(init_fringe_once, init_fringe): New functions.
	(w32_init_fringe, w32_reset_fringes) [WINDOWS_NT]: New functions.
	
	* Makefile.in (obj): Add fringe.o.
	(fringe.o): New dependencies.

	* dispextern.h (FRINGE_ID_BITS): New definition for number of
	bits allocated to hold a fringe number.  Increase number of bits
	from 4 to 8 to allow user defined fringe bitmaps.
	(struct glyph_row, struct it): New members left_user_fringe_bitmap,
	left_user_fringe_face_id, right_user_fringe_bitmap,
	right_user_fringe_face_id.
	(enum fringe_bitmap_type, struct fringe_bitmap, fringe_bitmaps):
	Move to new file fringe.c.
	(MAX_FRINGE_BITMAPS): Define here.
	(struct draw_fringe_bitmap_params): New members bits, cursor_p,
	and overlay_p.  Change member which to int.
	(struct redisplay_interface): New members define_fringe_bitmap
	and destroy_fringe_bitmap.
	(valid_fringe_bitmap_id_p): Add prototype.
	(w32_init_fringe, w32_reset_fringes) [WINDOWS_NT]: Add prototypes.

	* dispnew.c (row_equal_p): Compare fringe bitmap faces and overlay
	arrows.
	(update_frame): Do flush_display if force_flush_display_p to
	ensure display (specifically fringes) are updated in a timely
	manner when resizing the frame by dragging the mouse.
	(update_window_line): Update row if overlay arrow changed.
	(scrolling_window): Redraw fringe bitmaps if fringe bitmap faces
	or overlay arrow changed.

	* emacs.c (main) [HAVE_WINDOW_SYSTEM]: Call init_fringe_once,
	syms_of_fringe, and init_fringe.

	* frame.h (struct frame): New member force_flush_display_p.

	* lisp.h (syms_of_fringe, init_fringe, init_fringe_once):
	Add prototypes.

	* macterm.c (mac_draw_bitmap): Add overlay_p arg.
	(x_draw_fringe_bitmap):  Handle overlayed fringe bitmaps;
	thanks to YAMAMOTO Mitsuharu for advice on how to do this.
	Use cursor color for displaying cursor in fringe.
	(x_redisplay_interface): Add null handlers for
	define_fringe_bitmap and destroy_fringe_bitmap functions.

	* w32term.c (w32_draw_fringe_bitmap): Copy unadapted code from
	xterm.c to handle overlayed fringe bitmaps and to use cursor color
	for displaying cursor in fringe.
	(w32_define_fringe_bitmap, w32_destroy_fringe_bitmap): New W32
	specific functions to define and destroy fringe bitmaps in fringe_bmp.
	(w32_redisplay_interface): Add them to redisplay_interface.
	(w32_term_init): Call w32_init_fringe instead of explicitly
	defining fringe bitmaps in fringe_bmp array.
	(x_delete_display): Call w32_reset_fringes instead of explicitly
	destroying fringe bitmaps in fringe_bmp array.

	* xdisp.c (Voverflow_newline_into_fringe, syms_of_xdisp)
	(left_bits, right_bits, up_arrow_bits, down_arrow_bits)
	(continued_bits, continuation_bits, ov_bits, first_line_bits)
	(last_line_bits, filled_box_cursor_bits, hollow_box_cursor_bits)
	(bar_cursor_bits, hbar_cursor_bits, zv_bits, hollow_square_bits)
	(fringe_bitmaps, draw_fringe_bitmap, draw_row_fringe_bitmaps)
	(draw_window_fringes, compute_fringe_widths, update_window_fringes):
	Move fringe handling vars and code to new file fringe.c.
	(handle_display_prop): Handle left-fringe and right-fringe
	display properties; store user fringe bitmaps in iterator.
	(move_it_in_display_line_to): Handle cursor in fringe at eob.
	(clear_garbaged_frames): Set force_flush_display_p if resized.
	(redisplay_window): Redraw fringe bitmaps if not just_this_one_p.
	(display_line): Handle cursor in fringe at eob.
	(display_line): Set row user fringe bitmaps from iterator.

	* xterm.c (x_draw_fringe_bitmap): Handle overlayed fringe bitmaps.
	Use cursor color for displaying cursor in fringe.
	(x_redisplay_interface): Add null handlers for
	define_fringe_bitmap and destroy_fringe_bitmap functions.

2004-02-07  Jan Dj,Ad(Brv  <jan.h.d@swipnet.se>

	* macfns.c (Fx_change_window_property): Make doc string and
	parameters same as for X version.

	* w32fns.c (Fx_change_window_property): Ditto.

2004-02-07  Kim F. Storm  <storm@cua.dk>

	* xdisp.c (hscroll_window_tree): Position cursor near to right
	margin in hscrolled window when jumping to end of line (rather
	than centering cursor).

	* process.c (wait_reading_process_input): Don't do adaptive read
	buffering if waiting for a specific process.

2004-02-05  Luc Teirlinck  <teirllm@auburn.edu>

	* minibuf.c (Fminibufferp, Fread_from_minibuffer)
	(Fread_minibuffer, Feval_minibuffer)
	(Fread_string, Fread_no_blanks_input)
	(Fcompleting_read): Doc fixes.
	(syms_of_minibuf): Doc fixes for minibuffer-completion-table and
	completion-regexp-list.  Define Qcase_fold_search and staticpro it.
	(read_minibuf): Fix initial comment.
	(Ftry_completion, Fall_completions, Ftest_completion): Bind
	case-fold-serach to the value of completion-ignore-case when
	checking completion-regexp-list.
	(Fdisplay_completion_list): Make it handle arguments that are
	symbols.  Doc fix.

2004-02-05  Jan Dj,Ad(Brv  <jan.h.d@swipnet.se>

	* xterm.h: Add declaration of free_frame_menubar.

	* xfns.c (x_create_bitmap_mask): Removed unused variable depth.
	(x_set_menu_bar_lines): Added ! defined USE_GTK for olines.
	(Fx_change_window_property): Add declaration of parameters type and
	format.  Remove unused variable cons.

	* xselect.c: Include stdio,h.

2004-02-05  Kenichi Handa  <handa@m17n.org>

	* fns.c (Fset_char_table_range): Fix previous change.

	* buffer.c (Fset_buffer_multibyte): Fix docstring.

2004-02-04  Luc Teirlinck  <teirllm@auburn.edu>

	* editfns.c (Fchar_after, Fchar_before): Doc fixes.
>>>>>>> 429e7e2d

2004-02-04  Stefan Monnier  <monnier@iro.umontreal.ca>

	* keymap.c (Vmouse_events): Rename from Vmenu_events.
	(syms_of_keymap): Add mouse-[45], header-line, and mode-line to it.

2004-02-04  Kenichi Handa  <handa@m17n.org>

	* fns.c (Fset_char_table_range): Handle charsets ascii,
	eight-bit-control, and eight-bit-graphic correctly.

2004-02-03  Jason Rumney  <jasonr@gnu.org>

	* w32select.c (Fw32_set_clipboard_data): Make coding iso2022 safe.

	* w32fns.c (x_to_w32_font): Likewise.

2004-02-03  Jan Dj,Ad(Brv  <jan.h.d@swipnet.se>

	* xterm.h: Add x_handle_dnd_message, x_check_property_data,
	x_fill_property_data, x_property_data_to_lisp and check_x_display_info.

	* xterm.c (handle_one_xevent): Call x_handle_dnd_message for
	ClientMessages.

	* xselect.c: Include termhooks.h and X11/Xproto.h
	(x_check_property_data, x_fill_property_data)
	(x_property_data_to_lisp, mouse_position_for_drop)
	(Fx_get_atom_name, x_handle_dnd_message): New functions for DND support.
	(Fx_send_client_event): Move here from xfns.c.
	(syms_of_xselect): Add Sx_get_atom_name and Sx_send_client_message.

	* xfns.c (x-send-client-message): Move to xselect.c
	(Fx_change_window_property): Add optional arguments TYPE, FORMAT and
	OUTER_P.
	(Fx_window_property): Add optional arguments TYPE, SOURCE, DELETE_P,
	VECTOR_RET_P.  Handle AnyPropertyType.  Call x_property_data_to_lisp
	if vector_ret_p is true.
	(syms_of_xfns): Sx_send_client_message moved to xselect.c.

2004-02-02  Eli Zaretskii  <eliz@elta.co.il>

	* fileio.c (Fcopy_file): If NEWNAME is a directory, expand the
	basename of FILE relative to it, not FILE itself.

2004-02-02  Kenichi Handa  <handa@m17n.org>

	* coding.c (coding_restore_composition): Check invalid
	composition data more rigidly.

2004-01-30  Luc Teirlinck  <teirllm@auburn.edu>

	* fileio.c (Fread_file_name_internal): Correctly handle the case
	where insert-default-directory is nil.
	(Fread_file_name): Always return an empty string if the user exits
	with an empty minibuffer.  Adapt the docstring accordingly.
	(syms_of_fileio): Adapt the docstring of insert-default-directory
	to the change in Fread_file_name.

2004-01-29  Eli Zaretskii  <eliz@elta.co.il>

	* alloca.c [!alloca]: Fix the prototype for xfree.

2004-01-29  Kenichi Handa  <handa@m17n.org>

	* fns.c (string_char_to_byte): Optimize for ASCII only string.
	(string_byte_to_char): Likewise.

2004-01-28  Peter Runestig  <peter@runestig.com>

	* makefile.w32-in, w32fns.c: Add `default-printer-name' function.

2004-01-27  Steven Tamm <steventamm@mac.com>

	* unexmacosx.c (unexec_copy): Do not copy more than was
	requested to prevent overwriting during unexec.

2004-01-27  Jan Dj,Ad(Brv  <jan.h.d@swipnet.se>

	* process.c (sigchld_handler): Add comment about not calling malloc.

	* process.h: Add extern to synch_process_termsig.

2004-01-27  Steven Tamm <steventamm@mac.com>

	* macterm.c (make_mac_frame, make_mac_terminal_frame):
	Move setting of scroll bars from make_mac_frame to
	make_mac_terminal_frame to prevent clobbering of scroll-bar-mode.

2004-01-26  Richard M. Stallman  <rms@gnu.org>

	* search.c (Freplace_match): Handle nonexistent
	back-references properly.

2004-01-03  Richard M. Stallman  <rms@gnu.org>

	* window.c (decode_any_window): New function.
	(Fwindow_height, Fwindow_width, Fwindow_edges)
	(Fwindow_pixel_edges, Fwindow_inside_edges)
	(Fwindow_inside_pixel_edges): Use decode_any_window.

2004-01-27  Jan Dj,Ad(Brv  <jan.h.d@swipnet.se>

	* process.h: synch_process_termsig new variable.

	* callproc.c: Define synch_process_termsig.
	(Fcall_process): Initiate synch_process_termsig to zero and
	check if non-zero and get signal name after subprocess has ended.

	* process.c (sigchld_handler): Set synch_process_termsig
	if terminated by a signal.  synch_process_death setting removed.

	* sysdep.c (mkdir, rmdir): Also check synch_process_termsig.

2004-01-26  Andreas Schwab  <schwab@suse.de>

	* print.c (print_preprocess): Declare size as EMACS_INT to not
	lose bits.
	(print_object): Likewise.
	* alloc.c (Fpurecopy): Likewise.

2004-01-25  Luc Teirlinck  <teirllm@auburn.edu>

	* window.c (Fwindow_minibuffer_p): Doc fix.

2004-01-24  Jonathan Yavner  <jyavner@member.fsf.org>

	* editfns.c (Fformat): Make both passes accept the same set of flags.

2004-01-23  Kenichi Handa  <handa@m17n.org>

	* fns.c (Fmd5): If OBJECT is a buffer different from the current
	one, set buffer to OBJECT temporarily.

2004-01-21  Stefan Monnier  <monnier@iro.umontreal.ca>

	* keyboard.c (kbd_buffer_gcpro): Remove.
	(kbd_buffer_store_event, clear_event, Fdiscard_input)
	(stuff_buffered_input, init_keyboard, syms_of_keyboard):
	Don't initialize and/or maintain the variable any more.  It was made
	redundant by my commit of 2003-06-15.

	* lisp.h [USE_LSB_TAG && !DECL_ALIGN]: Signal an error.

2004-01-21  Jan Dj,Ad(Brv  <jan.h.d@swipnet.se>

	* lisp.h: Add undef DECL_ALIGN.

2004-01-21  Stefan Monnier  <monnier@iro.umontreal.ca>

	* process.c (wait_reading_process_input) [SYNC_INPUT]:
	Check interrupt_input_pending explicitly.

	* lisp.h (QUIT) [SYNC_INPUT]: Check interrupt_input_pending as well.

	* keyboard.c (handle_async_input): New fun,
	extracted from input_available_signal.
	(input_available_signal, reinvoke_input_signal): Use it.

2004-01-20  Stefan Monnier  <monnier@iro.umontreal.ca>

	* buffer.c (buffer_defaults, buffer_local_symbols): Use DECL_ALIGN.

	* lisp.h [USE_LSB_TAG]: Add definitions for Lisp_Object value
	manipulation macros for when tags are in the lower bits.
	(struct Lisp_Free) [USE_LSB_TAG]: Add padding.
	(DECL_ALIGN): New macro.
	(DEFUN): Use it.

	* lisp.h [ENABLE_CHECKING]: Don't force union type.

	* s/darwin.h (__attribute__): Remove outdated workaround.

	* macterm.c (main) [USE_LSB_TAG]: Don't range check the ram.

	* alloc.c (lisp_malloc, lisp_align_malloc) [USE_LSB_TAG]:
	Don't check range of malloc address.
	(pure_alloc) [USE_LSB_TAG]: Enforce alignment.

	* process.c (wait_reading_process_input): Lisp_Object/int mixup.

	* dired.c (Ffile_attributes): Lisp_Object/int mixup.

2004-01-19  Kenichi Handa  <handa@m17n.org>

	* fontset.c (fontset_font_pattern): Fix previous change.

2004-01-16  Miles Bader  <miles@gnu.ai.mit.edu>

	* xdisp.c (Voverflow_newline_into_fringe)
	(move_it_in_display_line_to, redisplay_internal)
	(update_window_fringes, redisplay_window, display_line, window):
	Add `#ifdef HAVE_WINDOW_SYSTEM' around fringe-drawing stuff, so
	that it compiles without a window-system.
	* dispnew.c (direct_output_for_insert, update_window): Likewise.

2004-01-16  Kim F. Storm  <storm@cua.dk>

	* buffer.h (struct buffer): New member indicate_buffer_boundaries.

	* buffer.c (init_buffer_once):  Set buffer_defaults and
	buffer_local_flags for indicate_buffer_boundaries.
	(syms_of_buffer): Defvar_per_buffer it, and defvar_lisp_nopro
	default- variable for it.

	* dispextern.h (struct glyph_row): New members left_fringe_bitmap,
	right_fringe_bitmap, redraw_fringe_bitmaps_p for new fringe handling.
	New members exact_window_width_line_p and cursor_in_fringe_p for
	overflowing newlines into right fringe.
	New members indicate_bob_p, indicate_top_line_p, indicate_eob_p,
	and indicate_bottom_line_p for buffer boundaries and scrolling.
	(enum fringe_bitmap_type): Add UP_ARROW_BITMAP, DOWN_ARROW_BITMAP,
	FIRST_LINE_BITMAP, LAST_LINE_BITMAP, FILLED_BOX_CURSOR_BITMAP,
	HOLLOW_BOX_CURSOR_BITMAP, BAR_CURSOR_BITMAP, HBAR_CURSOR_BITMAP,
	and HOLLOW_SQUARE_BITMAP.
	(draw_fringe_bitmap, draw_window_fringes, update_window_fringes):
	Add prototypes.

	* dispnew.c (row_equal_p, update_window_line): Compare fringe bitmaps
	instead of related indicator fields.
	Compare exact_window_width_line_p and cursor_in_mouse_face_p indicators.
	(direct_output_for_insert): Handle exact width lines like
	contined lines.  Call update_window_fringes.
	(update_window): Call update_window_fringes.
	(scrolling_window): Don't skip desired rows with changed bitmaps.
	Check if fringe bitmaps changes when assigning scrolled rows.

	* xdisp.c (Voverflow_newline_into_fringe): New variable.
	(IT_OVERFLOW_NEWLINE_INTO_FRINGE): New macro.
	(move_it_in_display_line_to): Overflow newline into fringe for
	rows that are exactly as wide as the window.
	(up_arrow_bits, down_arrow_bits, first_line_bits, last_line_bits)
	(filled_box_cursor_bits, hollow_box_cursor_bits, bar_cursor_bits)
	(hbar_cursor_bits, hollow_square_bits): New fringe bitmaps.
	(fringe_bitmaps): Add new bitmaps.
	(draw_fringe_bitmap): Make extern.  Remove WHICH arg.
	Select proper bitmap for cursor in fringe when appropriate.
	Handle alignment of bitmap to top or bottom of row.
	(draw_row_fringe_bitmaps): Don't select bitmaps here; that is now
	done by update_window_fringes.
	(update_window_fringes, draw_window_fringes): New functions.
	(redisplay_internal): Call update_window_fringes in case only
	cursor row is updated.
	(redisplay_window): Call update_window_fringes.
	Explicitly call draw_window_fringes if redisplay was done using
	the current matrix or the overlay arrow is in the window.
	(try_window_reusing_current_matrix): Mark scrolled rows for
	fringe update (to update buffer-boundaries / scrolling icons).
	(find_last_unchanged_at_beg_row): Handle exact width lines line
	continued lines.
	(display_line): Overflow newline into fringe for rows that are
	exactly as wide as the window.  Don't append space for newline
	in this case.
	(notice_overwritten_cursor): Explicitly clear cursor bitmap
	in fringe as if it had been overwritten.
	(erase_phys_cursor): Erase cursor bitmap in fringe.
	(syms_of_xdisp): Mark show-trailing-whitespace and
	void-text-area-pointer as user options.
	DEFVAR_LISP Voverflow_newline_into_fringe.  Enable by default.

	* xterm.c (x_update_window_end): Call draw_window_fringes.
	(x_after_update_window_line): Just set redraw_fringe_bitmaps_p
	in row instead of actually drawing fringe bitmaps.
	(x_draw_fringe_bitmap): Handle bottom aligned bitmaps.
	(x_draw_window_cursor): Draw cursor in fringe.

	* w32term.c (x_update_window_end): Call draw_window_fringes.
	(x_after_update_window_line): Just set redraw_fringe_bitmaps_p
	in row instead of actually drawing fringe bitmaps.
	(w32_draw_fringe_bitmap): Handle bottom aligned bitmaps.
	(w32_draw_window_cursor): Draw cursor in fringe.

	* macterm.c (x_update_window_end): Call draw_window_fringes.
	(x_after_update_window_line): Just set redraw_fringe_bitmaps_p
	in row instead of actually drawing fringe bitmaps.
	(x_draw_fringe_bitmap): Handle bottom aligned bitmaps.
	(mac_draw_window_cursor): Draw cursor in fringe.

2004-01-16  Jan Dj,Ad(Brv  <jan.h.d@swipnet.se>

	* xterm.c (handle_one_xevent): Don't handle characters that are part
	of an old style (XLookupString) compose sequence.

2004-01-15  Kenichi Handa  <handa@m17n.org>

	* search.c (Freplace_match): Use make_multibyte_string or
	make_unibyte_string according to the buffer multibyteness.

2004-01-14  Stefan Monnier  <monnier@iro.umontreal.ca>

	* alloc.c (struct interval_block, struct string_block)
	(struct symbol_block, struct marker_block, live_string_p)
	(live_cons_p, live_symbol_p, live_float_p, live_misc_p):
	Better preserve alignment for objects in blocks.
	(FLOAT_BLOCK_SIZE): Adjust for possible alignment padding.

	* lread.c (defvar_per_buffer): Remove dead declaration.

	* macterm.c (do_check_ram_size): Don't hardcode the lisp address
	space size.

2004-01-12  Jan Dj,Ad(Brv  <jan.h.d@swipnet.se>

	* xmenu.c (popup_get_selection): Check new parameter down_on_keypress
	if a key press should pop down.  Only pop down if a key is pressed
	outside the menu/dialog.
	(create_and_show_popup_menu): Pass 0 for down_on_keypress to
	popup_get_selection.
	(create_and_show_dialog): Pass 1 for down_on_keypress to
	popup_get_selection.

2004-01-11  Jan Dj,Ad(Brv  <jan.h.d@swipnet.se>

	* alloc.c (allocate_vectorlike): Surround calls to mallopt with
	BLOCK/UNBLOCK_INPUT.

2004-01-08  Jan Dj,Ad(Brv  <jan.h.d@swipnet.se>

	* xmenu.c (Fx_popup_dialog): Add an Ok button if no buttons are
	specified.

2004-01-08  Kenichi Handa  <handa@m17n.org>

	* editfns.c (Fformat): Fix '&' to '&&'.

2004-01-08  Andreas Schwab  <schwab@suse.de>

	* print.c (print_preprocess) <case Lisp_Vectorlike>: Only mask
	size if PSEUDOVECTOR_FLAG is set.

2004-01-07  Kenichi Handa  <handa@m17n.org>

	* charset.c (Fdeclare_equiv_charset): Fix docstring.

	* fontset.c (fontset_ref_via_base): Fix previous change.

2004-01-07  Kim F. Storm  <storm@cua.dk>

	* process.c (read_process_output): Only activate adaptive
	buffering if we read less than 256 bytes at a time.

2004-01-06  Kim F. Storm  <storm@cua.dk>

	* dispnew.c (buffer_posn_from_coords): Return both buffer/string
	object and image object.  Return glyph width and height.
	(mode_line_string, marginal_area_string): Ditto.

	* dispextern.h (buffer_posn_from_coords, mode_line_string)
	(marginal_area_string): Fix prototypes.

	* keyboard.h (POSN_POSN, POSN_SET_POSN): Rename macros from
	POSN_BUFFER_POSN and POSN_SET_BUFFER_POSN. All uses changed.
	(POSN_INBUFFER_P, POSN_BUFFER_POSN): New macros.

	* keyboard.c (make_lispy_position): Use modified mode_line_string,
	buffer_posn_from_coords, and marginal_area_string functions to
	include both string object and image object in the lispy position.
	Also add actual glyph width and height to position.
	(read_key_sequence): Use real buffer position from mouse
	event to find keymap property even when click is in marginal area.

	* xdisp.c (note_mode_line_or_margin_highlight): Use modified
	mode_line_string and marginal_area_string functions to handle
	both string object and image object properties.

2004-01-06  Andreas Schwab  <schwab@suse.de>

	* syntax.c (skip_chars): Treat '-' at end of string as ordinary
	character.

2004-01-02  Andreas Schwab  <schwab@suse.de>

	* macterm.c (emacs_options, x_initialized, same_x_server):
	Remove unused (and duplicated) definitions.

2004-01-02  Kim F. Storm  <storm@cua.dk>

	* process.h (struct Lisp_Process): New members for adaptive read
	buffering: adaptive_read_buffering, read_output_delay, and
	read_output_skip.

	* process.c (ADAPTIVE_READ_BUFFERING): New conditional.
	(READ_OUTPUT_DELAY_INCREMENT, READ_OUTPUT_DELAY_MAX)
	(READ_OUTPUT_DELAY_MAX_MAX): New constants.
	(process_output_delay_count, process_output_skip): New vars.
	(Vprocess_adaptive_read_buffering): New variable.
	(make_process): Initialize adaptive read buffering members.
	(Fstart_process): Set adaptive_read_buffering member.
	(deactivate_process): Cleanup adaptive read buffering.
	(wait_reading_process_input): Temporarily omit delayed
	subprocesses from the set of file descriptors to read from;
	adjust the select timeout if we skipped any subprocesses.
	(read_process_output): Increase adaptive read buffering delay if
	we read less than a full buffer; reduce delay when we read a
	full buffer.
	(send_process): Simplify using local Lisp_Process var.
	Reset adaptive read buffering delay after write.
	(init_process): Initialize process_output_delay_count and
	process_output_skip.
	(syms_of_process): DEFVAR_LISP Vprocess_adaptive_read_buffering.

2004-01-01  Jason Rumney  <jasonr@gnu.org>

	* w32term.c (w32_text_out): Use s->font, for consistency with callers.

2003-12-30  Luc Teirlinck  <teirllm@auburn.edu>

	* print.c (Ferror_message_string): Add hyperlink in the docstring
	to the definition of `signal' in the Elisp manual.
	* eval.c (Fsignal): Ditto.

2003-12-29  James Clark <jjc@jclark.com>  (tiny change)

	* fns.c (internal_equal): Return t for two NaN arguments.

2003-12-29  Richard M. Stallman  <rms@gnu.org>

	* data.c (store_symval_forwarding): Handle setting
	default-fill-column, etc., by changing the value in
	buffers that use the default.

	* minibuf.c (Fset_minibuffer_window): Doc fix.

	* fileio.c (choose_write_coding_system): Ignore auto_saving
	if using the visited file for auto saves.
	(Fwrite_region): Don't update SAVE_MODIFF
	if auto-saving in visited file.

2003-12-29  Kenichi Handa  <handa@m17n.org>

	* dispextern.h (face_font_available_p): Extern it.

	* fontset.c (Voverriding_fontspec_alist): New variable.
	(lookup_overriding_fontspec): New function.
	(fontset_ref_via_base): Call lookup_overriding_fontspec if necessary.
	(fontset_font_pattern): Likewise.
	(regulalize_fontname): New function.
	(Fset_fontset_font): Call regulalize_fontname.
	(Fset_overriding_fontspec_internal): New function.
	(syms_of_fontset): Initialize and staticpro Voverriding_fontspec_alist.
	Defsubr Sset_overriding_fontspec_internal.

	* xfaces.c (face_font_available_p): New function.

2003-12-28  Richard M. Stallman  <rms@gnu.org>

	* buffer.c (Fother_buffer): Don't crash if BUF is nil
	or if its name is nil.

	* buffer.c (Fkill_buffer): Don't delete auto-save file
	if it's the same as the visited file.

2003-12-28  Luc Teirlinck  <teirllm@auburn.edu>

	* coding.c (Fcheck_coding_system): Doc fix.

2003-12-28  Kim F. Storm  <storm@cua.dk>

	* Makefile.in (eval.o): Depend on dispextern.h.

	* dispnew.c (buffer_posn_from_coords): Fix calculation of dy for
	image glyph using image's ascent.
	(mode_line_string): Return image glyph as object clicked on.
	Adjust y0 for image glyph using image's ascent.

	* dispextern.h (FACE_ID_BITS, MAX_FACE_ID): New defines.
	(struct glyph): New members, ascent and descent.  Used to save
	this glyph's ascent and descent, instead of having.
	(struct glyph): Declare member face_id using FACE_ID_BITS.
	(find_hot_spot): Add prototype.

	* keyboard.c (Qimage): Remove extern (now in lisp.h).
	(QCmap): Declare extern.
	(make_lispy_position): When position is inside image hot-spot,
	use hot-spot element's id as posn element.

	* lisp.h (IMAGEP): New macro to test for image object type.
	(Qimage): Declare extern.

	* macfns.c (Qimage): Remove extern (now in lisp.h).
	(valid_image_p, parse_image_spec): Use IMAGEP macro.

	* macterm.c (Qface, Qmouse_face): Remove unused externs.

	* w32fns.c (Qimage): Remove extern (now in lisp.h).
	(valid_image_p, parse_image_spec): Use IMAGEP macro.

	* w32menu.c (Qmouse_click, Qevent_kind): Remove unused externs.

	* w32term.c (Qface, Qmouse_face): Remove unused externs.

	* xdisp.c (Qarrow, Qhand, Qtext, Qpointer): New variables for
	pointer types.
	(Qrelative_width, Qalign_to): Remove unused variables.
	(Vvoid_text_area_pointer): Replace Vshow_text_cursor_in_void.
	(QCmap, QCpointer, Qrect, Qcircle, Qpoly): New variables for
	image maps.
	(x_y_to_hpos_vpos): Return glyph relative coordinates through
	new dx and dy args.
	Remove buffer_only_p arg (always 0).  Simplify code accordingly.
	(get_glyph_string_clip_rect): Draw cursor using glyph's rather
	than row's ascent and height, to get sensible height on tall rows.
	(build_desired_tool_bar_string): Remove Qimage extern.
	(get_tool_bar_item): Fix call to x_y_to_hpos_vpos.
	(produce_image_glyph): Adjust it.ascent to minimum row ascent if
	image glyph is alone on the last line.
	(append_glyph, append_composite_glyph, produce_image_glyph)
	(append_stretch_glyph): Set glyph's ascent and descent.
	(on_hot_spot_p): New function to check if position is inside an
	rectangular, circular, or polygon-shaped image hot-spot,
	(find_hot_spot): New function to search for image hot-spot.
	(Flookup_image_map): New defun to search for image hot-spot.
	(define_frame_cursor1): New aux function to determine frame pointer.
	(note_mode_line_or_margin_highlight, note_mouse_highlight):
	Handle `pointer' text property and :pointer image property to
	control frame pointer shape.  Detect image hot-spots for pointer
	and help_echo properties.  Use define_frame_cursor1.
	(note_mouse_highlight):	Use Vvoid_text_area_pointer.
	(syms_of_xdisp): Defsubr new defun. Intern and staticpro new variables.
	DEFVAR_LISP Vvoid_text_area_pointer instead of Vshow_text_cursor_in_void.

	* xfaces.c (cache_face): Abort if c->size exceeds MAX_FACE_ID.

	* xfns.c (x_set_mouse_color): Remove bogus x_check_errors call.
	(Qimage): Remove extern (now in lisp.h).
	(valid_image_p, parse_image_spec): Use IMAGEP macro.

	* xmenu.c (show_help_event): Remove unused code.

	* xterm.c (Qface, Qmouse_face): Remove unused externs.
	(x_draw_hollow_cursor): Draw cursor using glyph's rather than
	row's ascent and descent, to get a sensible height on tall rows.

2003-12-25  Luc Teirlinck  <teirllm@auburn.edu>

	* minibuf.c (Fcompleting_read): Undo previous change.

2003-12-25  Lars Hansen <larsh@math.ku.dk>

	* dired.c (Fdirectory_files, Fdirectory_files_and_attributes):
	Arguments GCPRO'ed in call to file name handler.

2003-12-25  Thien-Thi Nguyen  <ttn@gnu.org>

	* termcap.c (tgetst1): Scan for "%pN"; if all
	N are continuous in [1,9], remove all "%pN".

2003-12-24  Jan Dj,Ad(Brv  <jan.h.d@swipnet.se>

	* gtkutil.c (xg_frame_set_char_size): Call x_wm_set_size_hint.

	* xfaces.c (lface_fully_specified_p): Take into account that
	MAC OS always have unspecified stipple.

2003-12-24  Thien-Thi Nguyen  <ttn@gnu.org>

	* tparam.c (tparam1): Add handling for `%pN', which
	means use param N for the next substitution.

2003-12-24  Thien-Thi Nguyen  <ttn@gnu.org>

	* xfaces.c (Fcolor_gray_p): Fix omission bug:
	In case `frame' is nil, consult the selected frame.
	(Fcolor_supported_p): Likewise.

2003-12-23  Luc Teirlinck  <teirllm@auburn.edu>

	* fns.c (Frandom, Fstring_make_multibyte, Fset_char_table_range):
	Doc fixes.

	* minibuf.c (read_minibuf): Allow INITIAL to be a cons of a string
	and an integer.  Adapt the introductory comment accordingly.
	(Fread_from_minibuffer): Delete code moved into read_minibuf.
	Doc fix.
	(Fread_minibuffer, Fread_no_blanks_input): Adapt to changes in
	read_minibuf.
	(Fcompleting_read): Delete code moved into read_minibuf.
	(Ftest_completion): Make it handle obarrays and hash tables correctly.

2003-12-03  Kenichi Handa  <handa@m17n.org>

	* coding.c (decode_coding_iso2022): Fix for preserving UTF-8
	encoding sequence.

2003-12-01  Kenichi Handa  <handa@m17n.org>

	* composite.c (syms_of_composite): Don't make the compostion hash
	table week.

2003-11-30  Luc Teirlinck  <teirllm@auburn.edu>

	* intervals.h: Add EXFUN for Fget_char_property_and_overlay.
	* textprop.c (Fget_char_property_and_overlay): New function.
	(syms_of_textprop): Defsubr it.

2003-11-29  Jan Dj,Ad(Brv  <jan.h.d@swipnet.se>

	* dispnew.c (buffer_posn_from_coords): Add ifdef HAVE_WINDOW_SYSTEM
	to compile on terminal configuration.

	* fileio.c (Fread_file_name): Check use_file_dialog also before
	calling Fx_file_dialog.

	* fns.c: use_file_dialog: New variable.
	(syms_of_fns): DEFVAR_BOOL use-file-dialog.

2003-11-29  Kim F. Storm  <storm@cua.dk>

	* msdos.c (Qcursor_type, Qbar, Qhbar): Declare extern.
	(syms_of_msdos): Don't intern and staticpro them.

2003-11-27  Kim F. Storm  <storm@cua.dk>

	* dispnew.c (buffer_posn_from_coords): Calculate and return pixel
	coordinates relative to glyph at posn.  If glyph is an image,
	return that as object at posn.  Callers changed.
	(mode_line_string, marginal_area_string): Calculate and return
	pixel coordinates relative to glyph.  Callers changed.

	* dispextern.h (buffer_posn_from_coords, mode_line_string)
	(marginal_area_string): Fix prototypes.
	(window_box_left_offset, window_box_right_offset): Add prototypes.

	* frame.h (get_specified_cursor_type, get_window_cursor_type):
	Remove prototypes.

	* keyboard.h (EVENT_CLICK_COUNT, POSN_SCROLLBAR_PART): Fix defines.

	* keyboard.c (make_lispy_position): Add x and y coordinates
	relative to the current glyph as 7th element of position.
	If glyph is an image, return it in the object element.
	(read_key_sequence): Skip checks for keymap property in cases
	where POSN_STRING is not a string (e.g. an image).

	* xdisp.c (Vdisplay_pixels_per_inch): New variable.
	(Vshow_text_cursor_in_void): New variable.
	(glyph_to_pixel_coords): Don't use negative hpos.
	(x_y_to_hpos_vpos): Fix for partially visible first glyph.
	(append_stretch_glyph): Change ascent arg to be actual value
	in pixels rather than ratio to height. Callers changed.
	(calc_pixel_width_or_height): New aux function, implementing
	pixel based artihmetic for glyph widths and heights.
	(produce_stretch_glyph): Use calc_pixel_width_or_height for
	:width, :height, :align-to, and :ascent, thus allowing these to
	be specified in pixels as well as multiples of characters.
	Don't produce stretch glyphs with zero width or height.
	(get_specified_cursor_type): Declare static.
	(get_window_cursor_type): Declare static.  Add glyph arg to be
	able to know when cursor is on an image; always substitute
	hollow-box cursor for filled-box cursor on images, to avoid
	negative images and flicker when blinking the cursor.
	(display_and_set_cursor): Pass glyph to	get_window_cursor_type.
	(note_mode_line_or_margin_highlight): Use non-text cursor rather
	than vertical scroll-bar cursor in display margins.
	(note_mouse_highlight): Use non-text cursor rather than text
	cursor in fringes and over images in the text area.
	Use non-text cursor when mouse pointer is outside editable text,
	i.e. in the void after end-of-line or end-of-buffer; this was
	already done for W32, but is now standard for all systems --
	user can toggle show-text-cursor-in-void to get old behaviour.
	(syms_of_xdisp): DEFVAR_LISP Vshow_text_cursor_in_void and
	Vdisplay_pixels_per_inch.

2003-11-25  Andreas Schwab  <schwab@suse.de>

	* fns.c (internal_equal) <case Lisp_Vectorlike>: Declare size as
	EMACS_INT to not lose bits.
	(Ffillarray): Don't set bits beyond the size of a bool vector.

2003-11-25  Kim F. Storm  <storm@cua.dk>

	* print.c (Fredirect_debugging_output) [!GNU_LINUX]: Do not
	define this defun on systems that cannot use stderr as lvalue.

2003-11-24  Gerd Moellmann  <gerd@gnu.org>

	* s/freebsd.h (LD_SWITCH_SYSTEM_TEMACS)
	[__FreeBSD_version >= 500042]: Define as -znocombreloc because
	ld's default is incompatible with unexec.

2003-11-23  Kim F. Storm  <storm@cua.dk>

	* window.c (enum window_loop): Add REDISPLAY_BUFFER_WINDOWS.
	(window_loop): Handle REDISPLAY_BUFFER_WINDOWS.
	(Fforce_window_update): New defun.
	(syms_of_window): Defsubr it.
	(Fset_window_margins, Fset_window_fringes): Doc fix.

	* print.c (Fredirect_debugging_output): New defun.
	(syms_of_print): Defsubr it.

2003-11-22  Luc Teirlinck  <teirllm@auburn.edu>

	* fns.c (Fset_char_table_parent): Doc fix.

2003-11-22  Kim F. Storm  <storm@cua.dk>

	* dispnew.c (buffer_posn_from_coords): Return actual row/column
	for glyph clicked on, rather than (unused) pixel positions.
	(mode_line_string, marginal_area_string): Change X and Y args to
	pointers for returning actual row/column for glyph clicked on.
	Simplify and optimize loops.

	* dispextern.h (mode_line_string, marginal_area_string):
	Update prototypes.

	* keyboard.c (make_lispy_position): New function for generating
	mouse click positions from frame and pixel coordinates.
	Enhanced to return buffer position and actual row/column for
	events outside the text area using updated mode_line_string and
	marginal_area_string functions.
	Return left-fringe and right-fringe clicks as such, rather than
	clicks in text area.
	(make_lispy_event) [USE_X_TOOLKIT, USE_GTK]: Don't call
	pixel_to_glyph_coords, as we never use the results.
	(make_lispy_event): Use make_lispy_position for MOUSE_CLICK_EVENT,
	WHEEL_EVENT, and DRAG_N_DROP_EVENT to replace redundant code.
	Eliminate unused code in WHEEL_EVENT handling.
	(make_lispy_movement): Use make_lispy_position.

	* window.c (coordinates_in_window): Remove redundant tests.
	Fix returned X pixel value for left-margin.

	* xdisp.c (note_mode_line_or_margin_highlight): Adapt to new
	mode_line_string and marginal_area_string parameters.

2003-11-22  Lars Hansen <larsh@math.ku.dk>

	* w32.c (struct the_group, getgrgid): Add.
	* mac.c (struct my_group, getgrgid): Add.

2003-11-21  Luc Teirlinck  <teirllm@auburn.edu>

	* fns.c (Fassq, Fassoc, Frassq, Frassoc): Doc fixes.

2003-11-21  Lars Hansen  <larsh@math.ku.dk>

	* dired.c (Ffile_attributes): Add parameter ID-FORMAT and
	include in call to file name handler.  Optionally translate numeric
	UID and GID to strings.  Update docstring.
	(directory_files_internal): Add parameter ID-FORMAT.
	(Fdirectory_files_and_attributes): Add parameter ID-FORMAT and
	include in call to file name handler and call to
	directory_files_internal.  Update Docstring.
	(Fdirectory_files): Add dummy parameter in call to
	directory_files_internal.
	* lisp.h (Qinteger): Add.
	(Qinteger_or_floatp, Qinteger_or_float_or_marker_p): Remove.
	(Ffile_attributes): Add parameter.
	* data.c (Qinteger): Export.

2003-11-21  Luc Teirlinck  <teirllm@auburn.edu>

	* fns.c (Freverse, Fnreverse): Doc fixes.

2003-11-19  Kim F. Storm  <storm@cua.dk>

	* xdisp.c (init_iterator): Initialize it->start to position
	before reseating (in case start position is invisible).
	(init_to_row_start): Set it->start to row-start.
	(redisplay_window): Accept optional_new_start if start position
	is invisible (in which case IT_CHARPOS overshoots PT).
	(display_line): Setup row->start from it->start (rather than
	it->current which is wrong if first char on line is invisible).
	When done, reseat it->start to it->current (= start of next row).
	(expose_area): Fix exposure of text area when first char (e.g. TAB)
	is only partially visible.

	* dispextern.h (struct it): New member start.

2003-11-17  Stefan Monnier  <monnier@iro.umontreal.ca>

	* alloc.c (make_float, Fcons): Clear the markbit at init time.
	(make_float, Fcons, Fmake_symbol, allocate_misc): Move the increment
	of block_index outside of the macro call.
	(Fgarbage_collect): Remove null code.

	* m/amdx86-64.h: Don't redefine XPNTR.

	* keyboard.c (parse_modifiers, apply_modifiers): Use INTMASK instead
	of VALMASK.

	* fns.c (hashfn_eq, hashfn_eql, hashfn_equal, hash_put)
	(sxhash_string, sxhash): Use INTMASK instead of VALMASK.
	(maybe_resize_hash_table): Use MOST_POSITIVE_FIXNUM.

	* lisp.h (VALMASK): Only define for non-union type.
	(MARKBIT): Remove.
	(ARRAY_MARK_FLAG): Use previous value of MARKBIT.
	(XTYPE): Define unconditionally.
	(XSETTYPE): Remove one more remnant.
	(EQ): Define differently for the union and non-union cases.
	(INTMASK): New bit mask.
	(struct Lisp_Marker): Move down to prepare for upcoming patch.
	(GC_EQ): Delegate to EQ.

	* coding.c (coding_restore_composition): Lisp_Object/int mixup.

2003-11-17  Jan Dj,Ad(Brv  <jan.h.d@swipnet.se>

	* xterm.c (x_window_to_scroll_bar): Move check of display to
	where window_id is compared.

2003-11-17  Kim F. Storm  <storm@cua.dk>

	* dispextern.h (struct it): New member first_vpos.

	* xdisp.c (start_display): Set it->first_vpos.
	(try_window_id): Use first_vpos to start display in first _text_
	line if no reusable lines at start of window with header line.

2003-11-16  Jan Dj,Ad(Brv  <jan.h.d@swipnet.se>

	* w32fns.c (XPutPixel):
	* w32bdf.c (w32_init_bdf_font):
	* sunfns.c (sel_read):
	* process.c (Fmake_network_process):
	* frame.c (store_frame_param):
	* fontset.c (Fset_fontset_font):
	* emacs.c (shut_down_emacs):
	* ccl.c (ccl_driver):  Remove period at end of error message.

	* config.in: Regenerate.

	* xfns.c (x_window_to_frame, x_any_window_to_frame)
	(x_non_menubar_window_to_frame, x_menubar_window_to_frame)
	(x_top_window_to_frame): Add Display* argument to xg_win_to_widget.
	(x_create_bitmap_mask, xg_set_icon, create_frame_xic)
	(xic_set_statusarea, x_window, gif_load): Formatting adjustments.

	* xterm.h (struct x_display_info): New field xg_cursor for GTK.

	* xterm.c: Add Display * to x_window_to_scroll_bar declaration.
	(XTmouse_position, handle_one_xevent): Pass Display* to
	x_window_to_scroll_bar.
	(x_window_to_scroll_bar): Take a Display* argument.
	Check that display for frame is equal to Display* argument.
	(event_handler_gdk): Remove current_dpyinfo.  Get dpyinfo from
	x_display_info_for_display instead.  Use Display in xev instead
	of GDK_DISPLAY.
	(x_dispatch_event): Call x_display_info_for_display.
	(XTread_socket): Move GTK part out of loop. current_dpyinfo removed.
	(x_connection_closed): Call xg_display_close for GTK.
	(x_term_init): Call xg_display_open for additional displays.
	Initiate dpyinfo->xg_cursor with call to xg_create_default_cursor
	for GTK.

	* xmenu.c (single_menu_item, mouse_position_for_popup)
	(x_activate_menubar): Formatting adjustments.

	* xdisp.c (update_tool_bar, redisplay_tool_bar): Formatting
	adjustments.

	* gtkutil.c (xg_get_gdk_display, xg_set_screen, xg_display_open)
	(xg_display_close, xg_create_default_cursor)
	(xg_get_gdk_pixmap_and_mask): New functions for multiple display
	handling.
	(xg_left_ptr_cursor): Remove.
	(xg_set_cursor): Change cursor to GdkCursor*.  Do not create
	cursor here.
	(xg_win_to_widget): Take Display* argument, call
	gdk_xid_table_lookup_for_display.
	(xg_create_frame_widgets, xg_get_file_name, create_menus)
	(xg_create_widget, xg_modify_menubar_widgets): Call xg_set_screen.
	(xg_create_widget, xg_create_scroll_bar): Use xg_cursor
	in FRAME_X_DISPLAY_INFO.
	(xg_get_scroll_id_for_window): Take Display* argument.
	(update_frame_tool_bar): Call xg_get_gdk_pixmap_and_mask.
	(xg_initialize): Remove xg_left_ptr_cursor.

	* gtkutil.h: xg_get_scroll_id_for_window, xg_win_to_widget takes
	Display* argument also.  Declare xg_display_open,
	xg_display_close, xg_create_default_cursor.

2003-11-14  Jan Dj,Ad(Brv  <jan.h.d@swipnet.se>

	* xterm.c (x_detect_focus_change): Do not change focus frame for
	Enter/LeaveNotify if the current focus frame has explicit focus.

2003-11-14  Kim F. Storm  <storm@cua.dk>

	* dispnew.c (update_text_area): Fix redisplay error when hscroll
	is active and first glyph is only partially visible.

2003-11-13  Kenichi Handa  <handa@m17n.org>

	* xdisp.c (select_frame_for_redisplay): New function.
	(redisplay_internal): Record also selected_frame for
	unwind_redisplay.  Call select_frame_for_redisplay before
	redrawing each frame.
	(unwind_redisplay): Argument changed to a cons.

2003-11-12  Luc Teirlinck  <teirllm@auburn.edu>

	* fns.c (Fstring_to_multibyte): Doc fix.

2003-11-11  Kenichi Handa  <handa@m17n.org>

	* xterm.c (x_list_fonts): Fix excluding of auto-scaled fonts.

2003-11-09  Jan Dj,Ad(Brv  <jan.h.d@swipnet.se>

	* xfns.c (x_window): Set XtNx and XtNy in shell widget for
	program specified positions.

2003-11-08  Jan Dj,Ad(Brv  <jan.h.d@swipnet.se>

	* xterm.c (XAW_ARROW_SCROLLBARS): Define it for Xaw 1.5E.

2003-11-08  Kenichi Handa  <handa@m17n.org>

	* Makefile.in (lisp): Add kannada.el.
	(shortlisp): Likewise.

2003-11-07  Kenichi Handa  <handa@m17n.org>

	* coding.c (coding_allocate_composition_data):
	Reset coding->composing to COMPOSITION_NO.
	(coding_restore_composition): Detect invalid composition data.
	Give Fstring and Fvector a Lispy integer, not C int.

2003-11-05  Stefan Monnier  <monnier@iro.umontreal.ca>

	* floatfns.c (Flogb): Don't use VALMASK.

	* m/amdx86-64.h (VALBITS, XINT, XUINT): Remove.
	* m/ia64.h (VALBITS, XINT, XUINT): Remove.

	* lisp.h (XINT): Move the cast to clarify what is going on.
	(GCTYPEMASK, XSETTYPE): Remove.
	(XGCTYPE): Make it an alias of XTYPE.

2003-11-03  Jan Dj,Ad(Brv  <jan.h.d@swipnet.se>

	* xterm.c (x_term_init): Fix formatting.

2003-11-02  Jan Dj,Ad(Brv  <jan.h.d@swipnet.se>

	* gtkutil.h: Declare xg_have_tear_offs, remove xg_keep_popup
	and xg_did_tearoff.

	* gtkutil.c: Remove variable xg_did_tearoff.
	(xg_have_tear_offs): New function.
	(tearoff_remove): Just decrease xg_detached_menus.
	(tearoff_activate): Increase xg_detached_menus and call
	tearoff_remove when tearoff is removed.
	(xg_keep_popup): Remove function.
	(create_menus): Give add_tearoff_p as argument to recursive
	call to create_menus.
	(xg_create_widget): Use variables instead of multiple
	strcmp.  Tell create_menus to create tear off only for
	menu bar menus.
	(xg_update_menubar): Change title for a detached menu also.
	(xg_modify_menubar_widgets): Always call xg_update_menubar, regardless
	of deep_p.
	(xg_initialize): Initialize xg_detached_menus, remove
	initialization of xg_did_tearoff.

	* xmenu.c (set_frame_menubar): For GTK, set deep_p if
	xg_have_tear_offs returns non-zero.
	(create_and_show_popup_menu): Remove setting of xg_did_tearoff and
	call to xg_keep_popup.

2003-11-01  Andrew Choi  <akochoi@shaw.ca>

	* macterm.c (XTread_socket): Handle menubar selection and grow
	window only for mouseDown events.

2003-10-31  Jan Dj,Ad(Brv  <jan.h.d@swipnet.se>

	* xterm.c (x_term_init): For GTK part, increase x_initialized
	to check for more than one display.  Use error instead of return 0.

2003-10-31  Andrew Choi  <akochoi@shaw.ca>

	* unexmacosx.c (unrelocate): New function (contributed by Nozomu Ando).
	(copy_dysymtab): Call it.

2003-10-31  Luc Teirlinck  <teirllm@auburn.edu>

	* eval.c (Fdefvaralias): Doc fix.

2003-10-26  Luc Teirlinck  <teirllm@auburn.edu>

	* data.c (Fsetplist): Doc fix.

2003-10-14  Lute Kamstra  <lute@gnu.org>

	* window.c (Fset_window_fringes): Clarify docstring.

2003-10-14  Kim F. Storm  <storm@cua.dk>

	* window.c (Fset_window_margins): Simplify arg checking.

2003-10-13  Richard M. Stallman  <rms@gnu.org>

	* regex.c (MAX_BUF_SIZE): Reduce to 2**15.
	(print_partial_compiled_pattern): Replace assert with a printout.
	(skip_noops, mutually_exclusive_p): Change args, values to re_char *.

	* alloc.c (lisp_align_malloc): If BASE is 0, call memory_full.

	* window.c (Fset_window_margins): Allow only integers as args.
	(syms_of_window) <special-display-buffer-names, special-display-regexps>:
	Doc fixes.

2003-10-13  Lute Kamstra  <lute@gnu.org>

	* window.c (Fset_window_fringes): Elaborate docstring.

2003-10-12  Andrew Choi  <akochoi@shaw.ca>

	* macterm.c (XTread_socket): Call DragWindow only for mouseDown events.

	* s/darwin.h (GC_MARK_STACK): Define.

2003-10-12  Jan Dj,Ad(Brv  <jan.h.d@swipnet.se>

	* window.c (shrink_windows): New function.
	(size_window): Call shrink_windows to calculate window sizes when
	shrinking frame with more than one window.

2003-10-12  Kim F. Storm  <storm@cua.dk>

	* xdisp.c (compute_fringe_widths): Doc fix.

2003-10-08  Kenichi Handa  <handa@m17n.org>

	* coding.c (Fcoding_system_p): Return t for auto-loading coding system.

2003-10-07  Kenichi Handa  <handa@m17n.org>

	* coding.c (Qcoding_system_define_form): New variable.
	(syms_of_coding): Intern and staticpro it.
	(Fcheck_coding_system): Try to autoload the definition of
	CODING-SYSTEM.

2003-10-05  Luc Teirlinck  <teirllm@auburn.edu>

	* fns.c (Frequire): Doc fix.

2003-10-05  Jan Dj,Ad(Brv  <jan.h.d@swipnet.se>

	* xfns.c (Fx_send_client_event): New function as a base for
	manipulating extended window manager hints.
	(Fx_send_client_event): Remove unused variable s.

	* w32term.c (w32_read_socket): Remove call to x_check_fullscreen_move,
	that function is removed.

	* xterm.c (x_set_offset): Use move_offset_left/top instead of
	x/y_pixels_outer_diff.
	(x_check_expected_move): Calculate move_offset_left/top.

	* xterm.h (struct x_output): New members: move_offset_top/left.

	* frame.c (x_set_frame_parameters): Remove x_fullscreen_move,
	call x_set_offset directly.

	* frame.h (enum): FULLSCREEN_MOVE_WAIT removed.

	* frame.c (Fdelete_frame): Free decode_mode_spec_buffer.

	* xterm.c (x_delete_display): Free font names and font_encoder
	in dpyinfo->font_table.

	* xfns.c (Fx_close_connection): Only call XFreeFont here.
	Move xfree of font names to x_delete_display.

	* xterm.h (struct x_display_info): New member, wm_type.
	(struct x_output): New members, expected_top/left and
	check_expected_move.

	* xterm.c (handle_one_xevent): Reset wm_type when ReparentNotify
	is received.
	(handle_one_xevent): Rename x_check_expected_move from
	x_check_fullscreen_move.
	(x_set_offset): Only add WM decoration sizes to	modified_top/left
	for X_WMTYPE_A.  Set check_expected_move when WM type is unknown.
	(x_check_expected_move): Rename from x_check_fullscreen_move.
	Removed fullscreen specific code.  Use check_expected_move,
	expected_left/top instead.  Also, set wm_type.
	(x_term_init): Initialize wm_type to unknown.

	* frame.c (x_fullscreen_move): Remove addition of WM decoration
	sizes to move_x/y.

2003-10-03  Kenichi Handa  <handa@m17n.org>

	* macterm.c (x_load_font): Clear all members of FONTP before start
	filling them.

2003-10-02  Kenichi Handa  <handa@m17n.org>

	* fontset.c (fs_load_font): Don't set fontp->font_encoder to NULL
	before calling find_ccl_program_func.  Call find_ccl_program_func
	only when fontp->font_encoder is not NULL.

	* xterm.c (x_load_font): Clear all members of FONTP before start
	filling them.

2003-10-03  John Paul Wallington  <jpw@gnu.org>

	* keymap.c (map_keymap): Don't abort when binding is a vector.

2003-10-02  Jason Rumney  <jasonr@gnu.org>

	* makefile.w32-in (emacs.o, coding.o, bytecode.o):
	Sync dependencies with Makefile.in.
	(alloca.o): Remove.

	* w32fns.c (w32_load_system_font): Clear all members of FONTP before
	filling them.

	* w32bdf.c (w32_load_bdf_font): Likewise.

2003-09-30  Richard M. Stallman  <rms@gnu.org>

	* term.c (set_tty_color_mode): Calculate current_mode_spec
	regardless of value of VAL.

	* intervals.c (graft_intervals_into_buffer):
	Set BUF_INTERVALS (buffer)->up_obj when appropriate.
	Handle over_used when splitting UNDER.

2003-09-30  YAMAMOTO  Mitsuharu <mituharu@math.s.chiba-u.ac.jp>

	* regex.c (regex_compile): Free the stack when returning from function.

2003-09-28  Kenichi Handa  <handa@m17n.org>

	* fontset.c (Finternal_char_font): Change return value to
	cons (FONT-NAME . GLYPH-CODE).

2003-09-28  Eli Zaretskii  <eliz@elta.co.il>

	* term.c (tty_setup_colors): Treat any negative argument as -1.

2003-09-27  Gaute B Strokkenes  <biggaute@uwc.net>  (tiny change)

	* process.c (send_process): Delete unused temp_buf.

2003-09-26  Dave Love  <fx@gnu.org>

	* xterm.c (x_bitmap_mask): Declare.

2003-09-25  Dave Love  <fx@gnu.org>

	* Makefile.in (fns.o): Depend on md5.h.

2003-09-25  Kim F. Storm  <storm@cua.dk>

	* window.c (set_window_buffer): Fix redisplay problems when
	switching between buffers with different display margin widths.

2003-09-23  Kim F. Storm  <storm@cua.dk>

	* process.c (set_socket_option): Fix :bindtodevice option.
	(Fset_network_process_option): Update process contact list when
	setting option succeeds.
	(Fmake_network_process): Doc fix.

2003-09-23  Dave Love  <fx@gnu.org>

	* process.c (Fnetwork_interface_info): Use HAVE_STRUCT_IFREQ... macros.

2003-09-22  Eli Zaretskii  <eliz@elta.co.il>

	* term.c (set_tty_color_mode): Use INTEGERP to test whether a
	color mode is an integer number (it could be -1).

2003-09-22  Richard M. Stallman  <rms@gnu.org>

	* intervals.c (graft_intervals_into_buffer): Correct the main loop
	in the case where OVER is longer than UNDER.

2003-09-22  Masatake YAMATO  <jet@gyve.org>

	* window.c (Fset_window_scroll_bars): Validate the value of
	`vertical_type'.

2003-09-21  Kim F. Storm  <storm@cua.dk>

	* frame.c (Vdefault_frame_scroll_bars): New variable.
	(x_set_vertical_scroll_bars): Use it instead of hardcoded values.
	(syms_of_frame): DEFVAR_LISP it, and initialize according to
	window-system default scroll bar position.

	* window.c (Fwindow_scroll_bars): Doc fix.

2003-09-19  Jan Dj,Ad(Brv  <jan.h.d@swipnet.se>

	* xterm.c (x_set_offset): Take window manager decorations into account.

2003-09-19  Richard M. Stallman  <rms@gnu.org>

	* atimer.h: Don't include lisp.h.
	(P_): Define it here (as well as elsewhere).

	* print.c (Fprin1_to_string): Move the PRINTPREPARE
	later, so that PRINTFINISH won't unbind Qinhibit_modification_hooks.

	* data.c (Fvariable_binding_locus): New function.
	(syms_of_data): defsubr it.
	(Flocal_variable_p): Delete duplicate call to indirect_variable.

2003-09-18  Dave Love  <fx@gnu.org>

	* alloc.c (GC_MALLOC_CHECK): Move conditional undef after lisp.h.

	* process.c (Fnetwork_interface_info): Fix type error.
	(Fnetwork_interface_list): Doc fix.
	(read_process_output, read_process_output): Delete unused var.

2003-09-17  Kim F. Storm  <storm@cua.dk>

	* process.c (Fnetwork_interface_list, Fnetwork_interface_info):
	Require HAVE_NET_IF_H and HAVE_SYS_IOCTL_H to include these fns.
	(Fnetwork_interface_info): Check that ifreq struct has required
	fields before accessing them; this requires that those fields are
	defined as macros, which may be too restrictive on some platforms,
	but it is better than failing on other platforms.
	(syms_of_process): Only defsubr above fns when included.

2003-09-17  Dave Love  <fx@gnu.org>

	* unexalpha.c: Don't include varargs.h.

2003-09-17  Kim F. Storm  <storm@cua.dk>

	* process.c (Fset_process_sentinel): Add sentinel to childp plist
	for network process.
	(socket_options): Add `:' prefix to option names.  Add optbit field.
	(set_socket_option): Remove no_error arg and special handling of s < 0.
	Return 1<<optbit for known option, 0 for unknown.
	Do not interpret 0 as false for boolean option (only nil).
	Pass failed option and value to report_file_error.
	(Fset_network_process_options): Replace by Fset_network_process_option.
	(Fset_network_process_option): New function to set just one option.
	(Fmake_network_process): Allow :coding arg to be a cons.
	Allow :server arg to be an integer specifying backlog size.
	Remove :options arg, and allow options to be specified directly
	as :KEY, VALUE pairs.  Parse these options before binding socket.
	As before, :reuseaddr t is default for a server process, but this
	can now be disabled by specifying :reuseaddr nil.
	(Fnetwork_interface_info): Rename from Fget_network_interface_info.
	(init_process): Availability of network options is now checked with
	simpler syntax (featurep 'make-network-process :OPTION); use loop to
	setup features.
	(syms_of_process): Fix defsubr's for the replaced functions.

2003-09-16  Dave Love  <fx@gnu.org>

	* Makefile.in: Depend on coding.h.

2003-09-14  Kim F. Storm  <storm@cua.dk>

	* process.c [HAVE_SOCKETS]: Include sys/ioctl.h and net/if.h.
	(Fnetwork_interface_list, Fget_network_interface_info): New defuns.
	(syms_of_process): Defsubr them.

	* config.in: Regenerate.

2003-09-12  Stefan Monnier  <monnier@iro.umontreal.ca>

	* m/sr2k.h (XMARKBIT, XUNMARK): Remove.
	* m/news-r6.h (XUNMARK): Remove.
	* m/mips.h (XUNMARK): Remove.
	* m/mips-siemens.h (XUNMARK): Remove.
	* m/iris4d.h (XUNMARK): Remove.
	* m/hp800.h (XMARKBIT, XUNMARK): Remove.

2003-09-11  Stefan Monnier  <monnier@iro.umontreal.ca>

	* lisp.h (VALBITS): Don't remove 1 for the markbit.
	(union Lisp_Object): Use unsigned int for types.  Remove markbit.
	(MARKBIT): Remove 1 from VALBITS so we still use same old val.
	(XTYPE): Use unsigned right-shift.
	(XMARKBIT, XMARK, XUNMARK): Remove.

	* alloc.c (init_intervals, init_symbol, init_marker):
	Don't preallocate anything.
	(Fgarbage_collect, mark_object): Ignore the markbit.

	* bytecode.c (mark_byte_stack, unmark_byte_stack): Ignore the markbit.

2003-09-08  Lute Kamstra  <lute@gnu.org>

	* xdisp.c (pint2hrstr): New function.
	(decode_mode_spec): Add `%i' and `%I' specs.
	* buffer.c (syms_of_buffer): Document `%i' and `%I' constructs
	for `mode-line-format'.

2003-09-07  Andreas Schwab  <schwab@suse.de>

	* alloc.c: Use long instead of int when casting ABLOCKS_BUSY to
	avoid warning.

2003-09-07  Eli Zaretskii  <eliz@elta.co.il>

	* editfns.c (region_limit): Support any non-zero value of BEGINNINGP.

2003-09-03  Kim F. Storm  <storm@cua.dk>

	* xdisp.c (get_window_cursor_type): Partially undo 2002-03-01
	change (superseded by 2002-08-30 change); the default blink-off
	cursor is now again "no cursor".

2003-09-01  Jason Rumney  <jasonr@gnu.org>

	* makefile.w32-in (alloca.o): Remove.
	(coding.o): Depend on intervals.h
	(emacs.o, bytecode.o): Depend on window.h

2003-09-01  Dave Love  <fx@gnu.org>

	* Makefile.in (alloca.o): Remove commands.
	(coding.o): Depend on intervals.h composite.h window.h.
	(emacs.o): Depend on window.h keyboard.h keymap.h.
	(gtkutil.o): Depend on keyboard.h charset.h coding.h.
	(bytecode.o): Depend on window.h.

2003-08-31  Jason Rumney  <jasonr@gnu.org>

	* w32term.c (w32_per_char_metric): Allow cached metrics to be
	returned even when font_type is unknown.

	* xdisp.c (init_iterator): Remove old WINDOWSNT conditional.

2003-08-30  Jan Dj,Ad(Brv  <jan.h.d@swipnet.se>

	* xterm.c (x_term_init): Initialize new fields in x_display_info.

	* xterm.h (struct x_display_info): Add red/green/blue_bits and
	*_offset.

	* xfns.c (lookup_rgb_color): Use new fields in x_display_info to
	calculate pixel value.

2003-08-29  Gerd Moellmann  <gerd.moellmann@t-online.de>

	* xdisp.c (redisplay_internal): Fix change of 2003-04-30.
	Don't tell redisplay display is accurate when it's actually been
	paused for pending input.

2003-08-29  Richard M. Stallman  <rms@gnu.org>

	* dispnew.c (adjust_glyph_matrix): Call window_box
	whenever W is nonzero.

	* data.c (Fmake_variable_buffer_local, Fmake_local_variable)
	(Fkill_local_variable, Fmake_variable_frame_local)
	(Flocal_variable_p, Flocal_variable_if_set_p):
	Use indirect_variable to trace thru variable aliases.

	* config.in: Updated.

	* callint.c (Fcall_interactively): Save and restore
	Vthis_command, Vthis_original_command, real_this_command,
	and current_kboard->Vlast_command.

	* abbrev.c (Fexpand_abbrev): Insert before deleting.

2003-08-29  Gerd Moellmann  <gerd@gnu.org>

	* xfns.c (lookup_rgb_color): Handle TrueColor visuals specially.

2003-08-28  David Abrahams  <dave@boost-consulting.com>  (tiny change)

	* coding.c (decode_coding_iso2022): Initialize local variable c2.
	(decode_coding_sjis_big5): Likewise.

2003-08-27  Jason Rumney  <jasonr@gnu.org>

	* w32.c (sys_pipe): Protect against file descriptor overflow.

	* w32fns.c (syms_of_w32fns): Remove non-existent functions.

	* w32term.c (w32_read_socket): Fix WM_MOUSEWHEEL assignment.

2003-08-26  Terje Rosten <terjeros@phys.ntnu.no>

	* xfns.c (Vgtk_version_string): New variable.
	(syms_of_xfns): DEFVAR_LISP it.  Provide gtk.

2003-08-24  Eli Zaretskii  <eliz@elta.co.il>

	* term.c (term_init): Remove `const' from buffer_size's declaration.

	* Makefile.in (msdos.o): Depend on intervals.h.

	* msdos.c: Include intervals.h, since STRING_INTERVALS requires that.

2003-08-21  Jan Dj,Ad(Brv  <jan.h.d@swipnet.se>

	* xterm.h (struct x_display_info): New fields: client_leader_window
	and Xatom_wm_client_leader.

	* xterm.c (x_initialize): Move call to x_session_initialize to ...
	(x_term_init): ... here.  Initialize client_leader fields in dpyinfo.

	* xsmfns.c (create_client_leader_window): New function.
	(x_session_initialize): Call create_client_leader_window, take
	dpyinfo as argument.

	* xfns.c (Fx_create_frame): Set property WM_CLIENT_LEADER.

	* Makefile.in (xsmfns.o): Add more depenedencies.

2003-08-21  Dave Love  <fx@gnu.org>

	* m/iris4d.h: Use _MIPS_SZLONG, not _LP64.

2003-08-21  Kenichi Handa  <handa@m17n.org>

	* term.c (term_init): Fix previous change; don't rely on the
	length of `buffer' if TERMINFO is defined.

2003-08-20  Dave Love  <fx@gnu.org>

	* atimer.h: Include lisp.h.

	* lisp.h (EMACS_LISP_H): New.
	(popup_activated_flag): Don't declare.

	* alloca.c: Some merging with gnulib.  Change logic and doc
	concerning (x)malloc/(x)free -- no longer Emacs-specific.
	[DO_BLOCK_INPUT]: Don't include lisp.h.
	(xmalloc, xfree): Declare.
	(malloc): Don't declare.

	* Makefile.in (LWLIB_OPTIONS): Remove (unused).
	(alloca.o): Remove obsolete stuff concerning alloca.s.  Depend on
	atimer.h, blockinput.h.

	* alloc.c (lisp_align_malloc): Change type of `aligned'.

	* alloca.s: Removed.

2003-08-19  Gerd Moellmann  <gerd@gnu.org>

	* s/freebsd.h [__FreeBSD_version >= 400000]: Define TERMINFO,
	use -lncurses.

	* term.c (term_init): Use a buffer of size 4096 for tgetent since
	FreeBSD returns something longer than 2044.  Abort if the end of
	the buffer is overwritten.

2003-08-19  Miles Bader  <miles@gnu.org>

	* xterm.c (x_term_init): Correctly use result of Ffile_readable_p.

2003-08-19  Gerd Moellmann  <gerd@gnu.org>

	* alloc.c (lisp_align_malloc): Check for memory full when
	allocating ablocks, which also avoids freeing a pointer into an
	ablocks structure.

	* puresize.h (BASE_PURESIZE): Increase to 1100000.

	* buffer.c (Fmove_overlay): Set overlay's next pointer unconditionally.

2003-08-16  Richard M. Stallman  <rms@gnu.org>

	* editfns.c (Fencode_time): Doc fix.

2003-08-16  David Ponce  <david@dponce.com>

	* fileio.c (Fwrite_region): Fix conditional expression to issue
	the right message.

2003-08-16  Juri Linkov  <juri@jurta.org>  (tiny change)

	* syntax.c (Fforward_word): Argument changed to optional.
	Set default value to 1.

2003-08-15  Kenichi Handa  <handa@m17n.org>

	* xfaces.c (better_font_p): Prefer a real scalable font; i.e. not
	what autoscaled.
	(best_matching_font): Once we find a better scalable font, set
	non_scalable_has_exact_height_p to 1.
	(try_font_list): Call try_alternative_families to try any family
	with the given registry.

2003-08-09  Andreas Schwab  <schwab@suse.de>

	* alloc.c (mark_object): Handle Lisp_Misc_Save_Value.

	* print.c (print_string): Fix printing of multibyte string with
	nontrivial printcharfun.

2003-07-31  Jan Dj,Ad(Brv  <jan.h.d@swipnet.se>

	* xfns.c (xg_set_icon): Rewrite to compile with GTK 2.0 and 2.2.

	* xterm.c (x_bitmap_icon): Return if xg_set_icon succeeds.

2003-07-31  Kenichi Handa  <handa@m17n.org>

	* process.c (read_process_output): Return the actually read bytes
	instead of the result of decoding.

2003-07-31  Kenichi Handa  <handa@m17n.org>

	* xterm.h (struct x_bitmap_record): New member have_mask.

	* xfns.c (x_create_bitmap_from_data): Initialize have_mask member
	to 0.
	(x_create_bitmap_from_file): Likewise.
	(x_destroy_bitmap): Check have_mask member before freeing a mask.
	(x_destroy_all_bitmaps): Likewise.
	(x_create_bitmap_mask): Set have_mask member to 1.

2003-07-30  Richard M. Stallman  <rms@gnu.org>

	* Makefile.in (CFLAGS) [!OPTIMIZE]: Undo previous change.

2003-07-29  Jan Dj,Ad(Brv  <jan.h.d@swipnet.se>

	* gtkutil.c (xg_mark_data): Update calls to mark_object.

2003-07-29  Richard M. Stallman  <rms@gnu.org>

	* xterm.c (xim_open_dpy, xim_initialize, xim_close_dpy):
	Conditionalize XIM code on HAVE_XIM.

	* fns.c (Fclear_string): New function.
	(syms_of_fns): defsubr it.

2003-07-28  KOBAYASHI Yasuhiro  <kobayays@otsukakj.co.jp> (tiny change)

	* xfns.c (xic_set_preeditarea): Add the left fringe width to spot.x.

2003-07-22  Stefan Monnier  <monnier@cs.yale.edu>

	* xfns.c: Don't check HAVE_PNG_H: autoconf doesn't seem to find it.

	* buffer.c (delete_all_overlays): New function.
	* buffer.h (delete_all_overlays): Declare.
	* coding.c (run_pre_post_conversion_on_str):
	* print.c (temp_output_buffer_setup):
	* fileio.c (Finsert_file_contents):
	* minibuf.c (get_minibuffer): Use it.

2003-07-22  Andrew Choi  <akochoi@shaw.ca>

	* unexmacosx.c (unexec_regions_sort_compare):
	(unexec_regions_merge): New functions.  Sort and merge unexec
	regions before dumping them.

2003-07-22  Dave Love  <fx@gnu.org>

	* xfns.c [HAVE_PNG]: Consider both png.h and libpng/png.h.

2003-07-21  Stefan Monnier  <monnier@cs.yale.edu>

	* alloc.c (MARK_STRING, UNMARK_STRING, STRING_MARKED_P)
	(GC_STRING_CHARS, string_bytes): Use ARRAY_MARK_FLAG rather than
	MARKBIT as the gcmarkbit for strings.

2003-07-21  Richard M. Stallman  <rms@gnu.org>

	* s/openbsd.h (LD_SWITCH_SYSTEM_TEMACS): Add undef.

	* fns.c (Flocale_info): Rename from Flanginfo.  Doc fixes.
	(syms_of_fns): Corresponding change.

	* alloc.c (syms_of_alloc): Doc fixes.

2003-07-20  Han Boetes  <han@mijncomputer.nl>  (tiny change)

	* s/netbsd.h: Use -Wl syntax.

2003-07-17  Richard M. Stallman  <rms@gnu.org>

	* xterm.c (xim_initialize): Redo 6/24 change.

2003-07-15  Stefan Monnier  <monnier@cs.yale.edu>

	* buffer.c (copy_overlays): Use EMACS_INT for positions.
	(Fswitch_to_buffer): Don't signal an error when switching to the same
	buffer in a dedicated window.

	* alloc.c: Use bitmaps for cons, as was done for floats.
	(init_float, init_cons): Let the normal code allocate the first block.
	(CONS_BLOCK_SIZE): Redefine based on BLOCK_BYTES and bitmap size.
	(CONS_BLOCK, CONS_INDEX, CONS_MARKED_P, CONS_MARK, CONS_UNMARK):
	New macros.
	(struct cons_block): Move conses to the beginning.  Add gcmarkbits.
	(Fcons): Use lisp_align_malloc and CONS_UNMARK.
	(live_cons_p): Check the pointer is not past the `conses' array.
	(mark_maybe_object, mark_maybe_pointer): Use CONS_MARKED_P.
	(mark_object, mark_buffer): Use CONS_MARKED_P and CONS_MARK.
	(survives_gc_p): Use CONS_MARKED_P and simplify.
	(gc_sweep): Use CONS_MARKED_P, CONS_UNMARK, and lisp_align_free.

2003-07-13  Paul Eggert  <eggert@twinsun.com>

	GCC 3.3 (sparc) no longer puts "int foo = 0;" into data; it
	puts it into BSS instead, at least on Solaris 8 and 9.
	This is a valid optimization, and it may occur on other platforms,
	so Emacs should not assume that initializing a static variable to
	zero puts it into data.
	* alloc.c (pure, staticvec):
	Initialize these arrays to nonzero, so that they're not
	put into BSS by that optimization.

2003-07-13  Stefan Monnier  <monnier@cs.yale.edu>

	* alloc.c (BLOCK_PADDING): Rename from ABLOCKS_PADDING.  Update users.
	(lisp_align_malloc): Use posix_memalign is available.
	(ABLOCKS_BASE): Use HAVE_POSIX_MEMALIGN as an optimization.
	(STRING_BLOCK_SIZE): Rename from STRINGS_IN_STRING_BLOCK
	for consistency.  Update users.

2003-07-13  Richard M. Stallman  <rms@gnu.org>

	* s/netbsd.h (START_FILES_1, END_FILES_1): Always define them.

2003-07-13  Terje Rosten  <terjeros@phys.ntnu.no>

	* xterm.c (x_bitmap_icon,x_wm_set_icon_pixmap): Modify to add mask,
	and use the Gtk+ function gtk_window_icon_from_file if available.

	* xfns.c (x_bitmap_mask, x_create_bitmap_mask): New functions to
	handle mask of bitmaps.
	(x_allocate_bitmap_record, x_destroy_bitmap): Modify to handle the
	mask property.
	(xg_set_icon): New function, wrapper for gtk_window_icon_from_file.

	* xterm.h (xg_set_icon): New function.

2003-07-12  Paul Eggert  <eggert@twinsun.com>

	* unexelf.c (unexec): Consider a section to precede the .bss
	section if its addresses overlap that of .bss.

2003-07-12  Richard M. Stallman  <rms@gnu.org>

	* Makefile.in (CFLAGS) [!OPTIMIZE]: Set CFLAGS to -g.

	* config.in (HAVE_CRTIN): Add #undef.
	(INLINE): Really inline only if OPTIMIZE is defined.

	* s/netbsd.h (START_FILES, LIB_STANDARD): Use START_FILES_1,
	END_FILES_1.
	(START_FILES_1, END_FILES_1): New macros (conditional).
	(LD_SWITCH_SYSTEM_TEMACS): Define.

	* s/openbsd.h: Don't include bsd4-3.h.
	(TERMINFO): Define.
	(LIBS_TERMCAP): Define.
	(LD_SWITCH_SYSTEM): Define (two definitions).

	* xfns.c: Include libpng/png.h instead of png.h.

2003-07-11  Andreas Schwab  <schwab@suse.de>

	* buffer.c (modify_overlay): Update prototype.
	* lisp.h (adjust_overlays_for_insert, adjust_overlays_for_delete):
	Likewise.

2003-07-09  Stefan Monnier  <monnier@cs.yale.edu>

	* lisp.h (VALBITS): Define in terms of GCTYPEBITS.
	(struct interval): Move to intervals.h.
	(struct Lisp_Marker): Use EMACS_INT for position info.
	(forward_point): Remove prototype of defunct function.
	(Qmodification_hooks, Qrear_nonsticky, Fnext_property_change)
	(Fget_text_property, Fset_text_properties, Ftext_propertes_not_all)
	(syms_of_textprop, set_text_properties): Remove prototypes that are
	already in intervals.h.

	* intervals.h (struct interval): Move from lisp.h.
	Use EMACS_INT for position and size info.

	* coding.c: Include intervals.h for Fset_text_properties.

	* buffer.h (struct buffer_text, struct buffer): Use EMACS_INT for
	position and length information.

2003-07-09  Stefan Monnier  <monnier@cs.yale.edu>

	* buffer.h (struct buffer_text, struct buffer): Use EMACS_INT for
	position and length information.

2003-07-09  Stefan Monnier  <monnier@cs.yale.edu>

	Change overlays_after and overlays_before so the overlays themselves
	are linked into lists, rather than using cons cells.  After all each
	Lisp_Misc already occupies 5 words, so we can add a `next' field to
	Lisp_Overlay for free and save up one cons cell per overlay (not
	to mention one indirection when traversing the list of overlay).

	* lisp.h (struct Lisp_Overlay): New field `next'.

	* buffer.h (struct buffer): Change overlays_before and overlays_after
	from Lisp lists of overlays to pointers to overlays.

	* buffer.c (overlay_strings, recenter_overlay_lists):
	Fix typo in eassert in last commit.
	(unchain_overlay): New function.
	(add_overlay_mod_hooklist): Use AREF.
	(copy_overlays, reset_buffer, overlays_at, overlays_in)
	(overlay_touches_p, overlay_strings, recenter_overlay_lists)
	(fix_overlays_in_range, fix_overlays_before, Fmake_overlay)
	(Fmove_overlay, Fdelete_overlay, Foverlay_lists)
	(report_overlay_modification, evaporate_overlays, init_buffer_once):
	Adjust to new type of overlays_(before|after).

	* alloc.c (mark_object): Mark the new `next' field of overlays.
	(mark_buffer): Manually mark the overlays_(after|before) fields.

	* coding.c (run_pre_post_conversion_on_str):
	* editfns.c (overlays_around):
	* xdisp.c (load_overlay_strings):
	* fileio.c (Finsert_file_contents):
	* indent.c (current_column):
	* insdel.c (signal_before_change, signal_after_change):
	* intervals.c (set_point_both):
	* print.c (temp_output_buffer_setup): Use new type for
	overlays_(before|after).

2003-07-08  Stefan Monnier  <monnier@cs.yale.edu>

	* buffer.c (report_overlay_modification): Don't run hooks while
	traversing the list of overlays.

	* buffer.h (struct buffer): Use an int for overlay_center.
	(overlays_at, evaporate_overlays, recenter_overlay_lists)
	(overlay_strings, fix_overlays_before): Use EMACS_INT for positions.

	* buffer.c (reset_buffer, recenter_overlay_lists)
	(adjust_overlays_for_insert, adjust_overlays_for_delete)
	(fix_overlays_in_range, Fmake_overlay, Fmove_overlay)
	(evaporate_overlays, init_buffer_once): Update use of overlay_center.
	(overlays_at, evaporate_overlays, recenter_overlay_lists)
	(overlay_strings, fix_overlays_before): Use EMACS_INT for positions.

	* xdisp.c (fast_find_position): Remove unused var.

	* cmds.c (Qexpand_abbrev): New sym.
	(syms_of_cmds): Initialize it.
	(internal_self_insert): Use it to call expand-abbrev.

2003-07-09  Kim F. Storm  <storm@cua.dk>

	* xterm.c (use_xim) [!USE_XIM]: Default to disable XIM if emacs
	was configured with --without-xim.
	(x_term_init) [!USE_XIM]: Use `useXIM' resource to turn on XIM.

2003-07-07  Richard M. Stallman  <rms@gnu.org>

	* xdisp.c (reseat_1): Set it->area to TEXT_AREA.

	* alloc.c (Fgarbage_collect): Doc fix.

2003-07-07  Nozomu Ando  <nand@mac.com>  (tiny change)

	* buffer.c (Fkill_buffer): Clear charpos cache if necessary.

2003-07-06  Stefan Monnier  <monnier@cs.yale.edu>

	* minibuf.c (read_minibuf): UNGCPRO before returning.
	(Ftry_completion, Fall_completions): Doc fix.

	* alloc.c (live_float_p): Check that p is not past the `floats' array,
	now that `floats' is not the last element of the struct any more.

2003-07-06  Jason Rumney  <jasonr@gnu.org>

	* w32term.h (ClipboardSequence_Proc): New type.

	* w32fns.c (clipboard_sequence_fn): New variable.
	(globals_of_w32fns): Initialize it.

	* w32select.c (last_clipboard_sequence_number): New variable.
	(Fw32_set_clipboard_data, Fw32_get_clipboard_data): Use sequence
	number if possible.

2003-07-06  Stefan Monnier  <monnier@cs.yale.edu>

	* m/amdx86-64.h (MARKBIT):
	* m/ia64.h (MARKBIT): Remove definition since lisp.h does not compare
	MARKBIT and ARRAY_MARK_FLAG any more.

	* m/hp800.h (XSETMARKBIT):
	* m/sr2k.h (XSETMARKBIT):
	* lisp.h (XSETMARKBIT): Remove unused macro.

	* lisp.h (mark_object): Change prototype.

	* alloc.c (mark_object): Change arg *Lisp_Object -> Lisp_Object.
	(last_marked): Change accordingly.
	(mark_interval, mark_maybe_object, mark_maybe_pointer)
	(Fgarbage_collect, mark_glyph_matrix, mark_face_cache, mark_image)
	(mark_buffer): Update calls to mark_object.

	* bytecode.c (mark_byte_stack):
	* fns.c (sweep_weak_table):
	* keyboard.c (mark_kboards): Update calls to mark_object.

2003-07-06  Jason Rumney  <jasonr@gnu.org>

	* alloc.c (struct ablock): Only include padding when there is some.

2003-07-04  Stefan Monnier  <monnier@cs.yale.edu>

	* alloc.c (ALIGN): Add casts to simplify usage.
	(BLOCK_ALIGN, BLOCK_BYTES, ABLOCKS_PADDING, ABLOCKS_SIZE)
	(ABLOCKS_BYTES, ABLOCK_ABASE, ABLOCKS_BUSY, ABLOCKS_BASE): New macros.
	(struct ablock, struct ablocks): New types.
	(free_ablock): New global var.
	(lisp_align_malloc, lisp_align_free): New functions.
	(FLOAT_BLOCK_SIZE): Redefine in terms of BLOCK_BYTES.
	(struct float_block): Reorder and add gcmarkbits.
	(GETMARKBIT, SETMARKBIT, UNSETMARKBIT, FLOAT_BLOCK, FLOAT_INDEX)
	(FLOAT_MARKED_P, FLOAT_MARK, FLOAT_UNMARK): New macros.
	(init_float, make_float): Use lisp_align_malloc.
	(free_float, live_float_p): Don't use `type' any more.
	(make_float): Use FLOAT_UNMARK to access to mark bit.
	(mark_maybe_object, mark_maybe_pointer, survives_gc_p):
	Use FLOAT_MARKED_P to access the mark bit.
	(pure_alloc): Simplify use of ALIGN.
	(mark_object): Use FLOAT_MARK to access the mark bit.
	(gc_sweep): Use new macros to access the float's mark bit.
	(init_alloc_once): Init free_ablock.

	* lisp.h (struct Lisp_Float): Remove unused field `type'.

2003-06-27  Stefan Monnier  <monnier@cs.yale.edu>

	* alloc.c (VECTOR_MARK, VECTOR_UNMARK, VECTOR_MARKED_P): New macros.
	(GC_STRING_BYTES): Don't mask markbit (it's only used on `size').
	(allocate_buffer): Move.
	(string_bytes): Don't mask markbit of `size_byte'.
	(mark_maybe_object, mark_maybe_pointer, Fgarbage_collect)
	(mark_object, mark_buffer, survives_gc_p, gc_sweep):
	Use the `size' field of buffers (rather than the `name' field) for
	the mark bit, as is done for all other vectorlike objects.
	Use the new macros to access the mark bit of vectorlike objects.

2003-06-26  Richard M. Stallman  <rms@gnu.org>

	* puresize.h (BASE_PURESIZE): Increment base size.

	* xdisp.c (fast_find_position): Enable Gerd's new definition.

	* xterm.c (xim_initialize): Undo previous change.

2003-06-26  Stefan Monnier  <monnier@cs.yale.edu>

	* alloc.c (survives_gc_p): Simplify.

	* buffer.c (set_buffer_internal_1): Test CONSP for lists.

	* window.c (Fset_window_dedicated_p): Simplify.
	(display_buffer_1): Don't raise the win from which minibuf was entered.
	(temp_output_buffer_show): Don't assume BEG == 1.  Simplify.
	(Fminibuffer_selected_window): Simplify.

	* buffer.h (struct buffer_text): Lisp_Object `markers' => Lisp_Marker.

	* lisp.h (unchain_marker): Lisp_Object arg => Lisp_Marker.
	(struct Lisp_Marker): Lisp_Object `chain' => Lisp_Marker `next'.

	* insdel.c (check_markers, adjust_markers_for_delete)
	(adjust_markers_for_insert, adjust_markers_for_replace)
	(prepare_to_modify_buffer, RESTORE_VALUE):
	* marker.c (buf_charpos_to_bytepos, buf_bytepos_to_charpos)
	(Fset_marker, set_marker_restricted, set_marker_both, unchain_marker)
	(set_marker_restricted_both, Fbuffer_has_markers_at, count_markers):
	* alloc.c (Fmake_marker, free_marker, gc_sweep):
	* buffer.c (Fget_buffer_create, Fkill_buffer, Fset_buffer_multibyte):
	* editfns.c (save_excursion_restore, transpose_markers):
	* window.c (delete_window):
	* xdisp.c (message_dolog): Update for new types.

2003-06-26  Jan Dj,Ad(Brv  <jan.h.d@swipnet.se>

	* xfaces.c (set_font_frame_param): Set default_face_done_p to zero.
	(realize_default_face): Use default_face_done_p for the force_p
	argument to set_lface_from_font_name.  Set default_face_done_p to one.

	* frame.c (make_frame): Initialize default_face_done_p.

	* frame.h (struct frame): Add default_face_done_p.

	* config.in: Add XRegisterIMInstantiateCallback_arg6 so it
	will be defined.

2003-06-25  Stefan Monnier  <monnier@cs.yale.edu>

	* alloc.c (make_interval, Fmake_symbol, allocate_misc):
	Initialize the new field `gcmarkbit'.
	(mark_interval, MARK_INTERVAL_TREE): Use the new `gcmarkbit' field.
	(mark_interval_tree): Don't mark the tree separately from the nodes.
	(UNMARK_BALANCE_INTERVALS): Don't unmark the tree.
	(mark_maybe_object, mark_maybe_pointer, Fgarbage_collect)
	(mark_object, survives_gc_p, gc_sweep): Use new `gcmarkbit' fields.

	* lisp.h (struct interval, struct Lisp_Symbol, struct Lisp_Free)
	(struct Lisp_Marker, struct Lisp_Intfwd, struct Lisp_Boolfwd)
	(struct Lisp_Kboard_Objfwd, struct Lisp_Save_Value)
	(struct Lisp_Buffer_Local_Value, struct Lisp_Overlay)
	(struct Lisp_Objfwd, struct Lisp_Buffer_Objfwd): Add `gcmarkbit' field.

2003-06-24  Dave Love  <fx@gnu.org>

	* xterm.c (xim_initialize): Use XRegisterIMInstantiateCallback_arg6.

	* strftime.c: Test HAVE_SYS__MBSTATE_H, not __hpux.  Merge changes
	from gnulib.

2003-06-21  Richard M. Stallman  <rms@gnu.org>

	* fileio.c (Fwrite_region): Alternate messages
	for append and partial write.

	* keyboard.c (read_key_sequence): When converting upcase fn key to
	downcase, update fkey and keytran so `backspace' gets translated.

	* keyboard.c (read_avail_input): Don't signal SIGHUP in batch mode.

	* process.c (wait_reading_process_input): Don't signal SIGIO
	in batch mode.

2003-06-17  Kenichi Handa  <handa@m17n.org>

	* Makefile.in (xselect.o): Don't depend on charset.h, coding.h,
	composite.h.

	* xselect.c: Don't include charset.h, coding.h, composite.h.
	(Qforeign_selection): New variable.
	(syms_of_xselect): Intern and static it.
	(selection_data_to_lisp_data): Return a unibyte string made from
	data with `foreign-selection' text property.

2003-06-15  Stefan Monnier  <monnier@cs.yale.edu>

	* termhooks.h (EVENT_INIT): New macro.

	* keyboard.c (mark_kboards): Move from alloc.c.  Mark kbd_buffer.

	* alloc.c (mark_kboards): Move to keyboard.c.

	* keyboard.c (record_asynch_buffer_change, read_avail_input):
	* xterm.c (x_dispatch_event):
	* xmenu.c (find_and_call_menu_selection):
	* xdisp.c (handle_tool_bar_click):
	* w32menu.c (menubar_selection_callback):
	* sysdep.c (kbd_input_ast, read_input_waiting):
	* msdos.c (dos_rawgetc):
	* macterm.c (mac_check_for_quit_char):
	* macmenu.c (menubar_selection_callback):
	* gtkutil.c (xg_tool_bar_callback): Don't pass uninitialized
	data to kbd_buffer_store_event.

2003-06-15  Kim F. Storm  <storm@cua.dk>

	* xdisp.c (x_fix_overlapping_area): Always use area relative X
	to fix redisplay problem with tall characters (such as ,AC(B).

2003-06-13  Kai Gro,A_(Bjohann  <kai.grossjohann@gmx.net>

	* fileio.c (Fcopy_file): Doc fix: copies file modes, too.

2003-06-12  Kenichi Handa  <handa@m17n.org>

	* fileio.c (Fwrite_region): Save and restore restriction.

2003-06-12  Dave Love  <fx@gnu.org>

	* alloca.c (alloca): Declare arg as size_t.

	* sysdep.c: Remove redundant include of unistd.h, stdlib.h.
	Use HAVE_DECL_SYS_SIGLIST, not SYS_SIGLIST_DECLARED.

2003-06-11  Dave Love  <fx@gnu.org>

	* search.c (shrink_regexp_cache): Use xrealloc.
	(syms_of_search): Use xmalloc.

2003-06-10  Kim F. Storm  <storm@cua.dk>

	* xdisp.c (phys_cursor_in_rect_p): Fix 2003-05-24 change.
	Adjust phys_cursor.x to be relative to window box, rather than
	text area before checking -- to ensure cursor is redrawn when
	exposing window.
	Note: This also fixes a similar (older) bug if display margins
	are present.

2003-06-06  Kenichi Handa  <handa@m17n.org>

	* coding.c (encoding_buffer_size): If coding->type is
	coding_type_ccl, double magnification on CRLF encoding.

2003-06-06  Jason Rumney  <jasonr@gnu.org>

	* w32reg.c (SYSTEM_DEFAULT_RESOURCES): New constant.
	(w32_get_string_resource): Try SYSTEM_DEFAULT_RESOURCES last.

	* xfaces.c (Finternal_face_x_get_resource): Do it on Windows and
	Mac too.

2003-06-05  Dave Love  <fx@gnu.org>

	* strftime.c: Merge changes from gnulib.

	* mktime.c (__mktime_internal): Merge changes from gnulib
	involving year 69 and dst2.

	Changes to merge with gnulib version and be consistent with the
	autoconf test:

	* getloadavg.c: Set NLIST_STRUCT from HAVE_NLIST_H.
	Use HAVE_STRUCT_NLIST_N_UN_N_NAME, not NLIST_NAME_UNION.
	[HAVE_LOCALE_H]: Include locale.h.
	(getloadavg) [HAVE_SETLOCALE]: Run sscanf in C locale.

2003-06-05  Kim F. Storm  <storm@cua.dk>

	* window.c (coordinates_in_window): Convert X and Y to window
	relative coordinates inside mode-line and header-line parts.
	Convert X and Y to margin area relative coordinates inside left
	and right display margin parts.

2003-06-05  Jason Rumney  <jasonr@gnu.org>

	* w32fns.c (add_system_logical_colors_to_map): New function.
	(Fx_open_connection): Use it.

2003-06-04  Stefan Monnier  <monnier@cs.yale.edu>

	* process.c (allocate_pty): Revert part of the previous patch.
	(Faccept_process_output): Simplify.

2003-06-04  Jason Rumney  <jasonr@gnu.org>

	* termhooks.h (enum event_kind): Remove MOUSE_WHEEL_EVENT.

	* keyboard.c (Qmouse_wheel, mouse_wheel_syms)
	(lispy_mouse_wheel_names): Remove.
	(syms_of_keyboard): Remove Qmouse_wheel and mouse_wheel_syms.
	Always define drag_and_drop_syms.

	* macterm.c (XTread_socket): Map mouse wheel events to Emacs
	WHEEL_EVENT events.

2003-06-03  Stefan Monnier  <monnier@cs.yale.edu>

	* xdisp.c (update_tool_bar): Add missing UNGCPRO.

	* buffer.c (init_buffer_once): Make kill-buffer-hook permanent-local.

2003-06-03  Jan Dj,Ad(Brv  <jan.h.d@swipnet.se>

	* gtkutil.c (make_menu_item): Make sure we don't crash on a NULL
	menu item label.

2003-06-03  Richard M. Stallman  <rms@gnu.org>

	* window.c (Fwindow_edges): Doc fix.
	(Fwindow_pixel_edges, Fwindow_inside_edges)
	(Fwindow_inside_pixel_edges): New functions.
	(syms_of_window): defsubr them.

	* window.h (WINDOW_LEFT_FRINGE_COLS, WINDOW_RIGHT_FRINGE_COLS)
	(WINDOW_MODE_LINE_LINES, WINDOW_HEADER_LINE_LINES): New macros.

2003-06-02  Stefan Monnier  <monnier@cs.yale.edu>

	* dispnew.c (Fsit_for): Don't lie about the number of args.

2003-06-02  Dave Love  <fx@gnu.org>

	* callproc.c: Use HAVE_FCNTL_H, not USG5.
	(syms_of_callproc) <process-environment>: Doc fix.

	* doc.c: Use HAVE_FCNTL_H, not USG5.

	* xfaces.c (font_rescale_ratio): Fix for K&R.

	* termcap.c: Use HAVE_FCNTL_H, not _POSIX_VERSION.

	* mem-limits.h: Use HAVE_SYS_RESOURCE_H, HAVE_SYS_VLIMIT_H.

	* lread.c [HAVE_FCNTL_H]: Include fcntl.h.

	* gtkutil.c: Include keyboard.h, charset.h, coding.h.
	(xg_create_frame_widgets): Use ENCODE_UTF_8.

	* xterm.c (Qutf_8): Move to coding.c

	* xmenu.c (ENCODE_MENU_STRING): New.
	(list_of_panes, list_of_items, digest_single_submenu, xmenu_show):
	Use it.

	* coding.h (ENCODE_UTF_8): New.
	(Qutf_8): Declare.

	* coding.c (Qutf_8): New.
	(syms_of_coding): Intern it.

	* fns.c: Doc fixes.

2003-06-02  Kenichi Handa  <handa@m17n.org>

	* buffer.c (Fset_buffer_multibyte): Fix previous change.

2003-06-01  Stefan Monnier  <monnier@cs.yale.edu>

	* lread.c (openp): Make sure STR is a string.

2003-06-01  David Ponce  <david@dponce.com>

	* termhooks.h (enum event_kind): Added new WHEEL_EVENT event.
	Declare MOUSE_WHEEL_EVENT only if MAC_OSX defined.

	* keyboard.c (Qmouse_wheel): Declare only if MAC_OSX defined.
	(mouse_wheel_syms, lispy_mouse_wheel_names): Likewise.
	(discard_mouse_events): Discard WHEEL_EVENT events too.
	(lispy_wheel_names, wheel_syms): New.
	(syms_of_keyboard): Init and staticpro `wheel_syms'.  Init and
	staticpro `Qmouse_wheel' and `mouse_wheel_syms' only if MAC_OSX
	defined.
	(make_lispy_event): Add WHEEL_EVENT handler.

	* w32term.c (construct_mouse_wheel): Construct WHEEL_EVENT.
	(w32_read_socket): Map w32 WM_MOUSEWHEEL events to Emacs
	WHEEL_EVENT events.

2003-05-31  John Paul Wallington  <jpw@gnu.org>

	* Makefile.in (lisp, shortlisp): byte-run, float-sup, map-ynp, and
	timer are in lisp/emacs-lisp.

2003-05-31  Kenichi Handa  <handa@m17n.org>

	* buffer.c (Fset_buffer_multibyte): Correctly recover a narrowed
	region when a buffer is changed to unibyte.

	* charset.h (VALID_LEADING_CODE_P): New macro.
	(UNIBYTE_STR_AS_MULTIBYTE_P): Check more rigidly.

	* coding.c (DECODE_EMACS_MULE_COMPOSITION_CHAR): If coding->flags
	is nonzero, accept multibyte form of eight-bit-control chars.
	(decode_composition_emacs_mule): Likewise.
	(decode_coding_emacs_mule): Likewise.
	(encode_coding_emacs_mule): If coding->flags is nonzero, produce
	multibyte form of eight-bit-control chars.

	* fileio.c (Qauto_save_coding, auto_save_coding): New variables.
	(Finsert_file_contents): If coding-system-for-read is bound to
	Qauto_save_coding, use the coding system emacs-mule with special
	setting for recovering a file.
	(choose_write_coding_system): On auto saving, use the coding
	system emacs-mule with special setting for auto saving.
	(syms_of_fileio) <Qauto_save_coding>: Intern and staticpro it.

2003-05-30  Kenichi Handa  <handa@m17n.org>

	* coding.c (ccl_coding_driver): Set ccl->eight_bit_control
	properly before calling ccl_driver.

	* ccl.h (struct ccl_program) <eight_bit_control>: Comment fixed.

	* ccl.c (CCL_WRITE_CHAR): Increment extra_bytes only when it is
	nonzero.
	(ccl_driver): Initialize extra_bytes to ccl->eight_bit_control.
	(setup_ccl_program): Initialize ccl->eight_bit_control to zero.

2003-05-29  Glenn Morris  <gmorris@ast.cam.ac.uk>

	* xfaces.c (realize_default_face): Do not abort if lface is
	non-existent - reverts change from 2003-05-19.

2003-05-29  Kenichi Handa  <handa@m17n.org>

	* coding.c (decode_coding_iso2022): Pay attention to the byte
	sequence of CTEXT extended segment, and retain those bytes as is.

2003-05-28  Kenichi Handa  <handa@m17n.org>

	* coding.c (ENCODE_UNSAFE_CHARACTER): Adjusted for the name change
	of CODING_REPLACEMENT_CHARACTER.
	(decode_coding_iso2022): If CODING_FLAG_ISO_SAFE, set
	CODING_MODE_INHIBIT_UNENCODABLE_CHAR flag in coding->mode, and
	check this flag on encoding.
	(encode_coding_sjis_big5): Check
	CODING_MODE_INHIBIT_UNENCODABLE_CHAR flag of coding->mode.
	(Fset_terminal_coding_system_internal): Set
	CODING_MODE_INHIBIT_UNENCODABLE_CHAR flag in terminal_coding.mode
	instead of setting CODING_FLAG_ISO_SAFE flag in
	terminal_coding.flags.

	* coding.h (CODING_REPLACEMENT_CHARACTER): Renamed from
	CODING_INHIBIT_CHARACTER_SUBSTITUTION.
	(CODING_MODE_INHIBIT_UNENCODABLE_CHAR): New macro.

2003-05-28  Richard M. Stallman  <rms@gnu.org>

	* print.c (syms_of_print) <print-escape-nonascii>: Doc fix.

	* eval.c (unbind_to): Move init of this_binding to separate statement.

2003-05-28  Kim F. Storm  <storm@cua.dk>

	* xdisp.c (expose_window): Fix error in calculation of
	window relative coordinates of area to redisplay.

2003-05-27  Jason Rumney  <jasonr@gnu.org>

	* w32term.c (GET_WHEEL_DELTA_WPARAM): New macro.

2003-05-27  David Ponce  <david@dponce.com>

	Handle W32 mouse wheel events as mouse click events, like in X.

	* keyboard.c (make_lispy_event) [WINDOWSNT]: Don't handle
	MOUSE_WHEEL_EVENT anymore.

	* w32term.c (construct_mouse_wheel): Result is a MOUSE_CLICK_EVENT.
	Scrolling down/up the mouse wheel is respectively mapped to mouse
	button 4 and 5.
	(w32_read_socket): Map w32 WM_MOUSEWHEEL events to Emacs
	MOUSE_CLICK_EVENT events.  Forward w32 MSH_MOUSEWHEEL events as
	WM_MOUSEWHEEL events.

2003-05-27  Andreas Schwab  <schwab@suse.de>

	* buffer.c (syms_of_buffer) <default-direction-reversed>: Doc fix.

	* xdisp.c (try_window_id): Avoid aborting if PT is inside a
	partially visible line.

	* alloc.c (Fgarbage_collect): Fix last change.

2003-05-26  John Paul Wallington  <jpw@gnu.org>

	* xfns.c (Fx_create_frame): Don't call Qface_set_after_frame_default.

2003-05-25  Stefan Monnier  <monnier@cs.yale.edu>

	* window.c (Fset_window_buffer): Add type of `keep_margins'.
	(Fset_window_fringes, Fset_window_scroll_bars): Declare before use.

	* window.h (window_box_text_cols): Declare.

	* xdisp.c (window_text_bottom_y, draw_row_fringe_bitmaps)
	(x_draw_vertical_border): Remove unused var `f'.

	* xfaces.c (build_scalable_font_name): Remove `unused var
	pixel_size' warning.

	* xfns.c (png_load): Remove `unused vars intent, image_gamma' warning.

	* unexelf.c (unexec): Remove `unused var n' warning.

	* strftime.c (my_strftime_localtime_r): Remove `defined but
	unused' warning.

	* process.c (allocate_pty): Remove `unused var stb' and
	`cp might be used uninitialized' warnings.

	* dispnew.c (mode_line_string): Remove unused var `f'.

	* coding.c (find_safe_codings): Remove unused var `i'.

	* bytecode.c (Fbyte_code): Remove `unused val' warning.

	* buffer.c (Fkill_buffer): Remove unused var `list'.

	* alloc.c (Fgarbage_collect): Remove `unused var tail' warning.

2003-05-25  Jan Dj,Ad(Brv  <jan.h.d@swipnet.se>

	* frame.c (make_frame): Condition want_fullscreen with
	HAVE_WINDOW_SYSTEM.

2003-05-25  Juanma Barranquero  <lektu@terra.es>

	* window.c (Fset_window_scroll_bars): Fix typo in argument name.
	(Fwindow_scroll_bars): Fix typo in docstring.

2003-05-24  Kim F. Storm  <storm@cua.dk>

	The following changes serve several purposes:

	1) Swap the position of fringes and display margins in windows, i.e.
	the fringes are now displayed between the margins and the text area
	(by default).

	2) Allow fringe and scroll bar parameters to be set per-buffer and
	per-window (like display margins).  Such settings are now stored
	in window configurations, preserved when frames are resized, and
	copied when windows are split vertically or horizontally.
	Several bugs related to display margins have been fixed.

	3) Consistently use FRAME_FONT and FRAME_FONTSET macros.

	4) Use FRAME_COLUMN_WIDTH (f) consistently throughout the code
	rather than FRAME_WIDTH	(FRAME_FONT (f)).

	5) Introduce a consistent naming of variables, members and macros
	depending on whether their value is measured in pixels or in
	canonical columns/lines.  Pixel dimensions are named *_width and
	*_height, while canonical columns/lines are named *_cols and
	*_lines.  Pixel positions are named *_x and *_y, while column/line
	positions are named *_col and *_line.

	6) Consolidate more of the X, W32, and MAC gui code by moving
	common data into struct frame, and generalize it for the non-gui
	case by using suitable defaults.

	7) Cleanup and consolidate the macros controlling frame and window
	layout into frame.h and window.h, and generalize the use of the
	various window_box_* functions (enhanced to handle the new fringe
	position and the per-window fringe and scroll bar settings).

	* frame.h (struct frame): Rename members height to text_lines,
	width to text_cols, window_height to total_lines, window_width to
	total_cols, new_height to new_text_lines, new_width to
	new_text_cols.  All uses changed.
	(struct frame): New members which consolidate common members of
	x_output, w32_output, and mac_output structures: left_pos,
	top_pos, pixel_height, pixel_width, x_pixels_diff, y_pixels_diff,
	win_gravity, size_hint_flags, border_width, internal_border_width,
	line_height, fringe_cols, left_fringe_width, right_fringe_width,
	want_fullscreen.  All uses changed.
	(struct frame): New member column_width contaning the canonical
	column width, analogue to line_height.  All uses changed.
	(struct frame): Rename members scroll_bar_pixel_width to
	config_scroll_bar_width, and scroll_bar_cols to
	config_scroll_bar_cols.  All uses changed.
	(struct frame): New member scroll_bar_actual_width which
	consolidates and renames the vertical_scroll_bar_extra member of
	x_output, w32_output, and mac_output structures.  All uses changed.
	(FRAME_PIXEL_HEIGHT): Renamed from PIXEL_HEIGHT and moved
	from x/w32/macterm.h files.  All uses changed.  Also change code
	which referred to f->output_data...->pixel_height.
	(FRAME_PIXEL_WIDTH): Renamed from PIXEL_WIDTH and moved
	from x/w32/macterm.h files.  All uses changed. 	Also change code
	which referred to f->output_data...->pixel_width.
	(FRAME_LINES): Renamed from FRAME_HEIGHT.  All uses changed.
	Also change code which referred to f->height.
	(FRAME_COLS): Renamed from FRAME_WIDTH.  All uses changed.
	Also change code which referred to f->width.
	(FRAME_NEW_HEIGHT, FRAME_NEW_WIDTH): Remove macros; change uses
	to update new_text_lines and new_text_cols members directly.
	(FRAME_CONFIG_SCROLL_BAR_WIDTH): Renamed from
	FRAME_SCROLL_BAR_PIXEL_WIDTH.  All uses changed.
	(FRAME_CONFIG_SCROLL_BAR_COLS): Renamed from
	FRAME_SCROLL_BAR_COLS.  All uses changed.
	(FRAME_LEFT_SCROLL_BAR_COLS, FRAME_RIGHT_SCROLL_BAR_COLS):
	Renamed from FRAME_LEFT_SCROLL_BAR_WIDTH and
	FRAME_RIGHT_SCROLL_BAR_WIDTH, resp.  All uses changed.
	(FRAME_SCROLL_BAR_AREA_WIDTH, FRAME_LEFT_SCROLL_BAR_AREA_WIDTH)
	(FRAME_RIGHT_SCROLL_BAR_AREA_WIDTH): New macros.
	(FRAME_TOTAL_COLS): Renamed from FRAME_WINDOW_WIDTH.
	(SET_FRAME_COLS): Renamed from SET_FRAME_WIDTH.
	(FRAME_TOTAL_COLS_ARG): Renamed from FRAME_WINDOW_WIDTH_ARG.
	(WINDOW_VERTICAL_SCROLL_BAR_COLUMN): Remove unused macro.
	(WINDOW_VERTICAL_SCROLL_BAR_HEIGHT): Remove unused macro.
	(FRAME_LINE_HEIGHT): Renamed from CANON_Y_UNIT.  Unconditionally
	return line_height member (it now has proper value also for
	non-window frames).
	(FRAME_COLUMN_WIDTH): Renamed from CANON_X_UNIT.  Unconditionally
	return new column_width member (rather than the default font width).
	(FRAME_FRINGE_COLS, FRAME_LEFT_FRINGE_WIDTH)
	(FRAME_RIGHT_FRINGE_WIDTH): Renamed from FRAME_X_... and moved
	from x/w32/macterm.h files.  Unconditionally return corresponding
	member of frame structure (they now have proper values also for
	non-window frames).
	(FRAME_TOTAL_FRINGE_WIDTH): Renamed from FRAME_FRINGE_WIDTH.
	Calculate return value from left and right widths.
	(FRAME_INTERNAL_BORDER_WIDTH): Unconditionally return
	internal_border_width member (has proper value for non-window frame).
	(FRAME_PIXEL_X_FROM_CANON_X): Renamed from PIXEL_X_FROM_CANON_X.
	(FRAME_PIXEL_Y_FROM_CANON_Y): Renamed from PIXEL_Y_FROM_CANON_Y.
	(FRAME_CANON_X_FROM_PIXEL_X): Renamed from CANON_X_FROM_PIXEL_X.
	(FRAME_CANON_Y_FROM_PIXEL_Y): Renamed from CANON_Y_FROM_PIXEL_Y.
	(FRAME_LINE_TO_PIXEL_Y): Renamed from CHAR_TO_PIXEL_ROW,
	consolidated from xterm.h, macterm.h, and w32term.h.
	(FRAME_COL_TO_PIXEL_X): Renamed from CHAR_TO_PIXEL_COL,
	consolidated from xterm.h, macterm.h, and w32term.h.
	(FRAME_TEXT_COLS_TO_PIXEL_WIDTH): Renamed from
	CHAR_TO_PIXEL_WIDTH consolidated from x/mac/w32term.h.
	(FRAME_TEXT_LINES_TO_PIXEL_HEIGHT): Renamed from
	CHAR_TO_PIXEL_HEIGHT consolidated from x/mac/w32term.h.
	(FRAME_PIXEL_Y_TO_LINE): Renamed from PIXEL_TO_CHAR_ROW
	consolidated from x/mac/w32term.h.
	(FRAME_PIXEL_X_TO_COL): Renamed from PIXEL_TO_CHAR_COL
	consolidated from x/mac/w32term.h.
	(FRAME_PIXEL_WIDTH_TO_TEXT_COLS): Renamed from
	PIXEL_TO_CHAR_WIDTH consolidated from x/mac/w32term.h.
	(FRAME_PIXEL_HEIGHT_TO_TEXT_LINES): Renamed from
	PIXEL_TO_CHAR_HEIGHT consolidated from x/mac/w32term.h.

	* window.h (struct window): Rename members left to left_col,
	top to top_line, height to total_lines, width to total_cols,
	left_margin_width to left_margin_cols, right_margin_width to
	right_margin_cols, orig_height to orig_total_lines, orig_top to
	orig_top_line.  All uses changed.
	(struct window): New members left_fringe_width, right_fringe_width,
	fringes_outside_margins, scroll_bar_width, vertical_scroll_bar_type.
	(WINDOW_XFRAME, WINDOW_FRAME_COLUMN_WIDTH, WINDOW_FRAME_LINE_HEIGHT):
	New macros primarily used to simplify other macros.
	(WINDOW_TOTAL_COLS): New macro.  Change relevant code that
	referred to XINT (w->width).
	(WINDOW_TOTAL_LINES): New macro.  Change relevant code that
	referred to XINT (w->height).
	(WINDOW_TOTAL_WIDTH): New macro.  Change relevant code that
	referred to XINT (w->width) * canon_x_unit.
	(WINDOW_TOTAL_HEIGHT): New macro.  Change relevant code that
	referred to XINT (w->height) * canon_y_unit.
	(WINDOW_LEFT_EDGE_COL): New macro.  Change relevant code that
	referred to XINT (w->left).
	(WINDOW_RIGHT_EDGE_COL): Renamed from WINDOW_RIGHT_EDGE.  Change
	all uses and code that referred to XINT (w->left) + XINT (w->width).
	(WINDOW_TOP_EDGE_LINE): New macro.  Change relevant code that
	referred to XINT (w->top).
	(WINDOW_BOTTOM_EDGE_LINE): New macro.  Change relevant code that
	referred to XINT (w->top) + XINT (w->height).
	(WINDOW_LEFT_EDGE_X): New macro.  Change relevant code that
	referred to XINT (w->left) * canon_x_unit.
	(WINDOW_RIGHT_EDGE_X): New macro.  Change relevant code that
	referred to (XINT (w->left) + XINT (w->width)) * canon_x_unit.
	(WINDOW_TOP_EDGE_Y): New macro.  Change relevant code that
	referred to XINT (w->top) * canon_y_unit.
	(WINDOW_BOTTOM_EDGE_Y): New macro.  Change relevant code that
	referred to (XINT (w->top) + XINT (w->height)) * canon_y_unit.
	(WINDOW_LEFTMOST_P): New macro.
	(WINDOW_BOX_LEFT_EDGE_COL): Renamed from WINDOW_LEFT_MARGIN.
	All uses changed.
	(WINDOW_BOX_RIGHT_EDGE_COL): Renamed from WINDOW_RIGHT_MARGIN.
	All uses changed.
	(WINDOW_BOX_LEFT_EDGE_X): Renamed from
	WINDOW_DISPLAY_LEFT_EDGE_PIXEL_X, moved from dispextern.h.
	Do not exclude left fringe width.
	(WINDOW_BOX_RIGHT_EDGE_X): Renamed from
	WINDOW_DISPLAY_RIGHT_EDGE_PIXEL_X, moved from dispextern.h.
	Do not exclude fringe widths.
	(WINDOW_LEFT_FRINGE_WIDTH, WINDOW_RIGHT_FRINGE_WIDTH)
	(WINDOW_FRINGE_COLS, WINDOW_TOTAL_FRINGE_WIDTH): New macros.
	Change relevant code that referred to FRAME_LEFT_FRINGE_WIDTH,
	FRAME_RIGHT_FRINGE_WIDTH, FRAME_FRINGE_COLS, and
	FRAME_TOTAL_FRINGE_WIDTH to allow per-window fringe settings.
	(WINDOW_HAS_FRINGES_OUTSIDE_MARGINS): New macro.
	(WINDOW_VERTICAL_SCROLL_BAR_TYPE, WINDOW_HAS_VERTICAL_SCROLL_BAR)
	(WINDOW_HAS_VERTICAL_SCROLL_BAR_ON_LEFT)
	(WINDOW_HAS_VERTICAL_SCROLL_BAR_ON_RIGHT)
	(WINDOW_CONFIG_SCROLL_BAR_WIDTH, WINDOW_CONFIG_SCROLL_BAR_COLS):
	New macros.  Change code which referenced corresponding
	FRAME_VERTICAL_SCROLL_BAR_TYPE, FRAME_HAS_VERTICAL_SCROLL_BARS,
	FRAME_HAS_VERTICAL_SCROLL_BARS_ON_LEFT,
	FRAME_HAS_VERTICAL_SCROLL_BARS_ON_RIGHT,
	FRAME_SCROLL_BAR_PIXEL_WIDTH, and FRAME_SCROLL_BAR_COLS macros to
	allow per-window scroll-bar settings.
	(WINDOW_LEFT_SCROLL_BAR_COLS, WINDOW_RIGHT_SCROLL_BAR_COLS): New macros.
	(WINDOW_LEFT_SCROLL_BAR_AREA_WIDTH): New macro.  Change code that
	referred to FRAME_LEFT_SCROLL_BAR_WIDTH.
	(WINDOW_RIGHT_SCROLL_BAR_AREA_WIDTH): New macro.  Change code
	that referred to FRAME_HAS_VERTICAL_SCROLL_BARS_ON_RIGHT and
	FRAME_SCROLL_BAR_WIDTH.
	(WINDOW_SCROLL_BAR_COLS, WINDOW_SCROLL_BAR_AREA_WIDTH)
	(WINDOW_SCROLL_BAR_AREA_X): New macros.
	(WINDOW_HEADER_LINE_HEIGHT): Renamed from
	WINDOW_DISPLAY_HEADER_LINE_HEIGHT, moved from dispextern.h.
	(WINDOW_BOX_HEIGHT_NO_MODE_LINE): Renamed from
	WINDOW_DISPLAY_HEIGHT_NO_MODE_LINE, moved from dispextern.h.
	(WINDOW_BOX_TEXT_HEIGHT): Renamed from
	WINDOW_DISPLAY_PIXEL_WIDTH, moved from dispextern.h.
	(WINDOW_TO_FRAME_PIXEL_X, WINDOW_TO_FRAME_PIXEL_Y)
	(FRAME_TO_WINDOW_PIXEL_X, FRAME_TO_WINDOW_PIXEL_Y)
	(WINDOW_TEXT_TO_FRAME_PIXEL_X): Moved here from dispextern.h.
	(WINDOW_LEFT_MARGIN_WIDTH): Renamed from
	WINDOW_DISPLAY_LEFT_AREA_PIXEL_WIDTH, moved from dispextern.h.
	(WINDOW_RIGHT_MARGIN_WIDTH): Renamed from
	WINDOW_DISPLAY_RIGHT_AREA_PIXEL_WIDTH, moved from dispextern.h.
	(window_from_coordinates): Update prototype.
	(Fset_window_buffer): Update EXFUN.
	(set_window_buffer): Update prototype.

	* dispextern.h (struct glyph_matrix): Rename members window_left_x
	to window_left_col, window_top_y to window_top_line.  All uses
	changed.
	(FRAME_INTERNAL_BORDER_WIDTH_SAFE): Remove macro; can now safely
	use FRAME_INTERNAL_BORDER_WIDTH macro instead as
	internal_border_width is now set to 0 for non-window frames.
	(WINDOW_DISPLAY_PIXEL_WIDTH, WINDOW_DISPLAY_PIXEL_HEIGHT)
	(WINDOW_DISPLAY_MODE_LINE_HEIGHT, WINDOW_DISPLAY_HEADER_LINE_HEIGHT)
	(WINDOW_DISPLAY_HEIGHT_NO_MODE_LINE, WINDOW_DISPLAY_TEXT_HEIGHT)
	(WINDOW_DISPLAY_LEFT_EDGE_PIXEL_X, WINDOW_DISPLAY_RIGHT_EDGE_PIXEL_X)
	(WINDOW_DISPLAY_TOP_EDGE_PIXEL_Y, WINDOW_DISPLAY_BOTTOM_EDGE_PIXEL_Y)
	(WINDOW_TO_FRAME_PIXEL_X, WINDOW_TO_FRAME_PIXEL_Y)
	(FRAME_TO_WINDOW_PIXEL_X, FRAME_TO_WINDOW_PIXEL_Y)
	(WINDOW_DISPLAY_LEFT_AREA_PIXEL_WIDTH)
	(WINDOW_DISPLAY_RIGHT_AREA_PIXEL_WIDTH, WINDOW_WANTS_MODELINE_P):
	Move to window.h and renamed [see window.h changes].
	(WINDOW_AREA_TO_FRAME_PIXEL_X, WINDOW_AREA_PIXEL_WIDTH)
	(WINDOW_DISPLAY_TEXT_AREA_PIXEL_WIDTH): Remove macros.
	(WINDOW_WANTS_MODELINE_P, WINDOW_WANTS_HEADER_LINE_P):
	Use WINDOW_TOTAL_LINES.
	(frame_update_line_height): Remove prototype.

	* buffer.h (struct buffer): Rename members measured in columns:
	left_margin_width to left_margin_cols, right_margin_width to
	right_margin_cols.  All uses changed.
	New members left_fringe_width, right_fringe_width,
	fringes_outside_margins for per-buffer fringe settings.
	New members scroll_bar_width and vertical_scroll_bar_type for
	per-buffer scroll bar settings.

	* buffer.c (init_buffer_once): Set buffer_defaults and
	buffer_local_flags for new buffer-local variables
	left_fringe_width, right_fringe_width, fringes_outside_margins,
	scroll_bar_width, and vertical_scroll_bar_type.
	(syms_of_buffer): Defvar_per_buffer them, and defvar_lisp_nopro
	default-* variables for them.

	* dispnew.c: Make (many) trivial substitutions for renamed and
	new macros in dispextern.h, frame.h and window.h.
	(mode_line_string): No need to adjust width for mode lines, as it
	is already adjusted by the caller.
	(marginal_area_string): Handle fringes inside/outside margins.

	* frame.c: Make (many) trivial substitutions for renamed and
	new macros in dispextern.h, frame.h and window.h.
	(make_frame): Initialize left_fringe_width, right_fringe_width,
	fringe_cols, scroll_bar_actual_width, border_width,
	internal_border_width, column_width, line_height, x_pixels_diff,
	y_pixels_diff, want_fullscreen, size_hint_flags, and win_gravity
	members with values suitable for a non-window frames.

	* gtkutil.c: Make (many) trivial substitutions for renamed and
	new macros in dispextern.h, frame.h and window.h.

	* indent.c: Make (few) trivial substitutions for renamed and
	new macros in dispextern.h, frame.h and window.h.

	* keyboard.c: Make (many) trivial substitutions for renamed and
	new macros in dispextern.h, frame.h and window.h.
	(make_lispy_event): Use window positions returned from
	window_from_coordinates when constructing the lisp event for
	MOUSE_CLICK_EVENT and DRAG_N_DROP_EVENT, rather than calculating
	(incorrect) values locally.
	(make_lispy_movement): Use window positions returned from
	window_from_coordinates when constructing the lisp event, rather
	than calculating (incorrect) values locally.

	* scroll.c: Make (some) trivial substitutions for renamed and
	new macros in dispextern.h, frame.h and window.h.

	* sunfns.c (Fsun_menu_internal): Adapt to per-window fringes and
	scroll-bars.

	* sysdep.c: Make (few) trivial substitutions for renamed and
	new macros in dispextern.h, frame.h and window.h.

	* term.c: Make (some) trivial substitutions for renamed and
	new macros in dispextern.h, frame.h and window.h.

	* widget.c: Make (few) trivial substitutions for renamed and
	new macros in dispextern.h, frame.h and window.h.

	* window.c: Make (many) trivial substitutions for renamed and
	new macros in dispextern.h, frame.h and window.h.
	(make_window): Initialize new members
	left_margin_cols, right_margin_cols, left_fringe_width,
	right_fringe_width, fringes_outside_margins, scroll_bar_width,
	and vertical_scroll_bar_type.
	(coordinates_in_window): Adapted to new fringe/margin positions
	and per-window fringes and scroll-bars.
	Fix bug related to incorrectly adjusting coordinates by
	frame's internal_border_width (the effect normally negible since
	the internal_border_width is typically 0 or 1 pixel, but very
	noticeable for an internal_border_width of e.g. 25 pixels).
	Upon successful return (other than ON_NOTHING), the coordinates
	are now always properly converted to window relative for the
	given display element.
	(window_from_coordinates): Add new parameters wx and wy to
	return the window relative x and y position in the returned
	window and part.  A null arg means, don't return the position.
	All callers changed.
	(adjust_window_margins): New function which may reduce the width
	of the display margins if a window's text area is too small after
	resizing or splitting windows.
	(size_window): Fix bug that did not account for display margin
	widths when checking the minimum width of a window; use
	adjust_window_margins.
	(set_window_buffer): Call Fset_window_fringes and
	Fset_window_scroll_bars to setup per-window elements.
	Add new arg KEEP_MARGINS_P.  Non-nil means to keep window's
	existing display margin, fringe widths, and scroll bar settings
	(e.g. after splitting a window or resizing the frame).
	All callers changed.
	(Fset_window_buffer): New arg KEEP_MARGINS.  All callers changed.
	(Fsplit_window): Duplicate original window's display margin,
	fringe, and scroll-bar settings; then call Fset_window_buffer with
	KEEP_MARGINS non-nil.  This fixes a bug which caused a split
	window to only preserve the display margins in one of the windows.
	When splitting horizontally, call adjust_window_margins	on both
	windows to ensure that the text area of the new windows is non too
	narrow.  This fixes a bug which could cause emacs to trap if the
	width of the split window was less than the width of the display
	margins.
	(window_box_text_cols): Renamed from window_internal_width.
	All uses changed.  Adapt to per-window fringes and scroll bars.
	Fix bug that caused vertical separator to be subtracted also on
	window frames.  Fix another bug that did not reduce the returned
	value by the columns used for display margins.
	(window_scroll_line_based): Fix bug related to scrolling too much
	when display margins are present (implicitly fixed by the fix to
	window_box_text_cols).
	(scroll_left, scroll_right): Fix bug related to scrolling too far
	by default when display margins are present (implicitly fixed by
	the fix to window_box_text_cols).
	(struct saved_window): Rename members left to left_col, top to
	top_line, width to total_cols, height to total_lines, orig_top to
	orig_top_line, orig_height to orig_total_lines.  All uses changed.
	New members left_margin_cols, right_margin_cols,
	left_fringe_width, right_fringe_width, fringes_outside_margins,
	scroll_bar_width, and vertical_scroll_bar_type for saving
	per-window display elements.
	(Fset_window_configuration): Restore display margins, fringes,
	and scroll bar settings.  This fixes a bug which caused display
	margins to be discarded when saving and restoring a window
	configuration.
	(save_window_save): Save display margins, fringes, and scroll bar
	settings.  This fixes a bug which caused display margins to be
	discarded when saving and restoring a window configuration.
	(Fset_window_margins): Do nothing if display margins are not
	really changed.  Otherwise, call adjust_window_margins to ensure
	the text area doesn't get too narrow.  This fixes a bug which
	could cause emacs to trap if setting display margins wider than
	the width of the window.
	(Fset_window_fringes): New defun to allow user to specifically set
	this window's fringe widths and position vs. display margins.
	(Fwindow_fringes): New defun to return window's actual fringe
	settings.
	(Fset_window_scroll_bars): New defun to allow user to specifically
	set this window's scroll bar width and position.
	(Fwindow_scroll_bars): New defun to return window's actual scroll
	bar settings.
	(compare_window_configurations): Also compare display margins,
	fringes, and scroll bar settings.
	(syms_of_window): Defsubr new defuns for fringe and scroll bars.

	* xdisp.c: Make (many) trivial substitutions for renamed and
	new macros in dispextern.h, frame.h and window.h.
	(window_box_width): Adapt to per-window fringes and scroll bars,
	and new fringe vs. display margin position. Note that returned
	value is no longer guaranteed to be a whole multiple of the frame
	column width, since per-window fringes may now be any width.
	(window_box_left_offset): New function like window_box_left, but
	value is relative to left border of window (rather than frame).
	(window_box_right_offset): New function like window_box_right,
	but value is relative to left border of window.
	(window_box_left): Adapt to per-window fringes and scroll bars,
	and new fringe vs. display margin position.  Simplify by using
	WINDOW_LEFT_EDGE_X and window_box_left_offset.
	(window_box): Allow null args for unnecessary return values;
	change/simplify relevant callers.
	(x_y_to_hpos_vpos): Adapt to per-window fringes and scroll bars,
	and new fringe vs. display margin position.
	Use window_box_left_offset and window_box_right_offset
	(get_glyph_string_clip_rect): Adapt to per-window fringes and
	scroll bars, and new fringe vs. display margin position.
	Use WINDOW_LEFT_EDGE_X and WINDOW_TOTAL_WIDTH.
	(draw_fringe_bitmap): Rework to handle per-window fringes and new
	fringe vs. display margin position.
	(hscroll_window_tree): Use window_box_width instead of window_box.
	(redisplay_window):  Adapt to per-window scroll bars.
	(draw_glyphs):  Rework to handle per-window fringes and scroll
	bars, and new fringe vs. display margin position.
	Use WINDOW_LEFT_EDGE_X, WINDOW_TOTAL_WIDTH, and window_box_left.
	(x_clear_end_of_line):  Adapt to per-window fringes and scroll
	bars, and new fringe vs. display margin position.  Fix bug which
	increased total width of full_width rows by width of scroll bars
	although window's total width already includes that.
	(x_fix_overlapping_area): Simplify using window_box_left_offset.
	(expose_area): Simplify using window_box_left_offset.
	(x_draw_vertical_border): Handle per-window scroll bar settings,
	mixing windows with left, right and no scroll bars.

	* xfaces.c [WINDOWSNT]: Move redefinition of FONT_WIDTH macro to
	where it's used in x_list_fonts (for clarity).
	(frame_update_line_height): Remove unused function; functionality
	is now done directly when setting the default font in x_set_font.

	* xfns.c: Make (many) trivial substitutions for renamed and
	new macros in dispextern.h, frame.h and window.h.

	* xmenu.c: Make (some) trivial substitutions for renamed and
	new macros in dispextern.h, frame.h and window.h.

	* xterm.h (struct x_output): Move members left_pos, top_pos,
	border_width, pixel_height, pixel_width, line_height,
	internal_border_width, vertical_scroll_bar_extra,
	left_fringe_width, right_fringe_width, fringe_cols,
	fringes_extra, win_gravity, size_hint_flags, want_fullscreen,
	x_pixels_diff, and y_pixels_diff to struct frame (frame.h).
	(FRAME_INTERNAL_BORDER_WIDTH, FRAME_LINE_HEIGHT): Move to frame.h.
	(FRAME_DEFAULT_FONT_WIDTH): Remove macro.
	(PIXEL_WIDTH, PIXEL_HEIGHT)
	(FRAME_X_FRINGE_COLS, FRAME_X_FRINGE_WIDTH)
	(FRAME_X_LEFT_FRINGE_WIDTH, FRAME_X_RIGHT_FRINGE_WIDTH): Moved to
	frame.h and renamed [see frame.h changes].
	(CHAR_TO_PIXEL_ROW, CHAR_TO_PIXEL_COL, CHAR_TO_PIXEL_WIDTH)
	(CHAR_TO_PIXEL_HEIGHT, PIXEL_TO_CHAR_ROW, PIXEL_TO_CHAR_COL)
	(PIXEL_TO_CHAR_WIDTH, PIXEL_TO_CHAR_HEIGHT): Moved to frame.h
	and renamed [see frame.h changes].

	* xterm.c: Make (several) trivial substitutions for renamed and
	new macros in dispextern.h, frame.h and window.h.
	(x_draw_glyph_string_box): Adapt to per-window fringes and
	scroll-bars.
	(scroll_run): Adapt to new fringe position.
	(glyph_rect): Use window coordinates returned from
	window_from_coordinates rather than frame_to_window_pixel_xy.
	(XTset_vertical_scroll_bar): Adapt to per-window fringes and
	scroll-bars.
	(handle_one_xevent): Simplify a USE_GTK conditional.
	(x_clip_to_row): Remove superfluous whole_line_p arg and code
	(fringes are now inside margins, i.e. always in the clipping area).
	All callers changed.
	(x_new_font): Set FRAME_COLUMN_WIDTH and FRAME_LINE_HEIGHT
	directly, then call compute_fringe_widths.  Don't call
	frame_update_line_height.

	* w32term.h (struct w32_output): Move members left_pos, top_pos,
	border_width, pixel_height, pixel_width, line_height,
	internal_border_width, vertical_scroll_bar_extra,
	left_fringe_width, right_fringe_width, fringe_cols,
	fringes_extra, win_gravity, size_hint_flags, want_fullscreen,
	x_pixels_diff, and y_pixels_diff to struct frame (frame.h).
	(FRAME_INTERNAL_BORDER_WIDTH, FRAME_LINE_HEIGHT): Move to frame.h.
	(FRAME_DEFAULT_FONT_WIDTH): Remove macro.
	(PIXEL_WIDTH, PIXEL_HEIGHT)
	(FRAME_X_FRINGE_COLS, FRAME_X_FRINGE_WIDTH)
	(FRAME_X_LEFT_FRINGE_WIDTH, FRAME_X_RIGHT_FRINGE_WIDTH): Moved to
	frame.h and renamed [see frame.h changes].
	(CHAR_TO_PIXEL_ROW, CHAR_TO_PIXEL_COL, CHAR_TO_PIXEL_WIDTH)
	(CHAR_TO_PIXEL_HEIGHT, PIXEL_TO_CHAR_ROW, PIXEL_TO_CHAR_COL)
	(PIXEL_TO_CHAR_WIDTH, PIXEL_TO_CHAR_HEIGHT): Moved to frame.h
	and renamed [see frame.h changes].

	* w32term.c: Make (several) trivial substitutions for renamed and
	new macros in dispextern.h, frame.h and window.h.
	(x_draw_glyph_string_box): Adapt to per-window fringes and
	scroll-bars.
	(glyph_rect): Use window coordinates returned from
	window_from_coordinates rather than frame_to_window_pixel_xy.
	(XTset_vertical_scroll_bar): Adapt to per-window fringes and
	scroll-bars.
	(w32_clip_to_row): Remove superfluous whole_line_p arg and code
	(fringes are now inside margins, i.e. always in the clipping area).
	All callers changed.
	(x_new_font): Set FRAME_COLUMN_WIDTH and FRAME_LINE_HEIGHT
	directly, then call compute_fringe_widths.  Don't call
	frame_update_line_height.

	* w32console.c: Make (few) trivial substitutions for renamed and
	new macros in dispextern.h, frame.h and window.h.

	* w32fns.c: Make (many) trivial substitutions for renamed and
	new macros in dispextern.h, frame.h and window.h.

	* w32menu.c: Make (few) trivial substitutions for renamed and
	new macros in dispextern.h, frame.h and window.h.

	* macterm.h (struct mac_output): Move members left_pos, top_pos,
	border_width, pixel_height, pixel_width, line_height,
	internal_border_width, vertical_scroll_bar_extra,
	left_fringe_width, right_fringe_width, fringe_cols,
	fringes_extra, win_gravity, size_hint_flags, want_fullscreen,
	x_pixels_diff, y_pixels_diff to struct frame (frame.h).
	(FRAME_INTERNAL_BORDER_WIDTH, FRAME_LINE_HEIGHT): Move to frame.h.
	(FRAME_DEFAULT_FONT_WIDTH): Remove macro.
	(PIXEL_WIDTH, PIXEL_HEIGHT)
	(FRAME_X_FRINGE_COLS, FRAME_X_FRINGE_WIDTH)
	(FRAME_X_LEFT_FRINGE_WIDTH, FRAME_X_RIGHT_FRINGE_WIDTH): Moved to
	frame.h and renamed [see frame.h changes].
	(CHAR_TO_PIXEL_ROW, CHAR_TO_PIXEL_COL, CHAR_TO_PIXEL_WIDTH)
	(CHAR_TO_PIXEL_HEIGHT, PIXEL_TO_CHAR_ROW, PIXEL_TO_CHAR_COL)
	(PIXEL_TO_CHAR_WIDTH, PIXEL_TO_CHAR_HEIGHT): Moved to frame.h
	and renamed [see frame.h changes].

	* macterm.c: Make (several) trivial substitutions for renamed and
	new macros in dispextern.h, frame.h and window.h.
	(x_draw_glyph_string_box): Adapt to per-window fringes and
	scroll-bars.
	(glyph_rect): Use window coordinates returned from
	window_from_coordinates rather than frame_to_window_pixel_xy.
	(XTset_vertical_scroll_bar): Adapt to per-window fringes and
	scroll-bars.
	(x_clip_to_row): Remove superfluous whole_line_p arg and code
	(fringes are now inside margins, i.e. always in the clipping area).
	All callers changed.
	(x_new_font): Set FRAME_COLUMN_WIDTH and FRAME_LINE_HEIGHT
	directly, then call compute_fringe_widths.  Don't call
	frame_update_line_height.

	* macfns.c: Make (several) trivial substitutions for renamed and
	new macros in dispextern.h, frame.h and window.h.
	(x_real_positions): Set f->x_pixels_diff and f->y_pixels_diff to 0.

	* macmenu.c: Make (few) trivial substitutions for renamed and
	new macros in dispextern.h, frame.h and window.h.

	* msdos.h (struct x_output): Remove members left_pos, top_pos,
	and line_height, and use corresponding new members in struct
	frame.  All uses changed.
	(FRAME_LINE_HEIGHT, FRAME_INTERNAL_BORDER_WIDTH): Remove macros;
	superseeded by corresponding macros in frame.h.

	* msdos.c: Make (several) trivial substitutions for renamed and
	new macros in dispextern.h, frame.h and window.h.
	(IT_note_mouse_highlight): Use updated window coordinates returned
	by window_from_coordinates, rather than adjusting them locally.
	(internal_terminal_init): No need to initialize line_height here;
	it now defaults to 1.

2003-05-24  Stefan Monnier  <monnier@cs.yale.edu>

	* keyboard.c (read_key_sequence): Adjust fkey and keytran when
	dropping `down' events.

2003-05-24  Andreas Schwab  <schwab@suse.de>

	* coding.c (find_safe_codings): Fix last change.

2003-05-24  Istvan Marko  <mi@imarko.dhs.org>  (tiny change)

	* xfns.c (x_window): Fix typo from 2003-05-21 change.

2003-05-23  Stefan Monnier  <monnier@cs.yale.edu>

	* xdisp.c (display_mode_element): Increase max depth.
	Simplify the error handling code.  Use a different error string
	for the case where we hit the depth limit.

	* lisp.h (Vfundamental_mode_abbrev_table): Don't declare.

	* buffer.c (reset_buffer_local_variables): Remove redundant setting.

2003-05-21  Stefan Monnier  <monnier@cs.yale.edu>

	* intervals.c (get_local_map): Don't get char-property of previous
	point any more: get_pos_property already does it and better.

2003-05-21  Dave Love  <fx@gnu.org>

	[Merged from unicode branch.]

	* xfns.c (x_window, x_window): Use use_xim.

	* xterm.c (use_xim): Initialize.
	(xim_open_dpy, xim_initialize, xim_close_dpy): Use use_xim.
	(x_term_init): Maybe set use_xim.

	* xterm.h (use_xim) [HAVE_X_I18N]: Declare.

2003-05-21  Jason Rumney  <jasonr@gnu.org>

	* unexw32.c (_start): Remove _fmode initialization.

	* emacs.c (main) [WINDOWSNT]: Move it here.

2003-05-20  Dave Love  <fx@gnu.org>

	* s/gnu-linux.h (MAIL_USE_FLOCK): Make it conditional.

2003-05-19  Richard M. Stallman  <rms@gnu.org>

	* xfaces.c (Finternal_set_lisp_face_attribute): Handle Qunspecified
	as value for QCfont attribute.
	(realize_default_face): lface should already exist; crash if not.
	Specify 0 for FORCE_P when calling set_lface_from_font_name.

	* frame.c (Fignore_event): Doc fix.

2003-05-19  Kenichi Handa  <handa@m17n.org>

	* coding.c (decode_coding_string): Handle post-read-conversion
	even if the coding doesn't require decoding.

2003-05-18  Richard M. Stallman  <rms@gnu.org>

	* callproc.c (Fcall_process_region): Doc fix.

2003-05-17  Stefan Monnier  <monnier@cs.yale.edu>

	* lread.c (Fload): Print a message if package is obsolete.

	* window.c (Fselect_window): Add optional `norecord' arg.
	(select_window_1): Fold into Fselect_window.
	(select_window_norecord): New function.
	(temp_output_buffer_show): Use it.  Preserve current buffer.

	* window.h (Fselect_window): Update declaration.

	* window.c (delete_window, Fother_window, Fset_window_configuration):
	* minibuf.c (read_minibuf):
	* macterm.c (x_new_focus_frame):
	* frame.c (do_switch_frame, Fset_frame_selected_window, Fdelete_frame):
	* callint.c (Fcall_interactively):
	* xterm.c (x_new_focus_frame): Pass nil as new arg to Fselect_window.

	* buffer.c (Fpop_to_buffer): Pass norecord to Fselect_window.

2003-05-17  David Kastrup  <dak@gnu.org>

	* process.c (read_process_output): Back out change from 2003-03-09.

2003-05-17  Stefan Monnier  <monnier@cs.yale.edu>

	* editfns.c (get_pos_property): Don't assume that `object' = nil.

	* textprop.c (text_property_stickiness): New arg `buffer'.

	* intervals.h (text_property_stickiness): New arg `buffer'.
	(get_pos_property): Declare.

	* intervals.c (get_local_map): Use get_pos_property, to obey
	stickiness and empty overlays.
	(create_root_interval, graft_intervals_into_buffer): Use BEG.
	(merge_properties, intervals_equal, merge_properties_sticky):
	Use XCAR, XCDR.
	(adjust_for_invis_intang): Pass new arg to text_property_stickiness.

2003-05-17  Richard M. Stallman  <rms@gnu.org>

	* minibuf.c (read_minibuf): If buffer is empty, record the default
	in the history.
	(Fminibuffer_complete_word): When deleting the overlap, take account
	of its real position.

	* fns.c (map_char_table): Fix previous change.

	* syntax.c (find_defun_start):
	When open_paren_in_column_0_is_defun_start,
	return beginning of buffer.

	* lisp.h (map_char_table): Declare added arg.

	* fns.c (map_char_table): New arg TABLE gets the master table.
	All calls changed.
	Process default and inheritance, resorting to Faref if necessary.

	* keymap.c (Fset_keymap_parent, map_keymap, Fcopy_keymap)
	(Faccessible_keymaps): Pass new arg to map_char_table.

	* fontset.c (Ffontset_info): Pass new arg to map_char_table.

	* casetab.c (set_case_table): Pass new arg to map_char_table.

	* data.c (let_shadows_buffer_binding_p): Make target of p volatile.

	* lisp.h (specbinding_func): New typedef.
	(struct specbinding): Use specbinding_func, to put the `volatile'
	in the right place.

	* alloc.c (Fgarbage_collect): Cast pointers into specpdl
	to avoid GCC warning.

2003-05-16  Ralph Schleicher  <rs@nunatak.allgaeu.org>  (tiny change)

	* fileio.c (Fdelete_file): Handle symlinks pointing to directories.

2003-05-15  Stefan Monnier  <monnier@cs.yale.edu>

	* keyboard.c (apply_modifiers): Don't fill the other cache.

2003-05-14  Stefan Monnier  <monnier@cs.yale.edu>

	* .gdbinit-union: New file, for USE_LISP_UNION_TYPE users.

	* window.h (Qwindowp, Qwindow_live_p, Vwindow_list)
	(Fwindow_end, Fselected_window, Fdelete_window, Fwindow_buffer)
	(Fget_buffer_window, Fsave_window_excursion, Fsplit_window)
	(Fset_window_configuration, Fcurrent_window_configuration)
	(compare_window_configurations, Fcoordinates_in_window_p, Fwindow_at)
	(Fpos_visible_in_window_p, mark_window_cursors_off)
	(window_internal_height, window_internal_width, Frecenter)
	(Fscroll_other_window, Fset_window_start, temp_output_buffer_show)
	(replace_buffer_in_all_windows, init_window_once, init_window)
	(syms_of_window, keys_of_window): Move from lisp.h.
	* lisp.h: Move window.c declarations to window.h.

	* bytecode.c: Include window.h.
	* emacs.c: Include window.h.

	* keyboard.c (make_lispy_event): Apply modifiers to multibyte-char key.
	(keyremap): Add `parent' field.
	(keyremap_step): Use it.  Remove `parent' argument.
	(read_key_sequence): Setup and use the new `parent' field.

2003-05-11  Stefan Monnier  <monnier@cs.yale.edu>

	* keyboard.c (adjust_point_for_property): Ensure termination.

2003-05-10  Stefan Monnier  <monnier@cs.yale.edu>

	* keyboard.c (follow_key): Remove dead variable `did_meta'.
	(access_keymap_keyremap, keyremap_step): New funs, extracted from the
	duplicated handling of function-key-map and key-translation-map
	in read_key_sequence.
	(read_key_sequence): Use them.

	* keyboard.c (adjust_point_for_property): Try harder to move point
	to the non-sticky end of an invisible property.

	* xdisp.c (single_display_prop_intangible_p): Make `space' display
	property intangible as well.

2003-05-10  Andreas Schwab  <schwab@suse.de>

	* xmenu.c (single_menu_item): Change last parameter to void* to
	avoid warning.

2003-05-09  Richard M. Stallman  <rms@gnu.org>

	* print.c (Fprin1_to_string): Instead of gcpro, set abort_on_gc.
	Bind Qinhibit_modification_hooks to t so there will be no GC.
	Rename local `tem' to `save_deactivate_mark'.

	* eval.c (specpdl_ptr): Declare volatile.
	(unbind_to): Copy the whole binding and decrement specpdl_ptr
	before doing the work of unbinding it.

	* lisp.h (struct specbinding): Declare elements volatile.
	(specpdl_ptr): Declare volatile.

	* Makefile.in (alloca.o): Specify -DDO_BLOCK_INPUT in compiling.

	* alloca.c: Test DO_BLOCK_INPUT rather than `emacs'
	for use of BLOCK_INPUT and inclusion of lisp.h and blockinput.h.

2003-05-08  Dave Love  <fx@gnu.org>

	* coding.c (Vlast_coding_system_used): Doc fix.

2003-05-07  Jason Rumney  <jasonr@gnu.org>

	* fileio.c (Ffile_symlink_p): Let handlers handle symlinks even
	when system does not support them.

2003-05-05  Stefan Monnier  <monnier@cs.yale.edu>

	* fileio.c (Qwrite_region_annotate_functions): New var.
	(build_annotations): Use it to process the global part of the hook.
	(syms_of_fileio): Init and staticpro it.

	* keyboard.c (safe_run_hooks_error): Display a message instead of
	silently ignoring the error.

2003-05-03  Stefan Monnier  <monnier@cs.yale.edu>

	* keyboard.c (input_available_signal): Mark static.
	(menu_bar_items): Use map_keymap.
	(menu_bar_one_keymap): Remove.
	(menu_bar_item): Adjust arglist (for use in map_keymap).
	Properly hide a second binding when not both are keymaps.

	* xmenu.c (struct skp): New struct, to pass args through map_keymap.
	(single_keymap_panes): Use it and map_keymap.
	(single_menu_item): Use skp as well.

	* keymap.h (map_keymap_function_t): New type.
	(map_keymap): Declare.

	* keymap.c (map_keymap_item, map_keymap_char_table_item, map_keymap)
	(map_keymap_call, Fmap_keymap): New functions.
	(syms_of_keymap): Defsubr map-keymap.

2003-05-02  Jan Dj,Ad(Brv  <jan.h.d@swipnet.se>

	* gtkutil.c (create_dialog, make_widget_for_menu_item)
	(make_menu_item, create_menus, xg_update_menu_item): Don't call
	..._with_mnemonic functions for menu items.

2003-05-01  Kenichi Handa  <handa@m17n.org>

	* coding.c (coding_system_accept_latin_extra_p): Delete this
	function.
	(find_safe_codings): Pay attention to
	the property tranlsation-table-for-encode of each codings.
	(syms_of_coding): Give Qtranslation_table the extra slot number 2.

2003-05-01  Stefan Monnier  <monnier@cs.yale.edu>

	* eval.c (Funwind_protect): Use func=Fprogn rather than symbol=Qnil.

2003-04-30  Stefan Monnier  <monnier@cs.yale.edu>

	* eval.c (unbind_to): Don't handle symbol = Qnil any more.

	* lisp.h (CHECK): Wrap args in parenthesis.
	(specbind): Fix doc: symbol = Qnil is not supported any more.

	* bytecode.c (Fbyte_code) <unwind-protect>:
	Use Fprogn rather than 0 and Qnil.

	* keyboard.c (parse_modifiers_uncached): Parse `down', `drag',
	`double', and `triple' modifiers as well.

2003-04-30  Richard M. Stallman  <rms@gnu.org>

	* keyboard.c (echo_char): Don't clear out a dash that follows a space.

	* alloc.c (abort_on_gc): New variable.
	(Fgarbage_collect): Abort if abort_on_gc is set.

	* lisp.h (abort_on_gc): Add decl.

	* eval.c (Fsignal): Clear abort_on_gc.

	* editfns.c (Fformat): Set abort_on_gc during first scan of format.
	Reinit FORMAT_START and END before second scan.

	* xdisp.c (move_it_vertically_backward): Do the final big else
	even if nlines is 0.

	* xdisp.c (redisplay_internal): Finish the per-frame loop
	even if redisplay is suspended by input.

2003-04-24  Andrew Choi  <akochoi@shaw.ca>

	* macterm.c (x_list_fonts): Return all fonts that match if
	maxnames = -1.

2003-04-25  Kenichi Handa  <handa@m17n.org>

	* syntax.c (skip_chars): Fix previous change.

2003-04-24  Kenichi Handa  <handa@m17n.org>

	* syntax.c (skip_chars): Make the code faster by using the common
	technique of *p, *stop, and *endp.

2003-04-23  Jan Dj,Ad(Brv  <jan.h.d@swipnet.se>

	* xdisp.c (update_tool_bar): BLOCK_INPUT before calling
	tool_bar_items so GTK tool bar expose callback does not access items
	being updated.

2003-04-19  Stefan Monnier  <monnier@cs.yale.edu>

	* eval.c (Fapply): Undo last change and add a comment about why.

2003-04-18  Miles Bader  <miles@gnu.org>

	* data.c (Faset): Calculate nbytes earlier, to satisfy the now
	pickier PARSE_MULTIBYTE_SEQ.

2003-04-17  Stefan Monnier  <monnier@cs.yale.edu>

	* eval.c (For, Fand, Fprogn, un_autoload, do_autoload):
	Use XCDR, XCAR, CONSP.
	(Fdefmacro): Fix docstring.  Use XCAR, XCDR.
	(Fapply): Remove unnecessary GCPRO.

	* doc.c (Fsubstitute_command_keys): Remove spurious casts.

	* charset.h (PARSE_MULTIBYTE_SEQ): Pretend `length' is used.

	* buffer.h: Don't hardcode BEG==1.

	* abbrev.c (Fdefine_abbrev_table): Use XCAR, XCDR.

2003-04-16  Richard M. Stallman  <rms@gnu.org>

	* xdisp.c (try_window, try_window_reusing_current_matrix):
	When at end of window, set window_end_pos to Z-ZV.

	* buffer.c (Foverlay_recenter): Doc fix.

2003-04-14  Stefan Monnier  <monnier@cs.yale.edu>

	* dispnew.c (Fsit_For): Support XEmacs-style arg list.

2003-04-14  Andrew Choi  <akochoi@shaw.ca>

	* macterm.c (mac_check_for_quit_char): Don't check more often than
	once a second.

2003-04-11  Stefan Monnier  <monnier@cs.yale.edu>

	* keyboard.c (kbd_buffer_get_event): Don't handle SELECT_WINDOW_EVENT
	specially, so that they can't hide an implicit switch-frame event.
	(make_lispy_event): Handle SELECT_WINDOW_EVENT.
	(head_table): Use switch-frame as event_kind for select-window.
	(keys_of_keyboard): Don't bind [select-window] in special-event-map.

	* editfns.c (Fformat): Lisp_Object/int mixup.
	(format2): Remove unused var numargs.

2003-04-11  Kenichi Handa  <handa@m17n.org>

	* fileio.c (Vafter_insert_file_adjust_coding_function): Delete.
	(Qafter_insert_file_set_coding): New variable.
	(syms_of_fileio): Initialize and staticpro it.  Delete declaration
	for after-insert-file-adjust-coding-function.
	(Finsert_file_contents): Call Qafter_insert_file_set_coding
	instead of Vafter_insert_file_adjust_coding_function.

2003-04-11  Kenichi Handa  <handa@m17n.org>

	* lisp.h (temp_echo_area_glyphs): Adjust prototype.

	* minibuf.c (temp_echo_area_glyphs): Change the arg to Lisp
	string.  Callers changed.

2003-04-10  Kenichi Handa  <handa@m17n.org>

	* fileio.c (Vafter_insert_file_adjust_coding_function): New variable.
	(syms_of_fileio): Declare it as a lisp variable.
	(Finsert_file_contents):
	Call Vafter_insert_file_adjust_coding_function before calling
	decode-format.

2003-04-09  Jan Dj,Ad(Brv  <jan.h.d@swipnet.se>

	* xterm.c (xg_scroll_callback): Call gtk_range_get_adjustment to
	get GtkAdjustment as widget now is a GtkRange.

	* gtkutil.c (xg_create_scroll_bar): Connect to value-changed on
	GtkRange to avoid memory leak.

2003-04-09  Kenichi Handa  <handa@m17n.org>

	* xfaces.c (Vface_font_rescale_alist): New variable.
	(struct font_name): New member rescale_ratio.
	(font_rescale_ratio): New function.
	(split_font_name): If NUMERIC_P is nonzero, set font->rescale_ratio.
	(better_font_p): On comparing point sized, pay attention to
	recale_ratio member of fonts.
	(build_scalable_font_name): Reflect font->rescale_ratio in the
	font name.
	(syms_of_xfaces): Declare Vface_font_rescale_alist as a Lisp variable.

	* lread.c (read1): Before calling index, check if the 2nd
	arguemnt is in ASCII range.

2003-04-08  Richard M. Stallman  <rms@gnu.org>

	* fileio.c (Ffile_symlink_p): Doc fix.

	* editfns.c (Fformat): Translate positions of text properties
	in the format string to apply them to the result.

	* fileio.c (Finsert_file_contents): Doc fix.
	(syms_of_fileio) <after-insert-file-functions>: Doc fix.

2003-04-08  Ivan Zakharyaschev  <imz@altlinux.org>  (tiny change)

	* lread.c (openp): Get the Qfile_exists_p handler for STRING, not FN.

2003-04-08  Steven Tamm  <steventamm@mac.com>

	* mac.c (init_mac_osx_environment): Switch libexec and bin so
	that self-contained application finds libexec files.

2003-04-08  Kenichi Handa  <handa@m17n.org>

	* coding.c (code_convert_region_unwind):
	Set Vlast_coding_system_used to the argument.
	(code_convert_region): If post-read-conversion function changed
	the value of last-coding-sytem, keep the new value in
	coding->symbol so that it won't be overridden.
	(run_pre_post_conversion_on_str): Likewise.
	(coding_system_accept_latin_extra_p): New function.
	(find_safe_codings): Pay attention to characters registered in
	latin-extra-code-table.

2003-04-07  Thien-Thi Nguyen  <ttn@gnu.org>

	* Makefile.in (md5.o): Add missing dependency info.

2003-04-06  Richard M. Stallman  <rms@gnu.org>

	* xselect.c (x_handle_selection_request): Move UNGCPRO to very end.

	* marker.c (verify_bytepos): New function.

	* intervals.c (set_intervals_multibyte_1): When becoming
	multibyte, adjust right and left child sizes to a whole set of
	characters.  If an interval gets zero total-length, delete it.
	If an interval consists of just its children, delete one of them.

	* intervals.h (CHECK_TOTAL_LENGTH): New macro.
	* intervals.c: Add many calls to CHECK_TOTAL_LENGTH.

	* alloc.c: (VALIDATE_LISP_STORAGE): Macro deleted.
	All calls deleted.
	(lisp_malloc): Do the work here directly.

2003-04-06  Gareth Jones  <emacs@referential.org.uk>  (tiny change)

	* fns.c (Flength): Return SUB_CHAR_TABLE_ORDINARY_SLOTS for sub
	char tables.

2003-04-04  Kenichi Handa  <handa@m17n.org>

	* editfns.c (Fformat): Use a copy of FORMAT string so that we can
	destructively change "%S" to "%s".

2003-04-03  Miles Bader  <miles@gnu.org>

	* xfaces.c (choose_face_font): Make sure *NEEDS_OVERSTRIKE is
	always set.

2003-04-01  Dave Love  <fx@gnu.org>

	* xfns.c (xpm_lookup_color): Grok "opaque".

2003-03-31  Andrew Choi  <akochoi@shaw.ca>

	* frame.c (x_report_frame_params) [HAVE_CARBON]: Do not report
	parent window ID.

	* macfns.c (syms_of_macfns): Remove call to init_x_parm_symbols.

	* macterm.h (struct mac_output): Define x_pixels_diff and
	y_pixels_diff.

2003-03-31  Juanma Barranquero  <lektu@terra.es>

	* makefile.w32-in ($(BLD)/frame.$(O)): Add dependency on
	blockinput.h and files included from it.

2003-03-31  Kim F. Storm  <storm@cua.dk>

	The following changes consolidates the common code related to
	frame-parameter handling from the xfns.c, w32fns.c, and macfns.c
	files into frame.c.

	* frame.c: Include blockinput.h.
	(Vx_resource_name, Vx_resource_class, Qx_frame_parameter)
	(Qx_resource_name, Qface_set_after_frame_default): Define vars here.
	(Qauto_raise, Qauto_lower, ...): Define all frame parameter
	related vars here.
	(struct frame_parm_table, frame_parms): New table for describing
	frame parameters and their associated Q-variable.
	The order of the parameters corresponds to the sequence of the
	frame_parm_handlers table in redisplay_interface.
	(x_fullscreen_move, x_set_frame_parameters)
	(x_report_frame_params, x_set_fullscreen, x_set_line_spacing)
	(x_set_screen_gamma, x_set_font, x_set_fringe_width)
	(x_set_border_width, x_set_internal_border_width, x_set_visibility)
	(x_set_autoraise, x_set_autolower, x_set_unsplittable)
	(x_set_vertical_scroll_bars, x_set_scroll_bar_width, x_icon_type):
	Generic functions for processing of frame parameters.
	(validate_x_resource_name, xrdb_get_resource, Fx_get_resource)
	(display_x_get_resource, x_get_resource_string): Functions for
	generic access to X resources.
	(x_get_arg, x_frame_get_arg, x_frame_get_and_record_arg)
	(x_default_parameter, Fx_parse_geometry): Functions for generic
	access to frame parameters.
	(x_figure_window_size): Generic calculation of frame size.
	Fixed to add space needed for tool bar.  Also setup size_hint_flags.
	(syms_of_frame): Intern and staticpro frame parameter variables.
	Defvar_lisp Vx_resource_class and Vx_resource_name here.
	Defsubr Sx_get_resource and Sx_parse_geometry.

	* frame.h (Qauto_raise, Qauto_lower, ...): Declare extern all frame
	parameter related vars defined in frame.c.
	(EMACS_CLASS): Define here.
	(enum FULLSCREEN_*): Define here.
	(x_set_scroll_bar_default_width, x_wm_set_icon_position)
	(x_set_offset, x_new_font, x_new_fontset): Add prototypes.
	(x_fullscreen_adjust, x_set_frame_parameters, x_report_frame_params)
	(x_set_fullscreen, x_set_line_spacing, x_set_screen_gamma, x_set_font)
	(x_set_fringe_width, x_set_border_width, x_set_internal_border_width)
	(x_set_visibility, x_set_autoraise, x_set_autolower)
	(x_set_unsplittable, x_set_vertical_scroll_bars)
	(x_set_scroll_bar_width, x_icon_type, validate_x_resource_name)
	(x_figure_window_size): Add prototypes.

	* dispextern.h (frame_parm_handler): New typedef.
	(struct redisplay_interface): New member frame_parm_handlers.
	(enum resource_types): Move declaration here.
	(x_get_arg, x_frame_get_arg, x_frame_get_and_record_arg)
	(x_default_parameter): Add prototypes.

	* window.c: Remove extern decl for frame parameter vars.
	(change_window_heights): New generic function;
	replaces x_change_window_heights.  All users changed.

	* window.h (change_window_heights): Add prototype.

	* xfaces.c: Remove extern decl for frame parameter vars.

	* xterm.h (EMACS_CLASS): Remove.  Use generic define.
	(struct w32_display_info): Fix type of xrdb member.
	(enum FULLSCREEN_*): Remove.
	Remove prototypes for generic functions (in frame.h).

	* xfns.c (Qauto_raise, Qauto_lower, ...): Remove vars for frame
	parameters now defined in frame.h and frame.c.
	(Vx_resource_name): Remove. Use generic var.
	(enum x_frame_parms): Remove (bogus, unused enum).
	(check_x_display_info): Make non-static (for frame.c).
	(struct x_frame_parm_table, x_frame_parms): Remove.
	(init_x_parm_symbols, x_set_frame_parameters, x_report_frame_params)
	(x_set_line_spacing, x_set_screen_gamma, x_icon_type, x_set_font)
	(x_set_border_width, x_set_internal_border_width, x_set_visibility)
	(x_change_window_heights, x_set_autoraise, x_set_autolower)
	(x_set_vertical_scroll_bars, x_set_scroll_bar_width)
	(validate_x_resource_name, Fx_get_resource, x_get_resource_string)
	(x_default_parameter, Fx_parse_geometry, x_figure_window_size):
	Remove.  Use generic functions instead.
	(enum resource_types): Remove.
	(x_set_scroll_bar_default_width): New global function (for frame.c).
	(Fx_create_frame): Depend on x_figure_window_size to add space for
	toolbar and setup size_hint_flags.
	(x_frame_parm_handlers): New table for redisplay_interface.
	(syms_of_xfns): Don't intern/staticpro removed vars.

	* xterm.c: Remove unnecessary extern declarations.
	(x_fullscreen_adjust): Remove. Use generic instead.
	(x_redisplay_interface): Add x_frame_parm_handlers member.

	* w32gui.h (XrmDatabase): New (dummy) typedef.

	* w32term.h (EMACS_CLASS): Remove.  Use generic define.
	(struct w32_display_info): Fix type of xrdb member.
	(enum FULLSCREEN_*): Remove.
	(x_fullscreen_adjust): Remove prototype.

	* w32fns.c (Qauto_raise, Qauto_lower, ...): Remove vars for frame
	parameters now defined in frame.h and frame.c.
	(Vx_resource_name): Remove. Use generic var.
	(enum x_frame_parms): Remove (bogus, unused enum).
	(check_x_display_info): Make non-static (for frame.c).
	(struct x_frame_parm_table, x_frame_parms): Remove.
	(init_x_parm_symbols, x_set_frame_parameters, x_report_frame_params)
	(x_set_line_spacing, x_set_screen_gamma, x_icon_type, x_set_font)
	(x_set_border_width, x_set_internal_border_width, x_set_visibility)
	(x_change_window_heights, x_set_autoraise, x_set_autolower)
	(x_set_vertical_scroll_bars, x_set_scroll_bar_width)
	(validate_x_resource_name, Fx_get_resource, x_get_resource_string)
	(x_default_parameter, Fx_parse_geometry, x_figure_window_size):
	Remove.  Use generic functions instead.
	(enum resource_types): Remove.
	(x_set_scroll_bar_default_width): New global function (for frame.c).
	(Fx_create_frame): Depend on x_figure_window_size to add space for
	toolbar and setup size_hint_flags.
	(w32_frame_parm_handlers): New table for redisplay_interface.
	(syms_of_w32fns): Don't intern/staticpro removed vars.

	* w32term.c: Remove unnecessary extern declarations.
	(x_fullscreen_adjust): Remove. Use generic instead.
	(x_redisplay_interface): Add w32_frame_parm_handlers member.

	* w32reg.c (x_get_string_resource): Use XrmDatabase.

	* macgui.h (XrmDatabase): New (dummy) typedef.

	* macterm.h (EMACS_CLASS): Remove.
	(struct mac_display_info): Add xrdb member.
	(struct mac_output): Add want_fullscreen member.

	* macfns.c (Qauto_raise, Qauto_lower, ...): Remove vars for frame
	parameters now defined in frame.h and frame.c.
	(Vx_resource_name): Remove. Use generic var.
	(check_x_display_info): Make non-static (for frame.c).
	(struct x_frame_parm_table, x_frame_parms): Remove.
	(init_x_parm_symbols, x_set_frame_parameters, x_report_frame_params)
	(x_set_line_spacing, x_set_screen_gamma, x_icon_type, x_set_font)
	(x_set_border_width, x_set_internal_border_width, x_set_visibility)
	(x_change_window_heights, x_set_autoraise, x_set_autolower)
	(x_set_vertical_scroll_bars, x_set_scroll_bar_width)
	(validate_x_resource_name, Fx_get_resource, x_get_resource_string)
	(x_default_parameter, Fx_parse_geometry, x_figure_window_size):
	Remove.  Use generic functions instead.
	(enum resource_types): Remove.
	(x_set_scroll_bar_default_width): New global function (for frame.c).
	(mac_frame_parm_handlers): New table for redisplay_interface.
	(syms_of_macfns): Don't intern/staticpro removed vars.

	* macterm.c: Remove unnecessary extern declarations.
	(x_redisplay_interface): Add mac_frame_parm_handlers member.

	* Makefile.in (frame.o): Add dependency on blockinput.h and files
	included from it (atimer.h and systime.h).

2003-03-30  Andreas Schwab  <schwab@suse.de>

	* xdisp.c (x_insert_glyphs): Fix swapped width and height
	parameters for shift_glyphs_for_insert.

	* macterm.c (x_redisplay_interface): Add missing entry for
	draw_vertical_window_border.

2003-03-29  Kai Gro,A_(Bjohann  <kai.grossjohann@gmx.net>

	* fileio.c (Fexpand_file_name): In the no-handler case, after
	expanding, look again for a handler and invoke it.  This is needed
	for filenames like "/foo/../user@host:/bar/../baz" -- the first
	expansion produces "/user@host:/bar/../baz" which needs to be
	expanded again for the finame result "/user@host:/baz".

2003-03-28  Jan Dj,Ad(Brv  <jan.h.d@swipnet.se>

	* gtkutil.c (xg_tool_bar_item_expose_callback): Reduce size
	of area to be redrawn for better performance.

2003-03-28  Stefan Monnier  <monnier@cs.yale.edu>

	* xterm.c (take_vertical_position_into_account): Remove.
	(xt_action_hook): Call set_vertical_scroll_bar if needed.
	(XM_SB_MIN, XM_SB_RANGE): Remove (min is now set to 0).
	(xm_scroll_callback, x_create_toolkit_scroll_bar)
	(x_set_toolkit_scroll_bar_thumb): Simplify.
	(x_scroll_bar_expose): Only compile if !USE_TOOLKIT_SCROLL_BARS.
	(XTread_socket): Remove unused var.
	(x_make_frame_invisible): Replace goto with else.

	* xdisp.c (set_vertical_scroll_bar): New fun.
	(redisplay_window): Use it.

2003-03-26  Richard M. Stallman  <rms@gnu.org>

	* xdisp.c (update_tool_bar): Recompute tool bar if
	update_mode_lines is set.  Set w->update_mode_line
	only if the tool bar contents actually change.
	(update_menu_bar): Undo previous change.

2003-03-26  Jan Dj,Ad(Brv  <jan.h.d@swipnet.se>

	* gtkutil.c (xg_resize_widgets): Don't call xg_frame_cleared.
	(xg_frame_set_char_size): Calculate scroll bar width before frame
	width.  Call SET_FRAME_GARBAGED and cancel_mouse_face.
	(xg_separator_p): Check for all documented separator types.
	(xg_update_scrollbar_pos): Variable gheight not needed, use height.
	(update_frame_tool_bar): Don't call gdk_window_process_all_updates.

	* xdisp.c (update_menu_bar): Set w->update_mode_line to Qt
	so tool bar gets updated.

2003-03-26  Stefan Monnier  <monnier@cs.yale.edu>

	* data.c (store_symval_forwarding): Re-instate part of the code
	that was deleted with too much enthusiasm.

2003-03-25  Stefan Monnier  <monnier@cs.yale.edu>

	* data.c (store_symval_forwarding): Delete special read-only
	hack for type == -1, since we now use ->constant instead.
	(Fkill_local_variable): Don't use XBUFFER if it can be nil.

	* buffer.c (overlays_in): Declare static.
	(syms_of_buffer) <enable-multibyte-characters>: Use the symbol's
	`constant' field rather than the variable's `type' field.

2003-03-24  Andrew Choi  <akochoi@shaw.ca>

	* config.in [MAC_OSX]: Do not redefine bcopy, bzero, and bcmp.

	* dispextern.h [HAVE_CARBON]: Include Carbon.h.

	* fns.c [MAC_OSX]: Do not redefine vector.

	* keyboard.c [MAC_OSX]: Handle SIGINT with interrupt_signal.

	* macgui.h: Remove definition of No_Cursor.

	* macterm.h: Include Carbon.h.  Replace (struct Cursor *) by Cursor.

	* xdisp.c: Define No_Cursor.
	(x_write_glyphs, notice_overwritten_cursor)
	(draw_phys_cursor_glyph, note_mode_line_or_margin_highlight)
	(note_mouse_highlight): Remove Mac-specific code.
	(note_mouse_highlight): Use bcmp instead of == to compare Cursors.

2003-03-24  John Paul Wallington  <jpw@gnu.org>

	* xdisp.c (redisplay_window): If mini window's buffer is not
	empty, then redisplay it like other windows.

2003-03-23  Kim F. Storm  <storm@cua.dk>

	* w32term.c (w32_draw_window_cursor): Fix last change.

2003-03-23  Kenichi Handa  <handa@m17n.org>

	* alloc.c (make_string_from_bytes, make_specified_string):
	Add `const' for the arg CONTENTS.

	* lisp.h (make_string_from_bytes, make_specified_string):
	Prototypes adjusted.

2003-03-23  Jan Dj,Ad(Brv  <jan.h.d@swipnet.se>

	* xdisp.c (get_glyph_string_clip_rect): Remove ; at end of #endif

	* gtkutil.h: Take two more arguments to xg_update_scrollbar_pos.
	(XG_SB_RANGE): New define.

	* gtkutil.c (xg_fixed_handle_expose): New function.
	(xg_create_frame_widgets): Call xg_fixed_handle_expose for
	expose events.
	(xg_update_scrollbar_pos): Take two more arguments, left and width
	of scroll bar including borders.
	Clear left and right part outside scroll bar separately as some
	themes have bars that are not an even number of pixels.
	Don't set reallocate_redraws, don't call
	gdk_window_process_all_updates.
	(xg_set_toolkit_scroll_bar_thumb): Upper value is fixed,
	so no need to change it.  Calculate size and value with XG_SB_RANGE.

	* xterm.c (x_scroll_bar_create, XTset_vertical_scroll_bar):
	Pass left and width of scroll bar including borders to
	xg_update_scrollbar_pos.

2003-03-22  Thien-Thi Nguyen  <ttn@gnu.org>

	* Makefile.in: Make sure space precedes end-of-line backslashes.

2003-03-22  Kim F. Storm  <storm@cua.dk>

	* xdisp.c (pixel_to_glyph_coords, glyph_to_pixel_coords):
	Add generic versions here.  Remove system specific versions
	defined elsewhere.

	* dispextern.h (pixel_to_glyph_coords, glyph_to_pixel_coords):
	Add prototypes.

	* xterm.h (STORE_NATIVE_RECT): New macro.

2003-03-21  Kim F. Storm  <storm@cua.dk>

	* xdisp.c (get_glyph_string_clip_rect):
	Use FRAME_INTERNAL_BORDER_WIDTH.

	* dispextern.h (struct redisplay_interface): Add active_p
	argument to draw_window_cursor member.  All uses changed.

2003-03-21  Kim F. Storm  <storm@cua.dk>

	The following changes consolidate code related to writing and
	inserting glyphs, exposing frame, the tool bar, the mouse face,
	the output cursor, and help echo from xterm.c, w32term.c and
	macterm.c into xdisp.c.  It also generalizes the use of the
	window_part enum instead of using numeric values throughout.

	* xdisp.c: Consolidate gui-independent code here.
	Include keymap.h.
	(Qhelp_echo): Import.
	(mouse_autoselect_window, x_stretch_cursor_p): Declare here.
	(help_echo_string, help_echo_window, help_echo_object)
	(previous_help_echo_string, help_echo_pos): Declare here.
	(output_cursor, last_mouse_frame, last_tool_bar_item): Declare here.
	(estimate_mode_line_height): Define here.  Handle windowing
	systems directly (without using estimate_mode_line_height_hook).
	(x_y_to_hpos_vpos, get_tool_bar_item, note_tool_bar_highlight):
	(update_window_cursor, update_cursor_in_window_tree)
	(fast_find_position, fast_find_string_pos)
	(note_mode_line_highlight, note_mode_line_or_margin_highlight)
	(expose_area, expose_line, expose_overlaps, expose_window)
	(expose_window_tree, phys_cursor_in_rect_p): New generic versions;
	declared static as they are only used locally in xdisp.c.
	(draw_glyphs): Rename from x_draw_glyphs and make static.
	(tool_bar_item_info, notice_overwritten_cursor): Make static.
	(frame_to_window_pixel_xy, get_glyph_string_clip_rect)
	(set_output_cursor, x_cursor_to, handle_tool_bar_click)
	(x_write_glyphs, x_insert_glyphs, x_clear_end_of_line):
	(x_fix_overlapping_area, draw_phys_cursor_glyph, erase_phys_cursor)
	(display_and_set_cursor, x_update_cursor, x_clear_cursor)
	(show_mouse_face, clear_mouse_face, cursor_in_mouse_face_p)
	(note_mouse_highlight, x_clear_window_mouse_face)
	(cancel_mouse_face, x_draw_vertical_border, expose_frame)
	(x_intersect_rectangles): New generic functions for use by xdisp.c
	and GUI front-ends.
	(syms_of_xdisp): Initialize and staticpro help_echo* variables.
	Defvar_bool "x-streach-cursor" and "mouse-autoselect-window" here.

	* dispextern.h (Display_Info): Generic typedef for *_display_info.
	(NativeRectangle): Generic typedef for rectangle type.
	(enum window_part): Move here from window.c.
	(struct redisplay_interface): New members flush_display_optional,
	define_frame_cursor, clear_frame_area, draw_window_cursor,
	draw_vertical_window_border, shift_glyphs_for_insert.
	Rename member clear_mouse_face to clear_window_mouse_face.
	(estimate_mode_line_height_hook): Remove hook.
	(auto_raise_tool_bar_buttons_p): Don't declare extern.
	(tool_bar_item_info): Remove prototype.
	(help_echo_string, help_echo_window, help_echo_object)
	(previous_help_echo_string, help_echo_pos)
	(last_mouse_frame, last_tool_bar_item, mouse_autoselect_window):
	(x_stretch_cursor_p, output_cursor): Declare extern.
	(x_draw_glyphs, notice_overwritten_cursor): Remove prototypes.
	(x_write_glyphs), x_insert_glyphs, x_clear_end_of_line)
	(x_fix_overlapping_area, draw_phys_cursor_glyph, erase_phys_cursor)
	(display_and_set_cursor, set_output_cursor, x_cursor_to)
	(x_update_cursor, x_clear_cursor, x_draw_vertical_border)
	(frame_to_window_pixel_xy, get_glyph_string_clip_rect)
	(note_mouse_highlight, x_clear_window_mouse_face, cancel_mouse_face)
	(handle_tool_bar_click, clear_mouse_face, show_mouse_face)
	(cursor_in_mouse_face_p, expose_frame, x_intersect_rectangles):
	Add prototypes.
	(mode_line_string, marginal_area_string): Fix prototypes.

	* window.c (enum window_part): Move to dispextern.h.
	(coordinates_in_window): Use enum window_part member names
	instead of numbers to describe return value.
	(struct check_window_data): Change part member to window_part.
	(check_window_containing): Return window_part unaltered.
	(window_from_coordinates): Change part arg from int to enum
	window_part.  Allow part arg to be null.  All users changed.

	* window.h (window_from_coordinates): Fix prototype.

	* term.c (estimate_mode_line_height): Move to xdisp.c.

	* keyboard.c (make_lispy_event): Use enum window_part.

	* dispnew.c (mode_line_string, marginal_area_string): Use enum
	window_part instead of int in arg list.  Users changed.

	* xterm.h (No_Cursor): Declare as None for X.
	(struct mac_output): Replace member cross_cursor by hand_cursor.

	* xterm.c: Remove consolidated defines and code.
	(BETWEEN): Remove unused macro.
	(x_draw_vertical_window_border, x_shift_glyphs_for_insert)
	(x_define_frame_cursor, x_clear_frame_area)
	(x_draw_window_cursor): New X-specific functions for RIF.
	(x_redisplay_interface): Add new members.

	* xfns.c: Setup and use hand_cursor instead of cross_cursor.

	* w32term.h (struct w32_output): Remove cross_cursor member.

	* w32term.c: Remove consolidated defines and code.
	(BETWEEN): Remove unused macro.
	(w32_draw_vertical_window_border, w32_shift_glyphs_for_insert)
	(w32_define_frame_cursor, w32_clear_frame_area)
	(w32_draw_window_cursor): New W32-specific functions for RIF.
	(w32_redisplay_interface): Add new members.

	* w32gui.h (No_Cursor):  Define as 0 for W32.
	(XRectangle): Add X compatible rectangle type.
	(NativeRectangle): Declare as RECT for W32.
	(CONVERT_TO_XRECT, CONVERT_FROM_XRECT, STORE_NATIVE_RECT): New macros.

	* w32fns.c: Remove setup of cross_cursor (already has hand_cursor).

	* w32console.c: Remove consolidated defines and code.

	* msdos.h (Display_Info): Add generic typedef.

	* msdos.c: Remove consolidated defines and code.
	(IT_note_mouse_highlight, dos_rawgetc): Use enum window_part.

	* macterm.h (struct mac_output): Replace member cross_cursor by
	hand_cursor.
	(activate_scroll_bars, deactivate_scroll_bars): Add prototypes.

	* macterm.c: Remove consolidated defines and code.
	(BETWEEN): Remove unused macro.
	(mac_draw_vertical_window_border, mac_shift_glyphs_for_insert)
	(mac_define_frame_cursor, mac_clear_frame_area)
	(mac_draw_window_cursor): New Mac-specific functions for RIF.
	(x_redisplay_interface): Add new members.

	* macgui.h (No_Cursor): Define as 0 for Mac.
	(XRectangle): Add X compatible rectangle type.
	(NativeRectangle): Declare as Rect for Mac.
	(CONVERT_TO_XRECT, CONVERT_FROM_XRECT, STORE_NATIVE_RECT): New macros.

	* macfns.c (x_set_mouse_color): Setup hand_cursor.
	(x_set_cursor_color): Use x_display_and_set_cursor.

	* Makefile.in (xdisp.o): Add dependency on blockinput.h and files
	included from it.  Add dependency on keymap.h.

	* makefile.w32-in (xdisp.o): Add dependency on keymap.h.

2003-03-21  Kenichi Handa  <handa@m17n.org>

	* fileio.c (Fexpand_file_name): Fix previous change.

2003-03-19  Kenichi Handa  <handa@m17n.org>

	* fileio.c (Ffile_name_directory): Reconstruct file name by
	make_specified_string.
	(Ffile_name_nondirectory, Ffile_name_as_directory)
	(Fdirectory_file_name, Fexpand_file_name)
	(Fsubstitute_in_file_name): Likewise.
	(Fread_file_name): Compare decoded homedir with DIR and
	DEFAULT_FILENAME.

	* alloc.c (make_specified_string): If NCHARS is negative, count
	the number of characters.

2003-03-18  Jan Dj,Ad(Brv  <jan.h.d@swipnet.se>

	* gtkutil.c (xg_frame_cleared): Call gtk_widget_queue_draw for
	all widgets.

	* gtkutil.h: Removed xg_ignore_next_thumb.

2003-03-18  Kenichi Handa  <handa@m17n.org>

	* coding.c (Vchar_coding_system_table): Remove this variable.
	(Vcoding_system_safe_chars): New variable.
	(intersection): Remove this function.
	(find_safe_codings): Don't use Vchar_coding_system_table, but try
	all codings in SAFE_CODINGS.
	(Ffind_coding_systems_region_internal): Adjust for the change of
	find_safe_codings.  Get generic coding systems from
	Vcoding_system_safe_chars.
	(Fdefine_coding_system_internal): New function.
	(syms_of_coding): Defsubr Sdefine_coding_system_internal.
	Initialize and staticpro Vcoding_system_safe_chars.

2003-03-18  Jan Dj,Ad(Brv  <jan.h.d@swipnet.se>

	* gtkutil.c (xg_set_toolkit_scroll_bar_thumb): Check if new values
	equal old values before updating.

	* xterm.c (xg_scroll_callback): Remove xg_ignore_next_thumb.

	* gtkutil.c (xg_initialize): Remove xg_ignore_next_thumb.

2003-03-17  Jan Dj,Ad(Brv  <jan.h.d@swipnet.se>

	* gtkutil.c: Removed handle_fixed_child, struct xg_last_sb_pos.
	(xg_resize_widgets): Don't call foreach(handle_fixed_child).
	(xg_gtk_scroll_destroy): Remove free of struct xg_last_sb_pos.
	(scroll_bar_button_cb): Set bar->dragging to NIL on button release.
	(xg_create_scroll_bar): Pass bar to button event callback.
	(xg_find_top_left_in_fixed): New function.
	(xg_update_scrollbar_pos): Don't call gdk_window_clear on
	whole scroll bar area.  Get old position with
	xg_find_top_left_in_fixed, calculate and only clear needed areas.
	(xg_set_toolkit_scroll_bar_thumb): Do not adjust scroll bar if
	dragging is in progress.  Calculate whole as for Motif.
	Remove code that saved last values.  Call gtk_range functions to
	set scroll bar sizes.

	* gtkutil.h: Removed xg_ignore_next_thumb.

2003-03-17  Juanma Barranquero  <lektu@terra.es>

	* makefile.w32-in ($(BLD)/xdisp.$(O)): Add dependency on blockinput.h
	and files included from it.

2003-03-18  Stefan Monnier  <monnier@cs.yale.edu>

	* keymap.c (accessible_keymaps_1): Break cycles but without preventing
	multiple occurrences of the same keymap under different prefixes.
	(Faccessible_keymaps): Remove code redundant since 1994-08-03T07:39:00Z!rms@gnu.org.

2003-03-16  Jason Rumney  <jasonr@gnu.org>

	* w32gui.h: Use HDC for Display.

	* w32term.c (w32_encode_char): Prevent double-byte chars from
	crashing Emacs.

	* w32fns.c (jpeg_load, png_load, slurp_file): Read image files
	as binary.

2003-03-16  Juanma Barranquero  <lektu@terra.es>

	* xdisp.c (x_produce_glyphs): Use FRAME_BASELINE_OFFSET.

2003-03-16  Kim F. Storm  <storm@cua.dk>

	The following changes consolidate some of the gui-independent
	parts of the processing and drawing of "glyph strings" from
	xterm.c, w32term.c, and macterm.c into xdisp.c.

	* dispextern.h (struct glyph): Reduce face_id member from 22 to
	21 bits (this reduces number of faces from 4M to 2M).
	Replace W32 specific w32_font_type member (2 bits) by generic
	font_type member (3 bits) for portability.
	(FONT_TYPE_UNKNOWN): New define, default for font_type member.
	(enum draw_glyphs_face): Define here.
	(struct glyph_string): Define here.  Merge W32 and X versions.
	(struct redisplay_interface): New members per_char_metric,
	encode_char, compute_glyph_string_overhangs, draw_glyph_string.
	(VCENTER_BASELINE_OFFSET): Define here.
	(dump_glyph_string, x_get_glyph_overhangs, x_produce_glyphs)
	(x_draw_glyphs, notice_overwritten_cursor): Declare prototypes here.

	* xdisp.c: Consolidate gui-independent "glyph string" code here.
	(dump_glyph_string): Moved here.
	(init_glyph_string, append_glyph_string_lists, append_glyph_string)
	(prepend_glyph_string_lists, get_glyph_face_and_encoding)
	(fill_composite_glyph_string, fill_glyph_string)
	(fill_image_glyph_string, fill_stretch_glyph_string)
	(left_overwritten, left_overwriting, right_overwritten)
	(right_overwriting, get_char_face_and_encoding)
	(set_glyph_string_background_width, compute_overhangs_and_x)
	(append_glyph, append_composite_glyph, produce_image_glyph)
	(take_vertical_position_into_account, append_stretch_glyph)
	(produce_stretch_glyph): New generic functions (based on X version).
	Call platform specific functions through rif.
	(INIT_GLYPH_STRING): New macro, hides W32 details.
	(BUILD_STRETCH_GLYPH_STRING, BUILD_IMAGE_GLYPH_STRING)
	(BUILD_CHAR_GLYPH_STRINGS, BUILD_COMPOSITE_GLYPH_STRING)
	(BUILD_GLYPH_STRINGS): Generic macros (based on X version).
	(x_draw_glyphs, x_get_glyph_overhangs, x_produce_glyphs)
	(notice_overwritten_cursor):
	Generic functions exported to platform modules.  Users changed.

	* xterm.h (FONT_DESCENT, FRAME_X_OUTPUT, FRAME_BASELINE_OFFSET)
	(FONT_TYPE_FOR_UNIBYTE, FONT_TYPE_FOR_MULTIBYTE)
	(STORE_XCHAR2B, XCHAR2B_BYTE1, XCHAR2B_BYTE2):
	New macros for consolidated code.

	* xterm.c: Remove consolidated defines and code.
	(x_per_char_metric, x_encode_char)
	(x_compute_glyph_string_overhangs): Adapt to RIF requirements.
	(x_redisplay_interface): Add new members.

	* w32gui.h (Display): Add dummy typedef for consolidation.
	(XChar2b): Define alias for wchar_t for consolidation.
	(STORE_XCHAR2B, XCHAR2B_BYTE1, XCHAR2B_BYTE2): New macros.

	* w32term.h (FRAME_X_OUTPUT, FRAME_X_WINDOW, FRAME_X_DISPLAY)
	(FONT_TYPE_FOR_UNIBYTE, FONT_TYPE_FOR_MULTIBYTE):
	New macros for consolidation.

	* w32term.c: Remove consolidated defines and code.
	(BUILD_WCHAR_T, BYTE1, BYTE2): Macros removed; callers changed
	to use STORE_XCHAR2B, XCHAR2B_BYTE1, XCHAR2B_BYTE2 instead.
	(w32_per_char_metric): Change font_type arg to int for RIF.
	(w32_encode_char): Return int according to RIF requirements.
	(w32_compute_glyph_string_overhangs): Adapt to RIF.
	(w32_get_glyph_overhangs): New function for RIF.  Uses generic
	x_get_glyph_overhangs.
	(w32_redisplay_interface): Add new members.

	* macgui.h (XChar2b): Move typedef here for consolidation.
	(STORE_XCHAR2B, XCHAR2B_BYTE1, XCHAR2B_BYTE2): New macros.

	* macterm.h (FRAME_X_OUTPUT, FRAME_X_WINDOW, FRAME_X_DISPLAY):
	(FONT_TYPE_FOR_UNIBYTE, FONT_TYPE_FOR_MULTIBYTE): New macros for
	consolidation.

	* macterm.c: Remove consolidated defines and code.
	(mac_per_char_metric): New function for RIF.
	(mac_encode_char): Adapt to new RIF requirements.
	(mac_compute_glyph_string_overhangs): Adapt for RIF.
	(x_redisplay_interface): Add new members.

2003-03-15  Stefan Monnier  <monnier@cs.yale.edu>

	* keymap.c (Vmenu_events): New var.
	(syms_of_keymap): Initialize it.
	(where_is_internal): Check more carefully what is a menu event.

2003-03-14  Richard M. Stallman  <rms@gnu.org>

	* lread.c (read1): After #!, exit loop on eof.

2003-03-14  Jan Dj,Ad(Brv  <jan.h.d@swipnet.se>

	* gtkutil.h: Add declaration for xg_frame_cleared.

	* xterm.c (x_clear_frame): Call xg_frame_cleared for GTK.

	* gtkutil.c (struct xg_last_sb_pos): New structure.
	(handle_fixed_child): New function.
	(xg_resize_widgets): Call handle_fixed_child on all scroll bar widgets
	and force a redraw on them.
	(xg_gtk_scroll_destroy): Free struct xg_last_sb_pos also.
	(xg_create_scroll_bar): Add struct xg_last_sb_pos to scroll bar
	so we can avoid unneeded redraws.
	(xg_update_scrollbar_pos): Invalidate data in xg_last_sb_pos
	and force a redraw on the scroll bar.
	(xg_set_toolkit_scroll_bar_thumb): Do not change/redraw scroll bar
	if xg_last_sb_pos shows the positions are up to date.
	(xg_frame_cleared): New function.

2003-03-13  Kenichi Handa  <handa@m17n.org>

	* coding.c (Fdetect_coding_region): Fix docstring.
	(Fdetect_coding_string): Fix docstring.

2003-03-13  Andreas Schwab  <schwab@suse.de>

	* gtkutil.c: Add prototype for create_menus.

	* data.c (long_to_cons): Fix type of top.

	* xselect.c (selection_data_to_lisp_data): Use int instead of
	long for an integer of size 4.

	* gtkutil.c (xg_update_frame_menubar): Add missing return value.
	(xg_tool_bar_help_callback): Likewise.

2003-03-12  Andreas Schwab  <schwab@suse.de>

	* xterm.c (x_term_init) [USE_GTK]: Fix typo.

2003-03-12  Kim F. Storm  <storm@cua.dk>

	The following changes consolidate the fringe handling from
	xterm.c, w32term.c, and macterm.c into xdisp.c.

	* xdisp.c: Consolidate fringe handling code here.
	(left_bits, right_bits, continued_bits, continuation_bits)
	(ov_bits, zv_bits): Define fringe bitmaps.
	(fringe_bitmaps): New array holding fringe bitmaps.
	(draw_fringe_bitmap): Draw a specific bitmap; call display
	specific drawing routine via rif->draw_fringe_bitmap.
	(draw_row_fringe_bitmaps): Generic replacement for
	x_draw_row_fringe_bitmaps; all callers changed.
	(compute_fringe_widths): Generic replacement for
	x_compute_fringe_widths; all callers changed.

	* dispextern.h (enum fringe_bitmap_type): Define here.
	(struct fringe_bitmap, struct draw_fringe_bitmap_params): New.
	(fringe_bitmaps): Declare extern.
	(struct redisplay_interface): New member draw_fringe_bitmap.
	(draw_row_fringe_bitmaps, compute_fringe_widths): Declare extern.

	* xterm.c: Remove generic fringe code.
	(x_draw_fringe_bitmap): Only perform actual fringe drawing.
	(x_redisplay_interface): Add x_draw_fringe_bitmap member.

	* w32term.c: Remove generic fringe code.
	(w32_draw_fringe_bitmap): Only perform actual fringe drawing.
	(w32_redisplay_interface): Add w32_draw_fringe_bitmap member.

	* macterm.c: Remove generic fringe code.
	(x_draw_fringe_bitmap): Only perform actual fringe drawing.
	(x_redisplay_interface): Add x_draw_fringe_bitmap member.

2003-03-11  Stefan Monnier  <monnier@cs.yale.edu>

	* print.c (Fprin1_to_string): Return unibyte string if possible.

2003-03-09  David Kastrup  <dak@gnu.org>

	* process.c (read_process_output): We have allocated enough space
	for readmax and carryover, so actually use the alloted space.

2003-03-09  Jan Dj,Ad(Brv  <jan.h.d@swipnet.se>

	* keyboard.c (make_lispy_event): Extend mouse_syms if needed for
	toolkit scrollbar click.

	* xterm.c (x_window_to_scroll_bar): Call xg_get_scroll_id_for_window
	for USE_GTK.
	(x_scroll_bar_handle_click): Use this function for toolkit scrollbars
	also.
	(handle_one_xevent): ButtonPress/Release:  If event is for a toolkit
	scrollbar and control is pressed, call x_scroll_bar_handle_click.

	* gtkutil.h: Declare xg_get_scroll_id_for_window.

	* gtkutil.c (xg_get_scroll_id_for_window): New function.
	(xg_tool_bar_item_expose_callback): New function.
	(xg_tool_bar_expose_callback): Call update_frame_tool_bar.
	(xg_create_tool_bar): Connect xg_tool_bar_expose_callback to expose
	on the tool bar widget.
	(update_frame_tool_bar): Connect xg_tool_bar_item_expose_callback
	to expose on the tool bar item widgets.

2003-03-08  Jan Dj,Ad(Brv  <jan.h.d@swipnet.se>

	* gtkutil.c (update_frame_tool_bar): Compare pixmap ID instead of
	struct image* when deciding to update (struct image* may have been
	deleted from the image cache).

	* xterm.c (handle_one_xevent): Pass ReparentNotify to Xt even if
	the event isn't for a frame (i.e. for dialogs).

2003-03-07  Kenichi Handa  <handa@m17n.org>

	* coding.c (CODING_ADD_COMPOSITION_COMPONENT): If the number of
	composition components reaches the limit, terminate composing.
	(COMPOSITION_OK): New macro.
	(detect_coding_iso2022): Use it if an escape sequence for
	composition is found.
	(coding_restore_composition): Adjust the number of composition
	components if it is not sane.

2003-03-06  Juanma Barranquero  <lektu@terra.es>

	* w32term.h (struct w32_display_info): Add xrdb member to support
	passing resources via -xrm on Windows.

	* w32term.c (w32_make_rdb): New function.
	(w32_term_init): Use it to initialize xrdb member of w32_display_info
	struct.  Delete leftover code.

	* w32fns.c (Fx_get_resource, x_get_resource_string): Pass xrdb to check
	for resources passed on the command line.

	* w32reg.c (w32_get_rdb_resource): New function.
	(x_get_string_resource): Use it, so resources passed with -xrm
	supercede the ones in the registry.

2003-03-04  Jan Dj,Ad(Brv  <jan.h.d@swipnet.se>

	* xterm.c (x_detect_focus_change): Call x_any_window_to_frame
	instead of x_top_window_to_frame.

2003-03-03  Jan Dj,Ad(Brv  <jan.h.d@swipnet.se>

	* xsmfns.c (smc_save_yourself_CB): Add --no-splash to options
	when restarting Emacs.

2003-03-03  Richard M. Stallman  <rms@gnu.org>

	* buffer.c (Fkill_buffer): Use Frun_hook_with_args_until_failure
	to run kill-buffer-query-functions.
	(Qkill_buffer_query_functions): New var.
	(syms_of_buffer): Init and staticpro it.

2003-03-02  Jan Dj,Ad(Brv  <jan.h.d@swipnet.se>

	* xterm.h (XSync): Define as gdk_window_process_all_updates for GTK.

2003-02-25  Kim F. Storm  <storm@cua.dk>

	* xdisp.c (redisplay_window): Fix infinite loop in redisplay.
	If centering point failed to make whole line visible and vscroll
	is non-zero, disable vscroll and try centering point again.

	* lread.c (read1): Accept `single space' syntax like (? x).

2003-02-25  Jan Dj,Ad(Brv  <jan.h.d@swipnet.se>

	* keyboard.c (cancel_hourglass_unwind): Surround with
	#ifdef HAVE_X_WINDOWS

2003-02-25  Kenichi Handa  <handa@m17n.org>

	* buffer.c (Fset_buffer_multibyte): Pay attention to the buffer
	process only when "subprocesses" is defined.

2003-02-24  Stefan Monnier  <monnier@cs.yale.edu>

	* syntax.c (back_comment): Only check nestedness of 2nd char if needed.

2003-02-24  Juanma Barranquero  <lektu@terra.es>

	* callint.c (fix_command): Declare as static void and move before
	Fcall_interactively.

	* xdisp.c (Qwhen): Declare external; it's now defined in callint.c.
	(syms_of_xdisp): Don't initialize Qwhen.

2003-02-23  Jan Dj,Ad(Brv  <jan.h.d@swipnet.se>

	* keyboard.c (cancel_hourglass_unwind): New function.
	(command_loop_1): Cancel hourglass with unwind-protect.

2003-02-23  Richard M. Stallman  <rms@gnu.org>

	* callint.c (fix_command): New subroutine, from Fcall_interactively.
	Detect (when ... (region-beginning)) etc.
	(Fcall_interactively): Call fix_command.
	(Qif, Qwhen): New variables.
	(syms_of_callint): Init and staticpro them.

	* regex.c (print_partial_compiled_pattern): Output to stderr.

2003-02-23  Kai Gro,A_(Bjohann  <kai.grossjohann@uni-duisburg.de>

	* dired.c (directory_files_internal): Don't expand directory.
	(Fdirectory_files, Fdirectory_files_and_attributes): Do it here
	instead.  From Lars Hansen <larsh@math.ku.dk>.

2003-02-22  Stefan Monnier  <monnier@cs.yale.edu>

	* fns.c (string_to_multibyte): Remove unused var i.
	(Flanginfo): Fix int/Lisp_Object mixup.
	(void_call2): New fun.
	(Fmap_char_table): Use it in place of call2.

	* xfaces.c (x_face_list_fonts): Fix int/Lisp_Object mixup.

	* macros.c (Fstart_kbd_macro): Remove redundant assignment.

	* keymap.c (copy_keymap_1): Make it static.

	* alloc.c (Fgarbage_collect): Don't use XSETFLOAT.

2003-02-22  David Ponce  <david@dponce.com>

	* lread.c (Fload): Don't check STRING_MULTIBYTE.

2003-02-21  Jan Dj,Ad(Brv  <jan.h.d@swipnet.se>

	* process.h: Removed subtty field from struct Lisp_Process.

	* process.c (create_process): Remove setting of subtty.
	(emacs_get_tty_pgrp): New function.
	(Fprocess_running_child_p, process_send_signal):
	Call emacs_get_tty_pgrp instead of ioctl.
	(process_send_signal): Call EMACS_KILLPG if ioctl TIOCSIGSEND fails.

2003-02-21  Kai Gro,A_(Bjohann  <kai.grossjohann@uni-duisburg.de>

	* keymap.c (Fdefine_key): Doc fix.

2003-02-21  Juanma Barranquero  <lektu@terra.es>

	Port of patch for RC by Klaus Zeitler <kzeitler@lucent.com>.

	* s/hpux10.h: Define POLL_INTERRUPTED_SYS_CALL, not
	POLLING_PROBLEM_IN_SELECT.

	* s/hpux11.h: Include hpux10-20.h instead of hpux10.h.
	Delete #undef of POLLING_PROBLEM_IN_SELECT.

	* s/hpux10-20.h: New file.

	* process.c (wait_reading_process_input):
	Use POLL_INTERRUPTED_SYS_CALL, not POLLING_PROBLEM_IN_SELECT.

2003-02-20  Kenichi Handa  <handa@m17n.org>

	* fontset.c (check_fontset_name): If NAME is nil, return the
	default fontset.
	(override_font_info): New function.
	(Fset_fontset_font): Document that NAME nil means the default fontset.
	(Ffontset_info): If FONTSET is not the default fontset, merge
	FONTSET onto the copy of the default fontset, and work on that
	copy.  Document that NAME nil means the default fontset.
	(Ffontset_font): Document that NAME nil means the default fontset.

	* process.c (setup_process_coding_systems): If the process's
	in/out descriptor is -1, do nothing.

2003-02-19  Andreas Schwab  <schwab@suse.de>

	* lisp.h (Fcancel_kbd_macro_events, Fstring_to_multibyte):
	Add prototypes.

2003-02-19  Kenichi Handa  <handa@m17n.org>

	* xfaces.c (try_alternative_families): Try all scalable fonts if
	Vscalable_fonts_allowed is not Qt.

2003-02-19  Jan Dj,Ad(Brv  <jan.h.d@swipnet.se>

	* xfaces.c (x_face_list_fonts): Set *pfonts to 0 if no fonts found.

2003-02-18  Jan Dj,Ad(Brv  <jan.h.d@swipnet.se>

	* xterm.c (x_list_fonts): If maxnames is less than 0, get all font
	names.

	* xfaces.c (x_face_list_fonts): Allocate struct font_name here.
	(sorted_font_list): Move allocation of struct font_name to
	x_face_list_fonts.
	(Fx_font_family_list): Set font-list-limit to -1 to get all font names.
	(Fx_list_fonts): Set maxnames to -1 to get all font names.

2003-02-18  Kim F. Storm  <storm@cua.dk>

	* lread.c (read1): Fix last change.
	"`" is not always special.  Allow "?" after a character constant.

2003-02-18  Andrew Choi  <akochoi@shaw.ca>

	* unexmacosx.c (copy_data_segment): Also copy __cfstring section.

2003-02-18  Andreas Schwab  <schwab@suse.de>

	* window.c (window_scroll_pixel_based): Move outside a
	multi-glyph character before setting new window start.

	* xdisp.c (in_display_vector_p): New function.
	* dispextern.h (in_display_vector_p): Declare.

2003-02-18  Kim F. Storm  <storm@cua.dk>

	* lread.c (read1): Fix and relax read syntax.
	Recognize "[", ";", "#", and "?" after a dotted-pair dot.
	Only recognize "," after dotted-pair dot if inside backquote.
	Never include "`" or "," (inside backquote) in a symbol.
	Allow dotted-pair dot after a character constant.
	Allow "`" and "," (inside backquote) after a character constant.

2003-02-17  Jan Dj,Ad(Brv  <jan.h.d@swipnet.se>

	* gtkutil.c (xg_tool_bar_expose_callback): New function.
	(xg_create_tool_bar): Force style of tool bar to be horizontal with
	icons.	Set name of tool bar to emacs-toolbar.
	(update_frame_tool_bar): Connect expose event to
	xg_tool_bar_expose_callback.

2003-02-17  Richard M. Stallman  <rms@gnu.org>

	* keyboard.c (this_command_key_count_reset): New variable.
	Initiatize to 0 where this_command_key_count is set.
	(read_char): Save and restore this_command_key_count_reset
	around input method code.
	(read_char): If this_command_key_count_reset, echo reread commands.
	(Freset_this_command_lengths): Set this_command_key_count_reset to 1.

2003-02-17  Kenichi Handa  <handa@m17n.org>

	* fns.c (string_to_multibyte): Always return a multibyte string.

2003-02-16  Jason Rumney  <jasonr@gnu.org>

	* w32fns.c (w32_list_bdf_fonts, w32_list_fonts):
	Negative max_fonts parameter means list all.

2003-02-14  Dave Love  <fx@gnu.org>

	* fns.c (Flanginfo): Doc fix.

2003-02-13  Kim F. Storm  <storm@cua.dk>

	* lread.c (read_escape): Interpret \s as a SPACE character, except
	for \s-X in a character constant which still is the super modifier.
	(read1): Signal an `invalid read syntax' error if a character
	constant is immediately followed by a digit or symbol character.

	* search.c (Fmatch_data): Doc fix.  Explicitly state that
	match-data is undefined if last search failed.

	* keymap.c (Fcommand_remapping): Renamed from Fremap_command.
	All uses changed.

2003-02-12  Juanma Barranquero  <lektu@terra.es>

	* eval.c (Fdefmacro): Fix typo.

2003-02-12  Kim F. Storm  <storm@cua.dk>

	* macros.c (Fstart_kbd_macro): If appending, and last keyboard
	macro is a string, convert meta modifiers in string when copying
	the string into a vector.

2003-02-11  Kim F. Storm  <storm@cua.dk>

	* keymap.c (Fremap_command): Return nil if arg is not a symbol.

2003-02-11  Kenichi Handa  <handa@m17n.org>

	* Makefile.in (lisp, shortlisp): Add malayalam.el and tamil.el.

2003-02-10  Kim F. Storm  <storm@cua.dk>

	* process.c: Doc fixes.
	(syms_of_process): Add `:' prefix to QCfilter_multibyte.

2003-02-10  Kenichi Handa  <handa@m17n.org>

	* fns.c (Fstring_to_multibyte): Fix typo in the docstring.

	* process.c (QCfilter_multibyte): New variable.
	(setup_process_coding_systems): New function.
	(Fset_process_buffer, Fset_process_filter):
	Call setup_process_coding_systems.
	(Fstart_process): Initialize the member `filter_multibyte' of
	struct Lisp_Process.
	(create_process): Call setup_process_coding_systems.
	(Fmake_network_process): New keyward `:filter-multibyte'.
	Initialize the member `filter_multibyte' of struct Lisp_Process.
	Call setup_process_coding_systems.
	(server_accept_connection): Call setup_process_coding_systems.
	(read_process_output): If the process has a filter, decide the
	multibyteness of a string to given to the filter by
	`filter_multibyte' member of the process.  If the process doesn't
	have a filter and the result of conversion is unibyte, use
	Fstring_to_multibyte (not Fstring_make_multibyte) to get the
	multibyte form.
	(Fset_process_coding_system): Call setup_process_coding_systems.
	(Fset_process_filter_multibyte): New function.
	(Fprocess_filter_multibyte_p): New function.
	(syms_of_process): Intern and staticpro QCfilter_multibyte.
	Defsubr Sset_process_filter_multibyte and
	Sprocess_filter_multibyte_p.

	* process.h (struct Lisp_Process): New member filter_multibyte.

	* lisp.h (setup_process_coding_systems): Add prototype.

	* buffer.c (Fset_buffer_multibyte): If the current buffer has a
	process, update coding systems for the process.

2003-02-09  Kenichi Handa  <handa@m17n.org>

	* fns.c (string_to_multibyte): New function.
	(Fstring_to_multibyte): New function.
	(syms_of_fns): Defsubr it.

2003-02-08  Andreas Schwab  <schwab@suse.de>

	* Makefile.in (EXEEXT): Define to @EXEEXT@ and use this variable
	instead of the substitution.

2003-02-08  Jan Dj,Ad(Brv  <jan.h.d@swipnet.se>

	* xterm.c (x_make_frame_visible): Call gtk_window_deiconify.

	* xmenu.c (menu_position_func): Adjust menu popup position so that
	the menu is fully visible.

2003-02-07  Jan Dj,Ad(Brv  <jan.h.d@swipnet.se>

	* xterm.c (x_text_icon, x_raise_frame, x_lower_frame)
	(x_make_frame_invisible, x_wm_set_icon_position):
	Use FRAME_OUTER_WINDOW instead of ifdef X_TOOLKIT/else/endif.

	* xfns.c (x_set_name, x_set_title): Ditto.

2003-02-04  Richard M. Stallman  <rms@gnu.org>

	* keyboard.c (echo_now): Update before_command_echo_length.
	(Freset_this_command_lengths): Reset this_command_key_count etc.
	immediately rather than arranging to do it later.
	(before_command_key_count_1, before_command_echo_length_1)
	(before_command_restore_flag): Vars deleted.
	(add_command_key): Don't handle before_command_restore_flag.
	(read_char, record_menu_key): Don't update before_command_key_count or
	before_command_echo_length.
	(read_char): Don't handle before_command_restore_flag.

	* keyboard.c (command_loop_1): Don't call adjust_point_for_property
	in direct-output clauses if it wouldn't be called in the ordinary case.

2003-02-04  Kim F. Storm  <storm@cua.dk>

	* keyboard.c (syms_of_keyboard) <this-original-command>: Doc fix.

2003-02-02  Jan Dj,Ad(Brv  <jan.h.d@swipnet.se>

	* gtkutil.c (remove_from_container): Copying list is not needed.
	(xg_update_menubar, xg_update_menu_item, xg_update_submenu)
	(xg_modify_menubar_widgets, update_frame_tool_bar): Call g_list_free
	on list returned from gtk_container_get_children to avoid memory leak.

2003-02-01  Jason Rumney  <jasonr@gnu.org>

	* w32fns.c (w32_create_pixmap_from_bitmap_data): Use alloca for
	local malloc.
	[HAVE_XPM]: Avoid clashes with XColor, XImage and Pixel
	definitions in xpm.h.
	(init_xpm_functions): New function.
	(xpm_load): Sync with xfns.c. Adapt for Windows version of libXpm.
	(init_external_image_libraries): Try to load libXpm.dll.

	* fileio.c (Fcopy_file) [WINDOWSNT]: Reverse logic for setting
	timestamp.

2003-01-31  Dave Love  <fx@gnu.org>

	* syntax.c (Fskip_chars_forward)
	(open-paren-in-column-0-is-defun-start): Doc fix.

2003-01-31  Joe Buehler  <jhpb@draco.hekimian.com>

	* fileio.c: Support // at start of name for Cygwin (just added proper
	preprocessor tests).

	* keyboard.c: Port to Cygwin (just added proper preprocessor tests).

	* Makefile.in: Use @EXEEXT@ for Cygwin.

	* mem-limits.h: Added ifdef to define BSD4_2 for Cygwin.

	* s/cygwin.h: Added for Cygwin port.

2003-01-31  Juanma Barranquero  <lektu@terra.es>

	* w32fns.c (DrawText): Kludge to avoid a redefinition on Windows
	when including gif_lib.h.
	(init_gif_functions, init_tiff_functions): New functions.
	(gif_load, tiff_load): Sync with xfns.c version. Adjust colors for
	Windows. Disable color table lookups. Call library functions
	through pointers determined at runtime.
	(init_external_image_libraries): Try to load libungif.dll and
	libtiff.dll.

2003-01-31  Kenichi Handa  <handa@m17n.org>

	* xdisp.c (SKIP_GLYPHS): New macro.
	(set_cursor_from_row): Skip all glyphs that comes from overlay string.

2003-01-30  Jan Dj,Ad(Brv  <jan.h.d@swipnet.se>

	* gtkutil.c (free_frame_tool_bar): Remove debug printf.

2003-01-30  Dave Love  <fx@gnu.org>

	* alloc.c (Vgc_elapsed, gcs_done): New variables.
	(Fgarbage_collect): Use them.
	(init_alloc, syms_of_alloc): Set them up.

2003-01-30  Juanma Barranquero  <lektu@terra.es>

	* w32fns.c (init_external_image_libraries): Add missing operator.

2003-01-29  Jason Rumney  <jasonr@gnu.org>

	* w32fns.c (init_external_image_libraries): Allow jpeg-62.dll as
	an alternative name for jpeg.dll.

2003-01-29  Kenichi Handa  <handa@m17n.org>

	* xdisp.c (set_cursor_from_row): Pay attention to string display
	properties.

2003-01-28  Benjamin Riefenstahl  <Benjamin.Riefenstahl@epost.de>

	* macterm.c (keycode_to_xkeysym_table): Add <tab>, <backspace>,
	<escape>.
	(keycode_to_xkeysym_table): Reformat and add more comments.
	(XTread_socket): Drop special case for backspace.

2003-01-28  Andrew Choi  <akochoi@shaw.ca>

	* macfns.c (x_to_mac_color): Correct the order for parsing the RGB
	values in old-style RGB specs.

2003-01-27  Juanma Barranquero  <lektu@terra.es>

	* w32fns.c (init_external_image_libraries): Try alternate names for the
	jpeg dll.

2003-01-27  Jan Dj,Ad(Brv  <jan.h.d@swipnet.se>

	* gtkutil.c (create_dialog, xg_separator_p)
	(xg_item_label_same_p, xg_update_menu_item): Check for NULL string
	before calling strcmp or strlen.

2003-01-26  Jan Dj,Ad(Brv  <jan.h.d@swipnet.se>

	* gtkutil.c (update_frame_tool_bar): Call prepare_image_for_display
	and handle image load failure.

2003-01-26  Jason Rumney  <jasonr@gnu.org>

	* w32fns.c (init_jpeg_functions, jpeg_resync_to_restart_wrapper):
	New functions.
	(jpeg_load): Sync with xfns.c version. Adjust colors for Windows.
	Disable color table lookups. Call jpeg library functions
	through pointers determined at runtime.
	(init_external_image_libraries): Try to load jpeg.dll.

2003-01-25  Richard M. Stallman  <rms@gnu.org>

	* lisp.h: Declare format2 instead of format1.

	* fileio.c (barf_or_query_if_file_exists):
	Call format2 instead of format1.

	* editfns.c (format2): New function, replaces format1
	but takes exactly two Lisp Objects as format args.

	* buffer.c (Fkill_buffer): Call format2 instead of format1.

2003-01-25  Jan Dj,Ad(Brv  <jan.h.d@swipnet.se>

	* xterm.h: Change to return value of x_dispatch_event to int.

	* xterm.c (x_filter_event): New function.
	(event_handler_gdk, XTread_socket): Call x_filter_event.
	(x_dispatch_event): Change to return value of finish.
	(event_handler_gdk): Use return value from x_dispatch_event.

	* xfns.c (x_window): Call create_frame_xic for GTK version to
	initialize input methods.

	* gtkutil.h: Add (void) prototypes.

	* gtkutil.c (create_menus): Remove code that puts the help menu to
	the right.

2003-01-25  Jason Rumney  <jasonr@gnu.org>

	* w32fns.c (XPutPixel): Handle monochrome images; used for masks.
	[HAVE_PNG]: Sync with xfns.c version.
	(png_load): Adjust colors for Windows. Use Windows
	bitmaps. Disable color table lookups.
	(DEF_IMGLIB_FN, LOAD_IMGLIB_FN): New macros.
	(init_png_functions): New function.
	(png_read_from_memory, png_load): Call png library functions
	through pointers determined at runtime.
	(QCloader, QCbounding_box, QCpt_width, QCpt_height): Declare.
	(init_external_image_libraries): New function.
	(init_xfns): Call it.

2003-01-24  Andreas Schwab  <schwab@suse.de>

	* minibuf.c (Fminibuffer_message): Verify type of parameter.

2003-01-24  Jan Dj,Ad(Brv  <jan.h.d@swipnet.se>

	* gtkutil.c (xg_initialize): Initialize id_to_widget here instead
	of static initializer.

2003-01-24  Dave Love  <fx@gnu.org>

	* s/gnu-linux.h (GC_SETJMP_WORKS, GC_MARK_STACK): Define for more
	architectures.

	* alloc.c (mark_stack) [!GC_LISP_OBJECT_ALIGNMENT && __GNUC__]:
	Use __alignof__.

2003-01-24  Kenichi Handa  <handa@m17n.org>

	* keyboard.c (adjust_point_for_property): New second arg MODIFIED.
	It it is nonzero, don't pretend that an invisible area doesn't exist.
	(command_loop_1): Call adjust_point_for_property with proper
	second arg.

2003-01-22  Jason Rumney  <jasonr@gnu.org>

	Sync changes with xterm.c and xfns.c.

	* w32term.c (x_draw_glyph_string_foreground)
	(x_draw_composite_glyph_string_foreground): Implement overstriking.

	* w32term.c (x_write_glyphs): Clear phys_cursor_on_p if current
	phys_cursor's hpos is overwritten.  This is still not completely
	correct, as it doesn't really make sense to use hpos at all to
	get the cursor glyph (as that is relative to the width of the
	characters on the line, which may have changed during the update).

	* w32term.c (notice_overwritten_cursor): Handle the special case
	of the cursor being in the first blank non-text line at the
	end of a window.

	* w32term.c (x_draw_hollow_cursor, x_draw_bar_cursor)
	(x_draw_phys_cursor_glyph): Set phys_cursor_width here.
	Compute from the x position returned by x_draw_glyphs.

	(x_display_and_set_cursor): Don't set phys_cursor_width here,
	except for NO_CURSOR and system caret, to make phys_cursor_width
	contain what its name suggests.
	(notice_overwritten_cursor): Consider the cursor image erased if
	the output area intersects the cursor image in y-direction.

	* w32term.c (note_mode_line_or_margin_highlight): Rename from
	note_mode_line_highlight and extend.

	* w32term.c (last_window): New variable.
	(w32_read_socket) <WM_MOUSEMOVE>: Generate SELECT_WINDOW_EVENTs.
	(note_mouse_movement): Remove reimplemented code in #if 0.

	* w32fns.c (x_set_cursor_type): Set cursor_type_changed,
	not update_mode_lines, and always set it to 1.

2003-01-21  Jason Rumney  <jasonr@gnu.org>

	* w32fns.c (IDC_HAND): Define it if system headers don't.

2003-01-21  KOBAYASHI Yasuhiro  <kobayays@otsukakj.co.jp>

	* w32term.h (struct w32_output): New member hand_cursor.
	(WM_EMACS_SETCURSOR): New message definition.

	* w32term.c (note_mode_line_highlight): Delete #if 0 to enable
	function w32_define_cursor.
	(note_mouse_highlight): Initialize, setup cursor accoding to mouse
	position, change member name output_data.x to output_data.w32 and
	add function w32_define_cursor.
	(show_mouse_face): Delete #if 0 to enable function w32_define_cursor
	and change member name output_data.x to output_data.w32.
	(w32_initialize_display_info):
	Setup dpyinfo->vertical_scroll_bar_cursor.

	* w32fns.c (Vx_hand_shape): New variable.
	(w32_wnd_proc): Add message entries for WM_SETCURSOR and
	WM_EMACS_SETCURSOR.
	(x-create-frame): Setup Cursor types.

2003-01-21  David Ponce  <david@dponce.com>

	* w32term.c (w32_encode_char): For DIM=1 charset, set
	ccl->reg[2] to -1 before calling ccl_driver. (Sync. with xterm.c
	x_encode_char change by Kenichi Handa <handa@m17n.org> on
	2002-09-30.)
	(w32_draw_relief_rect): Declare all args.
	(w32_define_cursor): New.

	* w32fns.c (w32_load_cursor): New function.
	(w32_init_class): Use it.
	(x_put_x_image): Declare all args.

2003-01-21  Richard Dawe  <rich@phekda.freeserve.co.uk>  (tiny change)

	* Makefile.in (ALL_CFLAGS): Include MYCPPFLAGS, not MYCPPFLAG.

2003-01-21  Jan Dj,Ad(Brv  <jan.h.d@swipnet.se>

	* gtkutil.c: Must include stdio.h before termhooks.h

2003-01-21  Dave Love  <fx@gnu.org>

	* alloc.c (Fgc_status): Print zombie list.
	(mark_maybe_object) [GC_MARK_STACK==GC_USE_GCPROS_CHECK_ZOMBIES]:
	Fix assignment of zombies.
	(Fgarbage_collect) [GC_MARK_STACK==GC_USE_GCPROS_CHECK_ZOMBIES]:
	Don't take car of non-cons.

	* s/sol2-5.h (GC_SETJMP_WORKS, GC_MARK_STACK): Define.

	* s/sunos4-0.h (GC_SETJMP_WORKS, GC_MARK_STACK): Define.

2003-01-20  David Ponce  <david@dponce.com>

	* w32menu.c (digest_single_submenu): Declare all args.

	Sync with 2002-12-23  Richard M. Stallman  <rms@gnu.org>
	changes in xmenu.c:

	(parse_single_submenu): Use individual keymap's prompt
	string as pane name, if there is one.
	(set_frame_menubar): Save menu_items_n_panes from each call to
	parse_single_submenu and use it when calling digest_single_submenu.

2003-01-20  Steven Tamm  <steventamm@mac.com>

	* macterm.c (XTread_socket): Checks for valid, visible window
	before sending a scroll-wheel event.

2003-01-20  Richard M. Stallman  <rms@gnu.org>

	* xdisp.c (redisplay_window): If mini window's buffer is not
	a minibuffer, then redisplay it like other windows.

2003-01-20  Jan Dj,Ad(Brv  <jan.h.d@swipnet.se>

	* gtkutil.c (xg_create_frame_widgets): Check if there is an
	external tool bar before setting tool bar height.

2003-01-19  Jan Dj,Ad(Brv  <jan.h.d@swipnet.se>

	* xterm.c (handle_one_xevent): Surround popup_activated
	with #ifdef:s for non-toolkit version.

	* Makefile.in (XOBJ): Add gtkutil.o if USE_GTK
	(gtkutil.o): New file.
	(TOOLKIT_DEFINES): Set to -DUSE_GTK if HAVE_GTK.
	(LIBW): Set to @GTK_LIBS@ if USE_GTK.

	* gtkutil.c: New file for GTK version.

	* gtkutil.h: New file for GTK version.

	* xterm.h: Add xt_or_gtk_widget.
	Include gtk files for USE_GTK.
	(struct x_output): Add toolbar_height.
	(struct x_output): Add GTK widgets and Gdk size_hints.
	(GTK_WIDGET_TO_X_WIN, FRAME_GTK_OUTER_WIDGET, FRAME_GTK_WIDGET)
	(FRAME_OUTER_WINDOW): New macros for USE_GTK.
	(FRAME_OUTER_TO_INNER_DIFF_Y): Add FRAME_TOOLBAR_HEIGHT to calculation.

	* xterm.c: Include gtkutil.h for USE_GTK.
	Declare extern void free_frame_menubar for USE_GTK.
	(note_mouse_highlight): Check popup_activated for USE_GTK.
	(xt_action_hook): Don't compile if USE_GTK.
	(x_scroll_bar_to_input_event): Use CurrentTime for USE_GTK.
	(xg_scroll_callback): New function.
	(x_create_toolkit_scroll_bar): Call xg_create_scroll_bar for USE_GTK.
	(x_set_toolkit_scroll_bar_thumb): Call xg_set_toolkit_scroll_bar_thumb
	for USE_GTK.
	(x_scroll_bar_create): Call xg_update_scrollbar_pos and
	xg_show_scroll_bar for USE_GTK.
	(x_scroll_bar_remove): Call xg_remove_scroll_bar for USE_GTK.
	(XTset_vertical_scroll_bar): Call xg_update_scrollbar_pos for USE_GTK.
	(event_handler_gdk): New function for USE_GTK.
	(handle_one_xevent): Call xg_resize_widgets for USE_GTK.
	(handle_one_xevent): Make sure widget is mapped before
	calling x_real_positions for USE_GTK.
	(XTread_socket): Add GTK event loop for USE_GTK.
	(x_set_window_size): Call xg_frame_set_char_size for USE_GTK.
	(x_make_frame_visible): Call gtk_widget_show_all for USE_GTK.
	(x_make_frame_invisible): Call gtk_widget_hide for USE_GTK.
	(x_iconify_frame): Add code for USE_GTK.
	(x_free_frame_resources): Call gtk_widget_destroy for USE_GTK.
	(x_wm_set_size_hint): Only compile if not USE_GTK.  GTK version
	is in gtkutil.c.
	(x_term_init): Add initialization for GTK.
	(syms_of_xterm): Set Vx_toolkit_scroll_bars for USE_GTK.

	* xmenu.c: Include gtkutil.h for USE_GTK.
	(Fx_popup_menu): Use current position if x and y is NIL.
	(single_menu_item, single_menu_item, Fx_popup_dialog):
	Check for USE_GTK.
	(popup_widget_loop): New function for USE_GTK.
	(x_activate_menubar): Add code for USE_GTK.
	(popup_activate_callback, popup_deactivate_callback)
	(menu_highlight_callback, menubar_selection_callback):
	Add USE_GTK versions.
	(update_frame_menubar): Call xg_update_frame_menubar for USE_GTK.
	(set_frame_menubar): Call xg_modify_menubar_widgets for USE_GTK.
	(free_frame_menubar): Only compile if not USE_GTK.  GTK version
	is in gtkutil.c.
	(popup_selection_callback): New version for USE_GTK.
	(create_and_show_popup_menu): New fuction, one USE_GTK version and
	one USE_X_TOOLKIT version.
	(xmenu_show): Call create_and_show_popup_menu.
	(dialog_selection_callback): New version for USE_GTK.
	(create_and_show_dialog): New fuction, one USE_GTK version and
	one USE_X_TOOLKIT version.
	(xdialog_show): Call create_and_show_dialog.

	* xfns.c: Include gtkutil for USE_GTK.
	(x_window_to_frame, x_any_window_to_frame)
	(x_non_menubar_window_to_frame, x_menubar_window_to_frame)
	(x_top_window_to_frame): Add code for USE_GTK.
	(x_set_background_color): Call xg_set_background_color for GTK.
	(x_set_menu_bar_lines): Check for USE_GTK.
	(x_set_tool_bar_lines): Call update_frame_tool_bar for USE_GTK.
	(x_set_name, x_set_title): Call gtk_window_set_title for USE_GTK.
	(x_window): Call xg_create_frame_widgets for USE_GTK.
	(Fx_create_frame): Check for USE_GTK
	(Fx_file_dialog): New implementation for USE_GTK.

	* xdisp.c: Add check for USE_GTK for extern void set_frame_menubar.
	(update_menu_bar): Add check for USE_GTK.
	(update_tool_bar): Add check for USE_GTK and external tool bar.
	(redisplay_tool_bar): Add check for USE_GTK and external tool bar.
	(redisplay_internal): Add check for USE_GTK and popup_activated.
	(redisplay_window): Add check for USE_GTK and FRAME_EXTERNAL_MENU_BAR.
	(redisplay_window): Add check for USE_GTK and FRAME_EXTERNAL_TOOL_BAR.
	(display_menu_bar): Add check for USE_GTK

	* lisp.h: Declare Vx_resource_name extern.

	* keyboard.c (kbd_buffer_get_event):  Check MENU_BAR_ACTIVATE_EVENT
	for USE_GTK.
	(make_lispy_event): Check MENU_BAR_EVENT for USE_GTK.

	* frame.h (struct frame): Add external_tool_bar.  Check for USE_GTK.
	(FRAME_EXTERNAL_TOOL_BAR): New macro.
	(FRAME_EXTERNAL_MENU_BAR): Check for USE_GTK.

	* fileio.c (Fread_file_name): Add check for USE_GTK.

	* dispnew.c (adjust_frame_glyphs_for_window_redisplay):
	Add check for USE_GTK.

	* config.in: Added HAVE_GTK

	* alloc.c (Fgarbage_collect): Call xg_mark_data for GTK.

2003-01-18  Stefan Monnier  <monnier@cs.yale.edu>

	* charset.h (Funibyte_char_to_multibyte): Export.

2003-01-18  Jan Dj,Ad(Brv  <jan.h.d@swipnet.se>

	* xmenu.c (mouse_position_for_popup): New function.
	(Fx_popup_menu): Call mouse_position_for_popup for X and
	mouse_position_hook for others.

2003-01-17  Kim F. Storm  <storm@cua.dk>

	* editfns.c (Finsert): Mention `string-make-multibyte' and
	`string-as-multibyte' in doc string.

2003-01-17  Kenichi Handa  <handa@m17n.org>

	* fontset.c (syms_of_fontset): Setup Vfont_encoding_alist here.

	* editfns.c (Fformat): Convert an unibyte char argument that is
	formatted by "%c" to multibyte if the total result must be a
	multibyte string.

2003-01-16  Kim F. Storm  <storm@cua.dk>

	* process.c (set-process-filter): Document unibyte/multibyte-ness
	of string argument.

2003-01-16  Kenichi Handa  <handa@m17n.org>

	* charset.h (NEXT_CHAR_BOUNDARY, PREV_CHAR_BOUNDARY): New macros.

	* regex.c (GET_CHAR_BEFORE_2): Use PREV_CHAR_BOUNDARY.
	(re_search_2): Likewise.

2003-01-15  Kenichi Handa  <handa@m17n.org>

	* xdisp.c (message_dolog): Fix bug of the case that *Message*
	buffer is unibyte.

2003-01-15  Francesco Potort,Al(B  <pot@gnu.org>

	* fns.c (Fsubstring): Clarify doc string.

	* textprop.c (Ftext_properties_at, Fnext_char_property_change)
	(Fprevious_char_property_change)
	(Fnext_single_char_property_change)
	(Fprevious_single_char_property_change, Fnext_property_change)
	(Fnext_single_property_change, Fprevious_property_change)
	(Fprevious_single_property_change, Fadd_text_properties)
	(Fput_text_property, Fset_text_properties)
	(Fremove_text_properties, Fremove_list_of_text_properties)
	(Ftext_property_any, Ftext_property_not_all): Clarify doc strings.

2003-01-14  Kim F. Storm  <storm@cua.dk>

	* process.h (struct Lisp_Process): New member plist replaces old
	member private_vars.  All uses changed.

	* process.c: Reworked 2003-01-12 change -- call a plist a plist!
	(QCplist): Rename from QCvars.  Change all uses.
	(Fprocess_plist): Replaces Fprocess_variable.  Simplified.
	(Fset_process_plist): Replaces Fset_process_variable.  Simplify.
	(syms_of_process): Intern, staticpro, defsubr these.
	(Fmake_network_process): Describe :plist arg.  Remove :vars arg.

2003-01-14  Francesco Potort,Al(B  <pot@gnu.org>

	* m/delta.h: Remove (obsolete).

2003-01-13  Francesco Potort,Al(B  <pot@gnu.org>

	* fileio.c (Fdelete_directory, Fdelete_file): Document the
	behaviour in front of symlinks.
	(Fdelete_file): Raise an error on directories.

2003-01-13  Dave Love  <fx@gnu.org>

	* fns.c (Freverse): Use QUIT.

2003-01-13  Richard M. Stallman  <rms@gnu.org>

	* minibuf.c (minibuffer_completion_contents):
	Error if point is inside prompt.

	* keyboard.c (command_loop_1): Don't redisplay directly
	if there's a post-command-hook.

	* fileio.c (syms_of_fileio) <directory-sep-char>: Doc fix.
	(Fdo_auto_save): Add gcpros around Ffile_name_directory.

2003-01-12  Kim F. Storm  <storm@cua.dk>

	* process.h (struct Lisp_Process): New member private_vars.

	* process.c (QCvars): New variable.
	(syms_of_process): Intern and staticpro it.
	(Fset_process_contact): Removed function.
	(Fprocess_variable, Fset_process_variable): New functions.
	(syms_of_process): Defsubr them.
	(Fstart_process): Initialize private_vars plist to nil.
	(Fmake_network_process): New arg :vars to setup the private
	variables for new network process.
	(server_accept_connection): Copy server's private variables to
	client process.

	* alloc.c (pure_alloc): Fixed 2003-01-10 changed (caused spurious
	crashes).  Code rewritten and simplified.  Now directly aligns the
	pointer and recalculates pure_bytes_used, rather than aligning the
	size and adjusting the pointer.

2003-01-11  Kim F. Storm  <storm@cua.dk>

	* process.c (Fset_process_contact): New function.
	(syms_of_process): defsubr it.
	(make-network-process): Update doc.

2003-01-10  Andreas Schwab  <schwab@suse.de>

	* alloc.c (pure_alloc): Correct alignment for Lisp_Floats.
	Reported by Berthold Gunreben <b.gunreben@web.de>.

2003-01-10  Dave Love  <fx@gnu.org>

	* composite.c (syms_of_composite): Make composition_hash_table weak.

2003-01-09  Kim F. Storm  <storm@cua.dk>

	* process.c (Fmake_network_process): Convert new port number
	to host byte order for `:service t' case.  From Mario Lang.

2003-01-08  Jan Dj,Ad(Brv  <jan.h.d@swipnet.se>

	* xfns.c (Fx_file_dialog): Call XtAppNextEvent and x_dispatch_event
	instead of XtAppProcessEvent.

	* xterm.c (handle_one_xevent): New function.
	(x_dispatch_event): New function.
	(XTread_socket): Call handle_one_xevent.

	* xterm.h (FRAME_OUTER_TO_INNER_DIFF_X/Y): New.

	* xmenu.c (Fx_popup_menu): If popping up at mouse position,
	call XQueryPointer to get coordinates.
	(popup_get_selection): Do not set popup_activated_flag to zero,
	let popup_deactivate_callback do that.  Needed for Motif.
	Call x_dispatch_event instead of XtDispatchEvent.
	(xmenu_show): Calculate root coordinate from frame top/left position.

2003-01-08  Kim F. Storm  <storm@cua.dk>

	* process.c (server_accept_connection): Fix recording of new
	connection's local address in :local property of contact info.
	(Fmake_network_process): Record local network address for new
	client processes in :local property of contact info.
	(format-network-address): Add arg OMIT-PORT.  Change callers.

2003-01-07  Dave Love  <fx@gnu.org>

	* Makefile.in (fns.o): Depend on coding.h.

2003-01-07  Markus Rost  <rost@math.ohio-state.edu>

	* minibuf.c (Fread_variable): Doc fix.

	* eval.c (Fuser_variable_p): Doc change.  For custom variables,
	use the same test as for custom-variable-p.

2003-01-05  Richard M. Stallman  <rms@gnu.org>

	* xdisp.c (try_scrolling): New arg LAST_LINE_MISFIT.
	Count LAST_LINE_MISFIT in scroll margin for end of window.
	Move label too_near_end before setting SCROLL_MARGIN_POS.
	Set LAST_LINE_MISFIT before jumping there.

	* xdisp.c (try_scrolling): Calculate amount_to_scroll better in
	scroll_conservatively case.  If scrolling that much doesn't change
	STARTP, move it down one line.

	* xdisp.c (redisplay_window): Pass last_line_misfit arg to
	try_scrolling.  Make it 1 after make_cursor_line_fully_visible fails.

	* xdisp.c (setup_echo_area_for_printing): Kill Emacs if no
	selected frame.

	* keymap.c (apropos_predicate, apropos_accumulate): Make them static.
	(syms_of_keymap): staticpro them.
	(Fapropos_internal): Initialize them and clear them out.
	Don't GCPRO them.

	* buffer.c (syms_of_buffer) <scroll-up-aggressively, scroll-down-aggressively>:
	Doc fixes.

	* lisp.h: New misc type Lisp_Save_Value.
	(enum Lisp_Misc_Type): Add Lisp_Misc_Save_Value.
	(XSAVE_VALUE): New macro.
	(struct Lisp_Save_Value): New data type.
	(union Lisp_Misc): Add u_save_value alternative.
	(make_save_value): Declared.

	* alloc.c (make_save_value): New function.

	* xterm.c (x_catch_errors): Save dpy using make_save_value.
	(x_catch_errors_unwind): Call XSync.

2003-01-01  Richard M. Stallman  <rms@gnu.org>

	* window.c (window_scroll_pixel_based): Partially undo last change.

	* keyboard.c (command_loop_1): Call adjust_point_for_property
	in direct action cases for Qforward_char and Qbackward_char.
	Set already_adjusted so it won't be done twice.

2002-12-30  Richard Dawe  <rich@phekda.freeserve.co.uk>  (tiny change)

	* src/config.in (!HAVE_SIZE_T): Fix order of arguments in
	type definition of size_t.

2003-01-02  Steven Tamm  <steventamm@mac.com>

	* macterm.c (syms_of_macterm): Provide the feature "mac-carbon" to
	distinguish Carbon GUI builds from X11 builds on darwin.

2002-12-30  Steven Tamm  <steventamm@mac.com>

	* macterm.c (syms_of_macterm): Set mac-wheel-button-is-mouse-2
	to default to t.

2002-12-29  Francesco Potort,Al(B  <pot@gnu.org>

	* data.c (Fstring_to_number, Fminus): Better English in doc strings.

2002-12-28  Steven Tamm  <steventamm@mac.com>

	* Makefile.in (macosx-bundle): Fixes to Mac OS X/Carbon port to
	allow building in a different directory than source.  Uses some
	GNU Make extensions, but there is no other make on Mac OS X.

2002-12-26  Francesco Potort,Al(B  <pot@gnu.org>

	* data.c (Fmakunbound, Ffmakunbound, Fmake_variable_buffer_local)
	(Fsetq_default, Fmake_local_variable, Fkill_local_variable)
	(Fmake_variable_frame_local, Faset, Fnumber_to_string, Fminus)
	(Fstring_to_number): Mention the returned value in the doc strings.

2002-12-23  Richard M. Stallman  <rms@gnu.org>

	* buffer.c (syms_of_buffer) <scroll-up-aggressively>
	<scroll-down-aggressively>: Doc fix.

	* xmenu.c (parse_single_submenu): Use individual keymap's prompt
	string as pane name, if there is one.
	(set_frame_menubar): Save menu_items_n_panes from each call to
	parse_single_submenu and use it when calling digest_single_submenu.

	* window.c (window_scroll_pixel_based): Fix check for reaching BEGV.
	Don't try to make last line fully visible if it is past end of window.

2002-12-22  Steven Tamm  <steventamm@mac.com>

	* macmenu.c (MIN_POPUP_SUBMENU_ID): Add.
	(mac_menu_show): Add support for hierarchical popup menus.
	(add_menu_item): Remove indentation support.
	(fill_submenu, fill_menu): Create hierarchical menus
	instead of using indentation.

2002-12-22  Richard M. Stallman  <rms@gnu.org>

	* xdisp.c (try_cursor_movement): Don't call try_window here.
	(redisplay_window): Never redisplay minibuffer when inactive.

	* window.c (select_window_1): Undo 9/21 change.

2002-12-22  Steven Tamm  <steventamm@mac.com>

	* macterm.c (XTread_socket): Call KeyTranslate for control and
	meta to deal correctly shifted non-alpha characters, like C-S-5
	being treated like C-%.  Does not look for shift key to deal
	with masking off control-key with mac-reverse-ctrl-meta.

2002-12-21  Richard M. Stallman  <rms@gnu.org>

	* xmenu.c (popup_get_selection): Now static.  New arg DO_TIMERS.
	If it is non-nil, run timers.  Use an unwind-protect to requeue
	the events that were read ahead.
	(popup_get_selection_unwind): New subroutine.
	(popup_get_selection_queue): File-scope variable now holds that queue.
	(xmenu_show): Pass 0 for DO_TIMERS to popup_get_selection.
	(xdialog_show): Pass 1 for DO_TIMERS to popup_get_selection.
	Use an unwind-protect to pop down the dialog box.
	(xdialog_show_unwind): New subroutine implements that.

	* xdisp.c (row_containing_pos): Change exit test using last_y.
	(try_window_id): Abort if row_containing_pos returns null.

	* lread.c (load_error_handler): New function.
	(Fload): Handle errors in Fsubstitute_in_file_name.
	Don't expect Fsignal to return.

	* eval.c: Errors and throws work right with interrupt blocking.
	(struct catchtag): New elt interrupt_input_blocked.
	(unwind_to_catch): Restore interrupt_input_blocked from saved value.
	(internal_catch, Fcondition_case, internal_condition_case)
	(internal_condition_case_1, internal_condition_case_2): Save it.
	(Fsignal): Don't do TOTALLY_UNBLOCK_INPUT.

	* editfns.c (Fformat): Add parens.

	* dired.c (file_name_completion): Fix that change.
	Delete special quit-handling code; just use QUIT.

2002-12-21  Tak Ota  <Takaaki.Ota@am.sony.com>  (tiny change)

	* dired.c (file_name_completion): Close directory on error
	just as in directory_files_internal.

2002-12-19  David Kastrup  <David.Kastrup@t-online.de>

	* window.c (Fset_window_configuration): Set old_point to correct
	value when new_current_buffer == current_buffer.

2002-12-17  Ben Key  <bkey1@tampabay.rr.com>

	Revisited my earlier fix for the following entry in etc/PROBLEMS:
	"Emacs built on Windows 9x/ME crashes at startup on Windows XP,
	or Emacs builtpart of on XP crashes at startup on Windows 9x/ME."

	These changes were in part based upon suggestions made by Peter
	'Luna' Runestig [peter@runestig.com].

	* w32.c (g_b_init_is_windows_9x, g_b_init_open_process_token,
	g_b_init_get_token_information, g_b_init_lookup_account_sid,
	g_b_init_get_sid_identifier_authority ): Add several static
	global variables.

	* w32.c (globals_of_w32): New function.  Used to initialize those
	global variables that must always be initialized on startup even
	when the global variable initialized is non zero.  Its primary
	purpose at this time is to set the global variables
	g_b_init_is_windows_9x, g_b_init_open_process_token,
	g_b_init_get_token_information, g_b_init_lookup_account_sid, and
	g_b_init_get_sid_identifier_authority to 0 on startup.
	Called from main.

	* w32.c (is_windows_9x): Perform initialization only if
	g_b_init_is_windows_9x is equal to 0.  On initialization set
	g_b_init_is_windows_9x equal to 1.

	* w32.c (open_process_token): Perform initialization only if
	g_b_init_open_process_token is equal to 0.  On initialization set
	g_b_init_open_process_token equal to 1.

	* w32.c (get_token_information): Perform initialization only if
	g_b_init_get_token_information is equal to 0.  On initialization
	set g_b_init_get_token_information equal to 1.

	* w32.c (lookup_account_sid): Perform initialization only if
	g_b_init_lookup_account_sid is equal to 0.  On initialization
	set g_b_init_lookup_account_sid equal to 1.

	* w32.c (get_sid_identifier_authority): Perform initialization
	only if g_b_init_get_sid_identifier_authority is equal to 0.
	On initialization set g_b_init_get_sid_identifier_authority equal to 1.

	* w32fns.c (globals_of_w32fns): New function. Used to initialize
	those global variables that must always be initialized on startup
	even when the global variable initialized is non zero.
	Its primary purpose at this time is to initialize the global variable
	track_mouse_event_fn.

	* w32fns.c (w32_wnd_proc):  Remove initialization of
	track_mouse_event_fn from the handler for the WM_SETFOCUS message.

	* w32fns.c (syms_of_w32fns): Call globals_of_w32fns.

	* w32menu.c (globals_of_w32menu):  New function. Used to
	initialize those global variables that must always be initialized
	on startup even when the global variable initialized is non zero.
	Its primary purpose at this time is to initialize the global
	variables get_menu_item_info and set_menu_item_info.

	* w32menu.c (initialize_frame_menubar): Remove initialization of
	get_menu_item_info and set_menu_item_info.

	* w32menu.c (syms_of_w32menu): Call globals_of_w32menu.

	* w32.h (globals_of_w32, globals_of_w32fns, globals_of_w32menu):
	Declare them.

	* emacs.c (main): Call globals_of_w32 prior to calling
	init_environment if WINDOWSNT is defined.  Call globals_of_w32fns
	and globals_of_w32menu if initialized is non zero and HAVE_NTGUI
	is defined.

	* w32term.c (x_update_window_begin): Fix Windows API error
	detected by BoundsChecker.  Test to determine if
	w32_system_caret_hwnd is NULL prior to attempting to use
	SendMessage to send the WM_EMACS_HIDE_CARET message to it.

	* w32term.c (x_update_window_end): Fix Windows API error
	detected by BoundsChecker.  Test to determine if
	w32_system_caret_hwnd is NULL prior to attempting to use
	SendMessage to send the WM_EMACS_SHOW_CARET message to it.

2002-12-17  Kenichi Handa  <handa@m17n.org>

	* coding.c (coding_system_require_warning): New variable.
	(syms_of_coding): DEFVAR it.

	* coding.h (coding_system_require_warning): Extern it.

	* fileio.c (choose_write_coding_system): Even if
	Vcoding_system_for_write is non-nil, if
	coding_system_require_warning is nonzero, call
	Vselect_safe_coding_system_function.

2002-12-17  Markus Rost  <rost@math.ohio-state.edu>

	* Makefile.in (lisp, shortlisp): Add cus-face and timer.
	(lisp): Add font-core.

2002-12-13  Stefan Monnier  <monnier@cs.yale.edu>

	* textprop.c (text_read_only): New arg `propval'.
	(get_char_property_and_overlay): Remove unused var `next_overlay'.
	(verify_interval_modification): Use text_read_only's new arg.

2002-12-13  Kenichi Handa  <handa@m17n.org>

	* coding.c (Funencodable_char_position): Set pend correctly.

2002-12-12  Jason Rumney  <jasonr@gnu.org>

	* w32term.c (last_mousemove_x, last_mousemove_y): New variables.
	(w32_read_socket) <WM_MOUSEMOVE>: Use them to detect non-movement.
	Be more careful about when help_events are generated.

2002-12-12  Steven Tamm  <steventamm@mac.com>

	* macterm.c (mac_check_for_quit_char): Correctly set the
	modifiers of the event to 0.
	* mac.c (sys_select): Duplicate rfds before calling select to
	ensure that rfds survive the while loop.

2002-12-11  Kim F. Storm  <storm@cua.dk>

	* xdisp.c (try_window_id): Don't call set_cursor_from_row if
	row_containing_pos returned NULL.

2002-12-10  Steven Tamm  <steventamm@mac.com>

	* mac.c (sys_read): Fix sys_read to not call select if IO is
	non-blocking.
	(sys_select): Fix sys_select to not use a timeout larger than
	the one given.

2002-12-10  Juanma Barranquero  <lektu@terra.es>

	* editfns.c (Fformat): Use alloca, not _alloca.

2002-12-09  Richard M. Stallman  <rms@gnu.org>

	* buffer.c (Fget_buffer_create): Call Qucs_set_table_for_input
	as the last thing.

2002-12-09  Dave Love  <fx@gnu.org>

	* s/sol2-8.h: Removed.  (Not necessary.)

2002-12-09  Matthew Swift  <swift@alum.mit.edu>

	* editfns.c (Fformat): Handle precision in string conversion
	specifiers like libc functions do (ie, print at most that many
	characters).

2002-12-08  Richard M. Stallman  <rms@gnu.org>

	* xdisp.c (row_containing_pos): Check more carefully
	whether charpos is really in the row before returning it.

2002-12-07  Steven Tamm  <steventamm@mac.com>

	* sysdep.c (emacs_read) [HAVE_CARBON]: Have emacs_read use sys_read.

	* eval.c (Feval) [HAVE_CARBON]: Calls mac_check_for_quit_char at
	each stack frame.  This may change as it could be time consuming.

	* macterm.c (mac_check_for_quit_char, quit_char_comp)
	(init_quit_char_handler, mac_determine_quit_char_modifiers)
	(mac_initialize): Add code to check for pressing of quit_char
	in the OS event queue.

	* mac.c (sys_select): Call mac_check_for_quit_char every second
	while blocking on select.

	* mac.c (sys_read): Use sys_select to test for input first
	before calling read, to allow C-g to break.

2002-12-07  Richard M. Stallman  <rms@gnu.org>

	* minibuf.c (Fcompleting_read): Doc fix.

	* lread.c (syms_of_lread) <load-history>: Doc fix.

	* fileio.c (Fcopy_file): Set immediate_quit around emacs_open call.

	* eval.c (Fdefun, Fdefmacro): Record in load-history redefining an
	autoload.

	* data.c (Fdefalias): Record in load-history redefining an autoload.

	* alloca.c: Undo ifdef change accidentally made on 12-04.

2002-12-06  Francesco Potorti`  <pot@gnu.org>

	* xfns.c (png_load): Avoid double gamma correction for PNG images.

2002-12-04  Richard M. Stallman  <rms@gnu.org>

	* sysdep.c (fcntl.h): Test only HAVE_FCNTL_H.

	* fileio.c (fcntl.h): Test only HAVE_FCNTL_H.

	* alloca.c: Don't use #error.

2002-12-03  Dave Love  <fx@gnu.org>

	* buffer.c (Qucs_set_table_for_input): New.
	(Fget_buffer_create): Use it.
	(Qset_buffer_major_mode_hook): Deleted.
	(Fset_buffer_major_mode): Revert previous change.
	(init_buffer_once): Intern ucs-set-table-for-input.
	(syms_of_buffer): Delete Qset_buffer_major_mode_hook.
	Add &Qucs_set_table_for_input.

2002-12-03  Andreas Schwab  <schwab@suse.de>

	* callint.c (Fcall_interactively): Use next_event only if less
	than key_count.

2002-12-02  Andrew Choi  <akochoi@shaw.ca>

	* macmenu.c (add_menu_item, fill_menubar): Truncate menu item
	names to 255 characters.

	* macterm.c (XTread_socket): If all frames have been collapsed,
	expand the first one before handling drag-and-drop events.

	* s/darwin.h (GETPGRP_NO_ARG): Delete.  Replaced by GETPGRP_VOID,
	which is detected by autoconf.

2002-12-01  Steven Tamm  <steventamm@mac.com>

	* unexmacosx.c (copy_twolevelhints, dump_it): Now corrects the
	offset in two hints table to allow prebinding to be redone and
	allow the executable to be stripped.

2002-11-29  Dave Love  <fx@gnu.org>

	* fns.c (Frequire): Don't call LOADHIST_ATTACH if feature was
	already provided.

2002-11-29  Richard M. Stallman  <rms@gnu.org>

	* xdisp.c (start_display): Check more intelligently for
	whether the line is continued.
	(move_it_vertically_backward): Clear it->continuation_lines_width.

2002-11-28  Dave Love  <fx@gnu.org>

	* s/amdahl.h, s/unipl5-0.h, m/sgi3000.h, s/3700.h, s/alliant-2800.h:
	* s/alliant.h, s/altos.h: Deleted.  (Unused/empty.)

2002-11-27  Steven Tamm  <steventamm@mac.com>

	* fns.c (Frequire): Change nesting allowance from 2 to 3 to cause
	more descriptive error output from lread.c:Fload upon most require
	cycles during boostrapping.

2002-11-27  Jason Rumney  <jasonr@gnu.org>

	* fileio.c (Finsert_file_contents): Give a more appropriate error
	for files bigger than 2Gb when off_t is 32 bit.

	* dired.c (Ffile_attributes): Don't return negative file sizes for
	files bigger than 2Gb when off_t is 32 bit.

2002-11-27  Dave Love  <fx@gnu.org>

	* s/irix6-0.h (GC_SETJMP_WORKS, GC_MARK_STACK): Define.

	* systty.h: Don't conditionally define GETPGRP_NO_ARG.
	Test GETPGRP_VOID instead.
	[BSD_TERMIOS]: Remove definitions (never used).

	* s/osf5-0.h (WAIT_USE_INT, SYS_SIGLIST_DECLARED, sys_siglist):
	Don't define.
	(GC_SETJMP_WORKS, GC_MARK_STACK): Define.

	* m/mips.h (WORDS_BIG_ENDIAN): Define conditionally.

2002-11-25  Jason Rumney  <jasonr@gnu.org>

	* w32.c (sys_write): Avoid non-blocking mode, which is not fully
	supported.

2002-11-25  Dave Love  <fx@gnu.org>

	* unexalpha.c (update_dynamic_symbols): Cast arg of fatal_unexec.

	* Makefile.in (TEMACS_LDFLAGS): Update last change.

2002-11-25  Andreas Schwab  <schwab@suse.de>

	* m/ia64.h: Restore `#ifndef NOT_C_CODE' deleted by last change.

2002-11-24  Steven Tamm  <steventamm@mac.com>

	* unexmacosx.c (unexec_realloc): Use malloc_default_zone to
	determine the size of pointers alloced in unexed space instead
	of using possibly invalid emacs_zone pointers.  This fixes the
	binary incompatibility problems caused by updates to libSystem.B.

2002-11-24  Richard M. Stallman  <rms@gnu.org>

	* search.c (Fstring_match): Doc fix.

	* callint.c (Fcall_interactively): If a command fails because
	`*' detects a read-only buffer, but RECORD_FLAG is set,
	record it anyway if the args don't actually do tty input.

2002-11-22  Dave Love  <fx@gnu.org>

	* sysdep.c (stuff_char) [PROTOTYPES]: Provide ISO C arglist.

	* keyboard.c (interrupt_signal): Provide forward declaration.
	(kbd_buffer_store_event): Don't declare interrupt_signal.

	* xdisp.c (store_frame_title_char) [PROTOTYPES]: Provide ISO C arglist.

2002-11-21  Richard M. Stallman  <rms@gnu.org>

	* eval.c (interactive_p): Skip any number of bytecode
	and special form frames, in any order.

2002-11-20  Jason Rumney  <jasonr@gnu.org>

	* w32fns.c (convert_mono_to_color_image): New function.
	(xbm_load, xbm_load_image): Use it when foreground or background
	is explicitly set.

2002-11-19  Dave Love  <fx@gnu.org>

	* s/usg5-4.h, sco4.h (bcopy, bzero, bcmp): Don't define.

2002-11-18  Jason Rumney  <jasonr@gnu.org>

	* w32fns.c (x_build_heuristic_mask): Filter palette info from color.
	(XPutPixel): Swap blue and red.
	(xpm_format, pbm_format, png_format, jpeg_format, tiff_format)
	(gif_format, gs_format): Use IMAGE_ASCENT_VALUE.
	(xpm_image_p, pbm_image_p, png_image_p, jpeg_image_p)
	(tiff_image_p, gif_image_p, gs_image_p): Don't check ascent.

2002-11-18  Dave Love  <fx@gnu.org>

	* m/orion105.h (HAVE_ALLOCA): Don't define.

	* m/m68k.h, m/arm.h, mtekxd88.h, m/tower32v3.h: Don't define alloca.

	* m/intel386.h: Don't include alloca.h or define alloca.

	* m/ia64.h: Don't include alloca.h, stdlib.h.  Don't declare
	malloc, realloc, calloc.

	* m/hp800.h, m/sr2k.h, m/ns16000.h, m/wicat.h (bcopy, bzero)
	(bcmp): Don't define.

	* m/delta.h (bcopy, bzero, bcmp, alloca): Don't define.

	* m/amdahl.h: Don't define LIB_STANDARD.

	* m/alpha.h: Move OSF1 stuff from here to s/osf1.h.

	* s/osf1.h: Move OSF1 stuff from m/alpha.h to here.

	* s/irix4-0.h, s/irix5-0.h, m/powerpcle.h, m/sparc.h:
	Don't include alloca.h.

	* s/aix3-2.h (HAVE_FSYNC): Don't define.

	* regex.c (_GNU_SOURCE): Don't define.

	* process.c (_GNU_SOURCE): Don't define.

	* fileio.c (_GNU_SOURCE, HAVE_FSYNC): Don't define.

2002-11-18  Markus Rost  <rost@math.ohio-state.edu>

	* s/sol2-8.h: Include sol2-6.h.

2002-11-18  Miles Bader  <miles@gnu.org>

	* dispextern.h (struct face): Add `overstrike' field.
	* xterm.c (x_draw_glyph_string_foreground)
	(x_draw_composite_glyph_string_foreground): Implement overstriking.
	* xfaces.c (load_face_font): Set `face->overstrike' based on
	result from choose_face_font.
	(best_matching_font, choose_face_font): Add `needs_overstrike'
	argument, and use it to return whether overstriking is desirable
	for this face/font combo.
	(set_font_frame_param: Pass new argument to choose_face_font.

2002-11-17  Ben Key  <BKey1@tampabay.rr.com>

	This change is my fix for the following entry in etc/PROBLEMS:
	"Emacs built on Windows 9x/ME crashes at startup on Windows XP,
	or Emacs builtpart of on XP crashes at startup on Windows 9x/ME."

	* w32.c: Added wrapper functions around the win32 API functions
	OpenProcessToken, GetTokenInformation, LookupAccountSid, and
	GetSidIdentifierAuthority.  These wrapper functions serve two
	purposes:
	1.  They ensure that the wrapped function can never be called
	when Emacs is running on an operating system on which they are
	not supported (Microsoft Windows 95 / 98 / ME).
	2.  They call the wrapped functions via function pointers rather
	than calling them directly.  This avoids taking advantage of the
	undocumented fact that although these functions are not supported
	in the 9x branch of Microsoft Windows, the functions do exist in
	the version of advapi32.dll that is found in the 9x branch of
	Microsoft Windows.

	* w32.c (init_user_info): Replace the calls to the win32 API
	functions OpenProcessToken, GetTokenInformation, LookupAccountSid,
	and GetSidIdentifierAuthority with calls to the newly added
	wrapper functions.

	* w32.h: Added extern declarations for the following functions:
	syms_of_w32term, syms_of_w32fns, syms_of_w32select,
	syms_of_w32menu, and void syms_of_fontset.

	* w32fns.c (w32_wnd_proc): Add code to reinitialize the
	function pointer track_mouse_event_fn in the handler for the
	WM_SETFOCUS message.

	* w32menu.c (initialize_frame_menubar): Add code to
	reinitialize the function pointers set_menu_item_info and
	get_menu_item_info.

2002-11-17  Ben Key  <BKey1@tampabay.rr.com>

	* sound.c: Added a partial implementation of play-sound-internal
	for Microsoft Windows.  Added various #ifdef / #else / #endif
	code blocks to separate the code that will compile under
	Microsoft Windows from the code that is specific to Gnu/Linux.
	Moved several blocks of code around to make this separation of code
	into Windows compatible and Gnu/Linux compatible code blocks easier.

	* makefile.w32-in: Include sound.c and link with WinMM.lib.

	* s/ms-w32.h: Defined the symbol HAVE_SOUND so that the newly
	added support for play-sound-internal under Windows would be
	included in the build of Emacs.

2002-11-16  Jason Rumney  <jasonr@gnu.org>

	* w32fns.c (w32_load_system_font): Don't disable Cleartype.

	* w32term.c (w32_get_glyph_string_clip_rect): Clip cursor tightly.

2002-11-15  Stefan Monnier  <monnier@cs.yale.edu>

	* keyboard.c (command_loop_1): Fix int/Lisp_Object mixup.
	(adjust_point_for_property): Move out of display and invisible even if
	we were already inside before (in case a property was added while
	we weren't looking).  Be more careful when handling invisible props.
	Skip invisible text as if it really wasn't there at all.

2002-11-15  Jason Rumney  <jasonr@gnu.org>

	* w32term.c (x_draw_image_foreground)
	(w32_draw_image_foreground_1): Use standard copy and invert
	operations to draw images.

	* w32fns.c (x_create_x_image_and_pixmap): Fill in palette for
	depth of 1.
	(xbm_read_bitmap_data): Invert bits as xbm is read in.
	(XPutPixel): Don't invert bits here.

2002-11-15  Jason Rumney  <jasonr@gnu.org>

	* w32term.c (x_draw_image_foreground, x_draw_image_glyph_string)
	(w32_draw_image_foreground_1): Handle image masks.
	(x_draw_image_glyph_string): Don't BitBlt transparently.

	* w32fns.c (w32_defined_color): Adjust RGB values for Emacs.
	(x_from_xcolors): Adjust RGB values for W32.
	(image_background, image_background_transparent)
	(postprocess_image, x_to_xcolors, x_disable_image)
	(x_build_heuristic_mask): Adapt for W32 and enable.
	(x_create_x_image_and_pixmap): Mark images with palettes as such.
	(xbm_load): Remove unused variable.

2002-11-14  Richard M. Stallman  <rms@gnu.org>

	* buffer.c (syms_of_buffer): Doc fix.

2002-11-14  Dave Love  <fx@gnu.org>

	* alloc.c (SETJMP_WILL_NOT_WORK): Add note.

	* xterm.c (x_draw_relief_rect, x_draw_box_rect, x_update_cursor):
	* xmenu.c (unuse_menu_items, digest_single_submenu):
	* xfns.c (x_put_x_image):
	* xdisp.c (message2_nolog, set_message):
	* undo.c (record_point):
	* terminfo.c (tparam):
	* syntax.c (scan_sexps_forward):
	* scroll.c (calculate_scrolling, calculate_direct_scrolling):
	* composite.c (update_compositions):
	* cm.c (calccost, cmgoto):
	* charset.c (c_string_width): Declare all args (per C99).

	* frame.h (get_specified_cursor_type, get_window_cursor_type): Declare.

	* lisp.h (get_specified_cursor_type, get_window_cursor_type):
	Don't declare.

	* emacs.c (main) [!VMS]: Avoid third arg.

	* fns.c (Fcopy_sequence): Doc fix.
	(Fmap_char_table): Cast `call2'.

2002-11-14  Francesco Potorti`  <pot@gnu.org>

	* s/sol2-8.h: New file.

2002-11-14  Kim F. Storm  <storm@cua.dk>

	* buffer.c (syms_of_buffer) <mode-line-format>: Document symbol
	dependency on `risky-local-variable' and the :propertize form.

2002-11-12  Stefan Monnier  <monnier@cs.yale.edu>

	* fns.c (Fmap_char_table): Don't use map_char_table's function arg.

	* syntax.c (scan_sexps_forward): Undo last patch.
	Use a more obvious fix: check eob before updating the syntax table.

2002-11-09  Stefan Monnier  <monnier@cs.yale.edu>

	* syntax.c (scan_sexps_forward): Update syntax table before reading
	a char rather than after so we don't update the table past eob.

2002-11-09  Dave Love  <fx@gnu.org>

	* buffer.c (Fset_buffer_major_mode): Fix last change.

	* regex.c (regexec): Fix pmatch declaration.

	* cmds.c (Fself_insert_command): Apply Vtranslation_table_for_input.

	* keyboard.c (command_loop_1): Apply Vtranslation_table_for_input
	to self-inserting characters.
	(syms_of_keyboard) <keyboard-translate-table>: Doc fix.

	* coding.c (Vtranslation_table_for_input): New.
	(syms_of_coding): DEFVAR it.

2002-11-08  Juanma Barranquero  <lektu@terra.es>

	* w32term.c (w32_draw_fringe_bitmap): Remove unused local variable
	window.

2002-11-08  Pavel Jan,Am(Bk  <Pavel@Janik.cz>

	* process.c (Fformat_network_address): Remove unused locals p,
	cp, and i.

2002-11-06  Dave Love  <fx@gnu.org>

	* buffer.c (Qset_buffer_major_mode_hook): New.
	(Fset_buffer_major_mode): Use it.

2002-11-06  Richard M. Stallman  <rms@gnu.org>

	* xterm.c (x_term_init): Use turn_on_atimers, not start_polling
	and stop_polling.

	* process.c (wait_reading_process_input):
	Test POLLING_PROBLEM_IN_SELECT, not hpux.
	Avoid initialization for auto Lisp_Object var.

	* s/hpux11.h (POLLING_PROBLEM_IN_SELECT): Add #undef.

	* s/hpux10.h (POLLING_PROBLEM_IN_SELECT): Defined.

2002-11-05  Richard M. Stallman  <rms@gnu.org>

	* s/sol2-5.h (BROKEN_SIGIO): Turn off the #undef.

	* callint.c (Fcall_interactively): New local filter_specs.
	(Fcall_interactively): Check for progn as well as let.
	Add a gcpro.
	(Qprogn): New variable.
	(syms_of_callint): Staticpro and init Qprogn.

2002-11-04  John Paul Wallington  <jpw@shootybangbang.com>

	* lread.c (Feval_buffer): Doc fix.

2002-11-04  Dave Love  <fx@gnu.org>

	* keyboard.c (read_char): Always translate iff
	Vkeyboard_translate_table is a char table and c is valid.

	* xterm.c (XTread_socket): Check Lisp types for Vx_keysym_table
	and fix C types.

2002-11-03  Stefan Monnier  <monnier@cs.yale.edu>

	* xdisp.c (single_display_prop_intangible_p): Strings are intangible.

	* editfns.c (get_pos_property): Don't hardcode Qfield.

	* keyboard.c (adjust_point_for_property): Handle `display' prop on
	overlays.  Also handle `invisible' prop.

2002-11-02  Stefan Monnier  <monnier@cs.yale.edu>

	* coding.c (decode_coding_emacs_mule, decode_coding_iso2022)
	(decode_coding_sjis_big5, decode_eol): Allow lone \r in DOS EOL.

2002-11-01  Andreas Schwab  <schwab@suse.de>

	* editfns.c (Fmessage): Revert last change to properly handle %%.

2002-11-01  Stefan Monnier  <monnier@cs.yale.edu>

	* xmenu.c (unuse_menu_items): New fun.
	(menu_items_inuse): New var.
	(syms_of_xmenu): Initialize it.
	(init_menu_items): Use it to detect re-entrance.
	(Fx_popup_menu, Fx_popup_dialog, set_frame_menubar): Reset when done.
	(Fx_popup_menu): Remove spurious XSETFRAME.

	* editfns.c (find_field): Make an exception for nil fields.

2002-11-01  Dave Love  <fx@gnu.org>

	* m/gec63.h: Deleted.

2002-10-31  Dave Love  <fx@gnu.org>

	* xterm.c (XTread_socket): Fix last change.
	(xaw_scroll_callback): Cast call_data to long to avoid warning.

2002-10-31  Stefan Monnier  <monnier@cs.yale.edu>

	* process.c (Fformat_network_address): Fix int/Lisp_Object mixup.

2002-10-30  Stefan Monnier  <monnier@cs.yale.edu>

	* editfns.c (overlays_around, get_pos_property): New funs.
	(find_field): Use them.
	Also be careful not to modify POS before its last use.
	(Fmessage): Don't Fformat if there's nothing to format.

2002-10-30  Dave Love  <fx@gnu.org>

	* process.c [HAVE_SYS_WAIT]: Include sys/wait.h.
	[HAVE_PTY_H]; Include pty.h.

	* lread.c (Fload) <!load_dangerous_libraries>: Close fd.

	* xterm.c (Qeql): Declare.
	(Vx_keysym_table): New.
	(syms_of_xterm): Initialize it.
	(XTread_socket): Use it.  Deal with ASCII keysyms.
	(XSetIMValues) [HAVE_X11R6]: Prototype.

	* keyboard.c (lispy_accent_codes, lispy_accent_keys): Extended.
	(lispy_kana_keys): Comment out.
	(make_lispy_event) [XK_kana_A]: Comment out.
	(modify_event_symbol) <sizeof (long) == sizeof (EMACS_INT)>:
	Fix sprintf call.

	* s/osf5-0.h (C_SWITCH_SYSTEM): Revert last change (fixed by
	regexp.h change).
	(TERMINFO, LIBS_TERMCAP): Define.

	* s/usg5-4.h (bcopy, bzero): Define conditional on HAVE_BCOPY.
	(bcmp): Define conditional on HAVE_BCMP.
	(NO_SIOCTL_H): Don't define.
	(TIOCSIGSEND): Don't make conditional on IRIX6.

	* s/sol2-5.h: Don't include strings.h.
	(bcopy, bzero, bcmp) [HAVE_BCOPY]: Don't undef.

	* s/irix6-0.h (IRIX6): Don't define.
	(bcopy, bcmp, bzero): Don't undef.

	* s/irix6-5.h: Don't include strings.h.
	(IRIX6): Don't define.
	(bcopy, bcmp, bzero): Don't undef.

	* syntax.c (Fforward_comment): Doc fix.

2002-10-29  Kim F. Storm  <storm@cua.dk>

	* process.c (Fsignal_process): Allow PROCESS to be specified by
	name in addition to pid (as integer or string).

2002-10-28  Harald Maier  <Harald.Maier.BW@t-online.de>  (tiny change)

	* w32heap.c: Don't redefine _heap_init and _heap_term on MSVC 7 build
	environments.

2002-10-27  Kim F. Storm  <storm@cua.dk>

	* xterm.c (note_mouse_highlight): Don't use mouse-face if hidden.

	* w32term.c (note_mouse_highlight): Don't use mouse-face if hidden.

	* msdos.c (IT_note_mouse_highlight): Don't use mouse-face if hidden.

	* macterm.c (note_mouse_highlight): Don't use mouse-face if hidden.

2002-10-26  Richard M. Stallman  <rms@gnu.org>

	* editfns.c (Fformat): Detect invalid format letters for floats.

2002-10-25  Kenichi Handa  <handa@m17n.org>

	* xfns.c (x_set_name): Encode by Qcompound_text unconditionally.
	(x_set_title): Likewise.

2002-10-25  Juanma Barranquero  <lektu@terra.es>

	* macgui.h:
	* w32gui.h: Remove definition of XColor.

	* dispextern.h [!HAVE_X_WINDOWS]: Define XColor.

2002-10-24  Kim F. Storm  <storm@cua.dk>

	* xdisp.c (get_window_cursor_type): New arg ACTIVE_CURSOR.
	Callers changed (supply dummy arg).

	* lisp.h (get_window_cursor_type): Update prototype.

	* w32term.c (x_display_and_set_cursor): Get active_cursor from
	get_window_cursor_type to track system caret.

2002-10-24  Kim F. Storm  <storm@cua.dk>

	* process.c (Fformat_network_address): New function.
	(syms_of_process): Defsubr it.
	(list_processes_1): Use it to format :local/:remote address if
	service/host is not set; before emacs would crash in that case.
	(Fmake_network_process): Don't use Ffind_operation_coding_system
	to setup coding system if host or service is not set.

2002-10-23  Juanma Barranquero  <lektu@terra.es>

	Patch suggested by Jay Finger <jay_finger@hotmail.com>.

	* w32term.c (w32_term_init): Pass XColor to w32_define_color, not
	COLORREF.

	* macgui.h:
	* w32gui.h: Add definition of XColor.

	* macfns.c:
	* w32fns.c:
	* xfaces.c: Remove definition of XColor.

2002-10-22  Stefan Monnier  <monnier@cs.yale.edu>

	* xfns.c (x_set_name, x_set_title): `icon.value' has unsigned char.

	* window.c (window_loop): For GET_LRU_WINDOW and GET_LARGEST_WINDOW>,
	Only ignore truly dedicated windows.  For UNSHOW_BUFFER, delete the
	window if it is dedicated.
	(Fshrink_window): Add preserve_before as was done for enlarge_window.
	(Vspecial_display_function): Update docstring.

	* buffer.c (assoc_ignore_text_properties, Fother_buffer, Fkill_buffer)
	(call_overlay_mod_hooks): Use CONSP and XCAR/XCDR.
	(Fget_buffer_create, advance_to_char_boundary): Use BEG and BEG_BYTE;

2002-10-21  Stefan Monnier  <monnier@cs.yale.edu>

	* casefiddle.c (casify_region): Don't treat a prefix char as part
	of a word when at the beginning.

2002-10-17  Juanma Barranquero  <lektu@terra.es>

	* lread.c (syms_of_lread): Fix typos.

2002-10-17  Dave Love  <fx@gnu.org>

	* Makefile.in (TEMACS_LDFLAGS): Add trailing comment.

2002-10-16  Richard M. Stallman  <rms@gnu.org>

	* fileio.c (Fcopy_file): Fix backward test of KEEP_TIME.

2002-10-14  Juanma Barranquero  <lektu@terra.es>

	* w16select.c (syms_of_win16select): Fix docstring for
	`selection-coding-system'.

	* w32select.c (syms_of_w32select): Likewise.

2002-10-14  Stefan Monnier  <monnier@cs.yale.edu>

	* syntax.c (scan_lists): Don't get fooled by a symbol ending with
	a backslash-quoted char.
	(scan_lists, scan_sexps_forward): Pacify the compiler.

2002-10-13  Richard M. Stallman  <rms@gnu.org>

	* window.c (window_scroll): Set immediate_quit.

	* print.c (print): When backquote form is the car of a list,
	output in old style.  Use old_backquote_output to output all
	comma forms inside it in old style too.

	* buffer.h (struct buffer): Move `undo_list' down below `name'.

2002-10-11  Markus Rost  <rost@math.ohio-state.edu>

	* emacs.c (syms_of_emacs) <kill-emacs-hook>: Doc fix (not run in
	batch mode).

	* lread.c (Fload): Doc fix (load-suffixes).

2002-10-10  Steven Tamm  <steventamm@mac.com>

	* macterm.c (syms_of_macterm, mac_get_mouse_btn):
	Reverse functionality of mac-wheel-button-is-mouse-2 to be correct.
	Also switch the default to Qnil from Qt.

2002-10-08  Kenichi Handa  <handa@m17n.org>

	* coding.c (code_convert_region): When we need more GAP for
	conversion, pay attention to the case that coding->produced is not
	greater than coding->consumed.

2002-10-07  Richard M. Stallman  <rms@gnu.org>

	* unexelf.c (unexec): Redo 9/16 change, but only if IRIX6_5.

2002-10-06  Andrew Choi  <akochoi@shaw.ca>

	* macmenu.c (mac_menu_show): Add j to count menu items; match
	menu_item_selection to it to find selected item.

2002-10-06  Jan Dj,Ad(Brv  <jan.h.d@swipnet.se>

	* xterm.c (XTread_socket): Fix from 2002-10-03 didn't cover all
	cases.  The correct fix is to pass ReparentNotify to Xt.
	The shell widget interprets ConfigureNotify differently depending
	on if it has been reparented or not.

2002-10-05  Markus Rost  <rost@math.ohio-state.edu>

	* editfns.c (Fformat_time_string): Doc fix.

2002-10-05  John Paul Wallington  <jpw@shootybangbang.com>

	* fns.c (Flength): Doc fix.

2002-10-04  Stefan Monnier  <monnier@cs.yale.edu>

	* keyboard.c (keyremap): New struct.
	(read_key_sequence): Use it: globally replace keytran_foo with
	keytran.foo and fkey_foo with fkey.foo.  Rename temp vars
	keytran_next and fkey_next to just `next'.

2002-10-04  Steven Tamm  <steventamm@mac.com>

	* macterm.c (keycode_to_xkeysym_table): Change return to be
	treated like an X keysym.

2002-10-03  Jan Dj,Ad(Brv  <jan.h.d@swipnet.se>

	* xterm.c (XTread_socket): For ConfigureNotify, with x and y == 0,
	and USE_MOTIF, call XTranslateCoordinates to get the real x and y.
	This is to also handle x/y changes that occur because of a resize.

2002-10-02  John Paul Wallington  <jpw@shootybangbang.com>

	* frame.c (Vdelete_frame_functions): New variable.
	(syms_of_frame): Initialize and defvar it.
	(Fdelete_frame): Use it instead of delete-frame-hook.  Don't run
	it when frame's `tooltip' parameter is non-nil.

	* xfns.c (x_create_tip_frame): Set `tooltip' frame parameter to t.

	* w32fns.c (x_create_tip_frame): Likewise.

	* macfns.c (x_create_tip_frame): Likewise.

2002-09-30  Kenichi Handa  <handa@m17n.org>

	* xterm.c (x_encode_char): For DIM=1 charset, set ccl->reg[2] to
	-1 before calling ccl_driver.

	* coding.c (decode_coding_emacs_mule): Check coding->cmp_data.
	Only when it is non-nil, handle composition sequence.
	(setup_coding_system) <0>: Don't force composition handling.

	* Makefile.in (lisp, shortlisp): Add utf-16.elc

2002-09-29  Richard M. Stallman  <rms@gnu.org>

	* search.c (Freplace_match): Adjust match data for the substitution
	just made in the buffer.

	* xdisp.c (STOP_POLLING, RESUME_POLLING): New macros.
	(redisplay_internal): Use them.  Do RESUME_POLLING at end of function.

2002-09-27  Richard M. Stallman  <rms@gnu.org>

	* keyboard.c (STOP_POLLING, RESUME_POLLING): New macros.
	(read_char): Use them.  Do all exits thru the end of the function.

2002-09-27  Kenichi Handa  <handa@etl.go.jp>

	* xfaces.c (try_font_list): Pay attention to the case that FAMILY
	is nil.

2002-09-26  Richard M. Stallman  <rms@gnu.org>

	* regex.h (__restrict_arr): Don't define if already defined.

	* coding.c (run_pre_post_conversion_on_str):
	Save and restore Vdeactivate_mark.

2002-09-26  John Paul Wallington  <jpw@shootybangbang.com>

	* minibuf.c (Fminibufferp): Add an optional `buffer' argument.

2002-09-26  Kenichi Handa  <handa@etl.go.jp>

	* xfaces.c (try_font_list): New arg PREFER_FACE_FAMILY.  If it is
	nonzero, try face's family at first.  Otherwise try FAMILY at first.
	(choose_face_font): If C is a single byte char or latin-1, call
	try_font_list with PREFER_FACE_FAMILY 1.

2002-09-21  Richard M. Stallman  <rms@gnu.org>

	* window.c (select_window_1): Don't select frame.
	Set frame's selected window only when frame itself is selected.
	(Fselect_window): Doc fix.

2002-09-18  Kim F. Storm  <storm@cua.dk>

	* process.c (make-network-process): Doc fix (there is no
	network-server-log-function hook).

2002-09-18  Richard M. Stallman  <rms@gnu.org>

	* print.c (print): Clear out the unused parts of Vprint_number_table.
	(syms_of_print): Doc fix for `print-number-table'.

	* unexelf.c (unexec): Undo previous change.

2002-09-17  Andreas Schwab  <schwab@suse.de>

	* m/alpha.h [LINUX]: Don't define DATA_START.

2002-09-16  Dave Love  <fx@gnu.org>

	* unexelf.c (unexec): Deal with .got, reinstating change from
	25-08-1999.

2002-09-13  Richard M. Stallman  <rms@gnu.org>

	* s/sol2-6.h (UNEXEC): Comment out definition.

	* unexsol.c (unexec): Don't downcase first letter of error msg.

	* xfaces.c (Fcolor_supported_p): Just one arg is required.

2002-09-12  Markus Rost  <rost@math.ohio-state.edu>

	* unexsol.c: Include buffer.h, charset.h, coding.h.

2002-09-11  Richard M. Stallman  <rms@gnu.org>

	* unexsol.c: Don't use report_file_error; do it by hand
	using dlerror.

	* process.c (wait_reading_process_input, both versions):
	Before calling turn_on_atimers, call stop_polling.

	* emacs.c (syms_of_emacs) <command-line-args>: Doc fix.

	* xdisp.c (try_scrolling): If after make_cursor_line_fully_visible
	we go to too_near_end, call clear_glyph_matrix.
	(redisplay_window): After make_cursor_line_fully_visible,
	call clear_glyph_matrix and bypass `goto done'.

	* xfns.c (x_report_frame_params): If FRAME_SCROLL_BAR_PIXEL_WIDTH is 0
	and we have non-toolkit scroll bars, return nil for scroll-bar-width.

2002-09-10  Richard M. Stallman  <rms@gnu.org>

	* fileio.c (Fdo_auto_save): Catch error making directory.
	Only call push_message if we need to.
	At the same time, make an unwind-protect to pop it.
	Rename local message_p to old_message_p.
	(do_auto_save_make_dir, do_auto_save_eh): New functions.
	(do_auto_save_unwind): Don't call pop_message.

	* lisp.h (pop_message_unwind): Renamed from push_message_unwind.

	* keyboard.c (Fexecute_extended_command): Use pop_message_unwind.

	* alloc.c (Fgarbage_collect): Use pop_message_unwind.

	* xdisp.c (pop_message_unwind): Renamed from push_message_unwind.

2002-09-10  Stefan Monnier  <monnier@cs.yale.edu>

	* regex.c (DISCARD_FAILURE_REG_OR_COUNT): Delete.
	(CHECK_INFINITE_LOOP): Don't pop anything: just set `cycle' to 1.
	(re_match_2_internal): Be more careful with infinite loops.

2002-09-10  Kim F. Storm  <storm@cua.dk>

	* macros.c (end_kbd_macro): New function.
	(Fend_kbd_macro): Use it.

	* macros.h (end_kbd_macro): Declare extern.

	* keyboard.c (Fdiscard_input): If defining keyboard macro,
	end and save it instead of discarding it.

2002-09-09  Markus Rost  <rost@math.ohio-state.edu>

	* s/sol2-6.h: Fix typo.  Add comment.

2002-09-09  Richard M. Stallman  <rms@gnu.org>

	* regex.c (regnum_t): Use signed int, not unsigned int.

	* s/sol2-6.h: New file.

	* s/sol2-5.h (UNEXEC): Definition deleted.

2002-09-08  Kim F. Storm  <storm@cua.dk>

	* macros.c (executing_macro_index): Change type to EMACS_INT.
	(syms_of_macros): DEFVAR_INT it  (needed by kmacro).

	* macros.h (executing_macro_index): Change type to EMACS_INT.

2002-09-06  Richard M. Stallman  <rms@gnu.org>

	* casetab.c (set_case_table): Make canon table point to eqv table.

2002-09-06  Juanma Barranquero  <lektu@terra.es>

	* coding.c (syms_of_coding): Fix spacing.

	* composite.c (Fcompose_region_internal)
	(Fcompose_string_internal): Likewise.

	* data.c (Flsh): Likewise.

	* fontset.c (Fset_fontset_font): Likewise.

	* macfns.c (Fx_server_max_request_size): Likewise.

	* w16select.c (syms_of_win16select): Likewise.

	* w32select.c (syms_of_w32select): Likewise.

	* xselect.c (syms_of_xselect): Likewise.

2002-09-05  Richard M. Stallman  <rms@gnu.org>

	* regex.c (set_image_of_range_1): In no-TRANSLATE case,
	call EXTEND_RANGE_TABLE and return a proper value.
	(set_image_of_range): Don't call set_image_of_range_1
	if no TRANSLATE or if range includes all of Latin-1.
	Only call it for the Latin-1 part of the range.
	For other cases, make two separate ranges,
	one for the original specified characters and one for
	their case-conversions.

2002-09-04  Richard M. Stallman  <rms@gnu.org>

	* s/sol2-5.h (UNEXEC): Use unexsol.o.

	* window.c (displayed_window_lines): Correct for one-off bug
	in HEIGHT on non-window displays.

	* regex.c (set_image_of_range_1): New function.
	(set_image_of_range): Use set_image_of_range_1 for Latin-1.
	Return a value to indicate running out of memory.
	(SET_RANGE_TABLE_WORK_AREA): Check value from set_image_of_range.
	(extend_range_table_work_area): New subroutine.
	(EXTEND_RANGE_TABLE): Replaces EXTEND_RANGE_TABLE_WORK_AREA.
	Different calling conventions, and used from set_image_of_range{,_1}.
	(IMMEDIATE_QUIT_CHECK): Definitions moved.

2002-09-04  Juanma Barranquero  <lektu@terra.es>

	* makefile.w32-in: All dependencies updated.

2002-09-01  Richard M. Stallman  <rms@gnu.org>

	* unexsol.c: New file.

	* xfns.c (Qbox): Declare external, don't define.

	* xdisp.c (redisplay_window) <force-start case>:
	If point is on semi-visible last line, reposition
	it at previous line.

	* alloc.c (display_malloc_warning): Use display-warning.
	(malloc_warning_1): Function deleted.

	* alloc.c [ALLOC_DEBUG]: #undef INLINE.

	* lread.c (read1): Handle #! by skipping the line.

2002-08-31  Richard M. Stallman  <rms@gnu.org>

	* Makefile.in (TEMACS_LDFLAGS): Renamed from ALL_LDFLAGS.
	Don't include LDFLAGS.
	(temacs): Pass LDFLAGS separately, and not via YMF_PASS_LDFLAGS.

2002-08-31  Eli Zaretskii  <eliz@is.elta.co.il>

	* xdisp.c (get_window_cursor_type): Don't use x_highlight_frame
	member of x_display_info unless we compile for some window system.

2002-08-31  Kim F. Storm  <storm@cua.dk>

	* xdisp.c (Valternate_cursor_type, Qalternate_cursor_type): Removed.
	(get_window_cursor_type): Don't use them.
	(syms_of_xdisp): Remove intern, staticpro, and defvar for them.

2002-08-30  Kenichi Handa  <handa@etl.go.jp>

	* xdisp.c (get_next_display_element): Fix previous change.

2002-08-30  Andrew Choi  <akochoi@shaw.ca>

	* macterm.c (expose_overlaps): New function (merge code from xterm.c).
	(expose_window): Use it to fix the display of overlapping
	rows (merge code from xterm.c).

	* macfns.c (Qbox): Add extern declaration.

2002-08-30  Juanma Barranquero  <lektu@terra.es>

	* w32fns.c (Qbox): Make extern.
	(syms_of_w32fns): Remove initialization of Qbox.

2002-08-30  Rune Kleveland  <runekl@viewpoint.no>  (tiny change)

	* xfns.c (Fx_open_connection): Fix error message.

2002-08-30  Kim F. Storm  <storm@cua.dk>

	The following changes consolidates the handling of the cursor
	type in xdisp.c, moving duplicate code and functionality from
	xfns.c, xterm.c, w32fns.c, w32term.c, macfns.c, and macterm.c.

	* frame.h (enum text_cursor_kinds): Consolidated here.
	Added DEFAULT_CURSOR value.
	(struct frame) <desired_cursor, cursor_width>
	<blink_off_cursor, blink_off_cursor_width>: New fields.
	Consolidated from output_x, output_w32 and output_mac structs.
	(FRAME_DESIRED_CURSOR, FRAME_CURSOR_WIDTH, FRAME_BLINK_OFF_CURSOR)
	(FRAME_BLINK_OFF_CURSOR_WIDTH): Macros consolidated here.

	* xdisp.c (Qbar, Qhbar, Qbox, Qhollow, Vblink_cursor_alist):
	Variables consolidated here.
	(Valternate_cursor_type, Qalternate_cursor_type): New variables.
	(Vcursor_in_non_selected_windows): Renamed from
	cursor_in_non_selected_windows and changed to Lisp_Object.
	(syms_of_xdisp): Define and staticpro new and moved variables.
	(get_specified_cursor_type): Renamed from x_specified_cursor_type;
	consolidated here.  Recognize Qhollow setting.
	(set_frame_cursor_types): New function to set frame cursor types
	based on the frame parameters.
	(get_window_cursor_type): New function to calculate new cursor
	type and width for the specified window.  Based on duplicated
	code consolidated here.
	Enhancements: cursor-in-non-selected-windows may be a cursor type,
	check buffer-local alternate-cursor-type and blink-cursor-alist
	before using built-in blink off methods.

	* dispextern.h (cursor_in_non_selected_windows): Extern removed.

	* lisp.h (Qcursor_in_non_selected_windows): Extern removed.
	(get_specified_cursor_type, get_window_cursor_type)
	(set_frame_cursor_types): Added prototypes.

	* macfns.c (x_specified_cursor_type): Removed.
	(x_set_cursor_type): Use set_frame_cursor_types.
	(Qbar, Qbox): Removed.
	(syms_of_macfns): Don't intern or staticpro them.

	* macterm.c (x_specified_cursor_type): Remove prototype.
	(x_draw_bar_cursor): Use FRAME_CURSOR_WIDTH.
	(x_display_and_set_cursor): Use get_window_cursor_type.
	Remove unused local variables cursor_non_selected, active_cursor.
	Redraw cursor if hbar cursor width changes.
	(make_mac_frame): Set FRAME_DESIRED_CURSOR.

	* macterm.h (enum text_cursor_kinds): Removed.
	(struct output_mac) <current_cursor, desired_cursor, cursor_width>
	<blink_off_cursor, blink_off_cursor_width>: Members removed.
	(FRAME_DESIRED_CURSOR): Macro removed.

	* w32fns.c (Vblink_cursor_alist): Removed.
	(Qbar, Qhbar, Qbox, Qhollow): Removed.
	(syms_of_w32fns): Don't intern, staticpro, or define them.
	(x_specified_cursor_type): Removed.
	(x_set_cursor_type): Use set_frame_cursor_types.

	* w32term.c (x_specified_cursor_type): Remove prototype.
	(x_draw_bar_cursor): Use FRAME_CURSOR_WIDTH.
	(x_display_and_set_cursor): Use get_window_cursor_type.
	Remove unused local variables cursor_off_state.
	Redraw cursor if hbar cursor width changes.
	Changed all occurrences of w32_highlight_frame to x_highlight_frame.

	* w32term.h (enum text_cursor_kinds): Removed.
	(struct output_w32) <current_cursor, desired_cursor, cursor_width>
	<blink_off_cursor, blink_off_cursor_width>: Members removed.
	(FRAME_DESIRED_CURSOR, FRAME_CURSOR_WIDTH, FRAME_BLINK_OFF_CURSOR)
	(FRAME_BLINK_OFF_CURSOR_WIDTH): Macros removed.
	(struct w32_display_info) <x_highlight_frame>: Renamed member from
	w32_highlight_frame.

	* xfns.c (Vblink_cursor_alist): Removed.
	(Qbar, Qhbar, Qbox, Qhollow): Removed.
	(syms_of_xfns): Don't intern, staticpro, or define them.
	(x_specified_cursor_type): Removed.
	(x_set_cursor_type): Use set_frame_cursor_types.

	* xterm.c (x_specified_cursor_type): Remove prototype.
	(x_draw_bar_cursor): Use FRAME_CURSOR_WIDTH.
	(x_display_and_set_cursor): Use get_window_cursor_type.
	Remove unused local variables cursor_off_state.
	Redraw cursor if hbar cursor width changes.

	* xterm.h (enum text_cursor_kinds): Removed.
	(struct output_x) <current_cursor, desired_cursor, cursor_width>
	<blink_off_cursor, blink_off_cursor_width>: Members removed.
	(FRAME_DESIRED_CURSOR, FRAME_CURSOR_WIDTH, FRAME_BLINK_OFF_CURSOR)
	(FRAME_BLINK_OFF_CURSOR_WIDTH): Macros removed.
	(x_specified_cursor_type): Remove prototype.

2002-08-28  Richard M. Stallman  <rms@gnu.org>

	* w32fns.c (x_set_cursor_type): Set FRAME_BLINK_OFF_CURSOR and
	FRAME_BLINK_OFF_CURSOR_WIDTH using defaults and Vblink_cursor_alist.
	(Vblink_cursor_alist): New variable.
	(syms_of_w32fns): Initialize and defvar it.
	(x_specified_cursor_type): Recognize Qbox for filled box.
	Exceptions are hollow boxes.
	(Qbox, Qhollow): New variables.
	(syms_of_w32fns): Initialize and staticpro them.

	* w32term.h (FRAME_BLINK_OFF_CURSOR, FRAME_BLINK_OFF_CURSOR_WIDTH):
	New macros.
	(struct w32_output): New fields blink_off_cursor,
	blink_off_cursor_width.
	(FRAME_CURSOR_WIDTH): New macro.

	* w32term.c (x_display_and_set_cursor): Use FRAME_BLINK_OFF_CURSOR
	and FRAME_BLINK_OFF_CURSOR_WIDTH for blinking cursor off.

	* w32term.c (x_display_and_set_cursor): Check FRAME_CURSOR_WIDTH
	for bar cursor.

	* w32term.c (expose_overlaps): New function.
	(expose_window): Use it to fix the display of overlapping rows.

2002-08-28  Simon Josefsson  <jas@extundo.com>

	* xfns.c (Fx_open_connection): Improve help when X connection
	fails, xhost is insecure and xauth is better.

2002-08-28  Juanma Barranquero  <lektu@terra.es>

	* makefile.w32-in: Add missing dependencies on w32term.h and
	composite.h.

	* emacs.c (USAGE1): Add missing newline.

2002-08-27  Andrew Choi  <akochoi@shaw.ca>

	* s/darwin.h [HAVE_LIBNCURSES]: Define HAVE_TERMINFO.

2002-08-27  Richard M. Stallman  <rms@gnu.org>

	* xfns.c (x_set_cursor_type): Set FRAME_BLINK_OFF_CURSOR and
	FRAME_BLINK_OFF_CURSOR_WIDTH using defaults and Vblink_cursor_alist.
	(Vblink_cursor_alist): New variable.
	(syms_of_xfns): Initialize and defvar it.
	(x_specified_cursor_type): Recognize Qbox for filled box.
	Exceptions are hollow boxes.
	(Qbox, Qhollow): New variables.
	(syms_of_xfns): Initialize and staticpro them.

	* xterm.h (FRAME_BLINK_OFF_CURSOR, FRAME_BLINK_OFF_CURSOR_WIDTH):
	New macros.
	(struct x_output): New fields blink_off_cursor, blink_off_cursor_width.

	* xterm.c (x_display_and_set_cursor): Use FRAME_BLINK_OFF_CURSOR
	and FRAME_BLINK_OFF_CURSOR_WIDTH for blinking cursor off.

	* emacs.c (main): Handle --script.
	(USAGE1): Mention --script.
	(standard_args): Define sort order for --script.

2002-08-27  Gerd Moellmann  <gerd.moellmann@t-online.de>

	* xdisp.c (redisplay_updating_p): Variable removed.
	(inhibit_free_realized_faces, Qinhibit_free_realized_faces):
	New variables.
	(init_iterator): Don't free realized faces if
	inhibit_free_realized_faces is set.
	(redisplay_internal): Bind Qinhibit_free_realized_faces to nil.
	(syms_of_xdisp): DEFVAR_BOOL inhibit-free-realized-faces,
	initialize Qinhibit_free_realized_faces.

	* dispextern.h (PRODUCE_GLYPHS): Set inhibit_free_realized_faces
	when iterator is adding glyphs to a glyph matrix.

2002-08-27  Kenichi Handa  <handa@etl.go.jp>

	* xdisp.c (get_next_display_element): In unibyte case, don't use
	octal form for such eight-bit characters that can be converted to
	multibyte char.

2002-08-26  Kim F. Storm  <storm@cua.dk>

	* frame.c (make_terminal_frame) [CANNOT_DUMP]: Initialize foreground
	and background colors.  From Joe Buehler (tiny change).

2002-08-26  Miles Bader  <miles@gnu.org>

	* bytecode.c (Fbyte_code): Fsub1 can GC, so protect it.

2002-08-25  Andrew Choi  <akochoi@shaw.ca>

	* emacs.c (main): Call init_mac_osx_environment if HAVE_CARBON is
	defined instead of MAC_OSX.

	* s/darwin.h (select): Define select to sys_select only if
	HAVE_CARBON is defined.
	(HAVE_WORKING_VFORK): #undef it.  Define vfork to fork.
	(DONT_REOPEN_PTY): #def it.

	* macterm.c (XTread_socket): Remove code to call
	SendEventToEventTarget for keys with command modifiers when
	mac_command_key_is_meta is nil.

2002-08-24  Andreas Schwab  <schwab@suse.de>

	* eval.c (Fdefvar): Fix last change.

2002-08-23  Richard M. Stallman  <rms@gnu.org>

	* eval.c (Fdefvar, Fdefconst, Fdefvaralias):
	Record variables in load history as (defvar . VAR).
	(Fdefvar): Don't record in load history if no initial value.
	(Qdefvar): New variable.
	(syms_of_eval): Init and staticpro it.

	* lread.c (syms_of_lread): Doc fix.
	(build_load_history): Use Fmember to see if a definition
	is already in the Vload_history element.

	* process.c (Fstart_process): Remove /: from program name.

	* emacs.c (decode_env_path): Don't add /: if file name handler
	has a `safe-magic' property.

	* callproc.c (Fcall_process): Remove /: from program name.

2002-08-23  Stefan Monnier  <monnier@cs.yale.edu>

	* regex.c (PATFETCH): Remove the translating fetch.
	(PATFETCH_RAW): Rename to PATFETCH.
	(set_image_of_range): New fun.
	(SET_RANGE_TABLE_WORK_AREA): Use it.
	(regex_compile): Don't translate the pattern chars so eagerly.
	Only do it when inserting an `exactn' bytecode or when handling
	a char-range.
	(mutually_exclusive_p): Avoid empty statement.

2002-08-22  Kim F. Storm  <storm@cua.dk>

	* xdisp.c (redisplay_window): Do not `goto try_to_scroll' when we
	end up on a partially visible line; this reverts a specific part
	of the 2002-07-07 change by Richard M. Stallman to "fix" a nasty
	display error which has been reported several times now.
	However it introduces the problem that changes was supposed to fix.
	See my comments in the source if you want to debug this further.

2002-08-20  Kenichi Handa  <handa@etl.go.jp>

	* abbrev.c (Fexpand_abbrev): Fix for the multibyte case.

2002-08-19  Eli Zaretskii  <eliz@is.elta.co.il>

	* msdos.c (croak): Add `void' to definition.

	* sysdep.c [MSDOS] (request_sigio, unrequest_sigio):
	Don't define them, they are defined in msdos.c.

	* mem-limits.h [MSDOS]: Declare etext.

	* fileio.c (Ffile_name_directory) [DOS_NT]: Don't declare `beg'
	`const' since CORRECT_DIR_SEPS modifies its target.

2002-08-19  Kim F. Storm  <storm@cua.dk>

	* keyboard.c (Fclear_this_command_keys): Added optional arg
	KEEP-RECORD to avoid clearing lossage when we just want to clear
	the current key sequence (kmacro needs this).

2002-08-19  Kenichi Handa  <handa@localhost>

	* composite.c (run_composition_function): Call FUNC if it is fboundp.

	* composite.h (COMPOSITION_MODIFICATION_FUNC): If PROP is not a
	cons, return Qnil.

2002-08-17  Richard M. Stallman  <rms@gnu.org>

	* s/sol2-5.h (BROKEN_SIGIO): Add #undef.

	* sysdep.c [!VMS]: Include sys/files.h.

	* editfns.c (save_restriction_restore): Defend from unchained marker.

	* buffer.c (overlays_at): Handle extending vec uniformly.
	(overlays_in): Handle extending vec from length 0 as in overlays_at.

2002-08-15  Andrew Choi  <akochoi@shaw.ca>

	* mac.c (init_mac_osx_environment): New function.

	* emacs.c (main) [MAC_OSX]: Call init_mac_osx_environment.

2002-08-14  Kim F. Storm  <storm@cua.dk>

	* macros.c (Fstart_kbd_macro): Added NO-EXEC argument to inhibit
	executing macro before appending to it (when used from Lisp).
	(Fexecute_kbd_macro): Added LOOPFUNC argument to supply function
	which is called prior to each iteration of macro (for kmacro.el).
	(Fend_kbd_macro, Fcall_last_kbd_macro): Likewise.

	* lisp.h (Fexecute_kbd_macro): Update prototype.

	* keyboard.c (Fcommand_execute): Update call to Fexecute_kbd_macro.

2002-08-14  Kenichi Handa  <handa@etl.go.jp>

	* xselect.c (QUTF8_STRING): New variable.
	(symbol_to_x_atom): Pay attention to QUTF8_STRING.
	(x_atom_to_symbol): Likewise.
	(x_get_local_selection): New argument local_request.  If it is
	nonzero, call handler_fn with the second arg nil.
	(x_handle_selection_request): Call x_get_local_selection with
	local_request 0.
	(lisp_data_to_selection_data): Don't encode the string here.
	(Fx_get_selection_internal): Call x_get_local_selection with
	local_request 1.
	(syms_of_xselect): Intern and staticpro QUTF8_STRING.

	* xterm.c (x_term_init): Initialize dpyinfo->Xatom_UTF8_STRING.

	* xterm.h (struct x_display_info): New member Xatom_UTF8_STRING.

2002-08-13  Richard M. Stallman  <rms@gnu.org>

	* minibuf.c (Fminibufferp): New function.
	(syms_of_minibuf): Defsubr it.
	(Fminibuffer_prompt_end): Handle non-minibuffers specially.

2002-08-13  Gerd Moellmann  <gerd.moellmann@t-online.de>

	* coding.c (Funencodable_char_position): Lisp_Object/int mixup.

2002-08-12  Richard M. Stallman  <rms@gnu.org>

	* syswait.h: Only the include of sys/wait.h tests HAVE_SYS_WAIT_H.
	[!VMS] (WCOREDUMP, WEXITSTATUS, WIFEXITED, WIFSTOPPED, WIFSIGNALED)
	(WSTOPSIG, WTERMSIG): Define each one independently if not defined
	already.

	* buffer.c (syms_of_buffer) <fill-column>: Doc fix.

2002-08-11  Andrew Choi  <akochoi@shaw.ca>

	* macterm.c (XTmouse_position): Check wp with is_emacs_window.
	(Vmac_pass_command_to_system): New variable.
	(Vmac_pass_control_to_system): New variable.
	(do_mouse_moved): Check wp with is_emacs_window.
	(XTread_socket): Check window_ptr with is_emacs_window.
	Call FrontNonFloatingWindow instead of FrontWindow.  Send keydown
	events back to Mac Toolbox for processing, depending on values of
	Vmac_pass_command_to_system and Vmac_pass_control_to_system.
	(syms_of_macterm): DEFVAR_LISP Vmac_pass_command_to_system and
	Vmac_pass_control_to_system.

2002-08-10  Kenichi Handa  <handa@etl.go.jp>

	* coding.c (unencodable_char_position): New function.
	(Funencodable_char_position): New function.
	(syms_of_coding): Defsubr Funencodable_char_position.

2002-08-10  Andrew Choi  <akochoi@shaw.ca>

	* mac.c (sys_select) [MAC_OSX]: New function.

	* macterm.c (MakeMeTheFrontProcess): New function.
	(mac_initialize): Call MakeMeTheFrontProcess.

	* s/darwin.h: Define select to sys_select.

2002-08-09  Richard M. Stallman  <rms@gnu.org>

	* keyboard.c (make_lispy_event): Test WINDOWSNT, not WINDOWS_NT.

2002-08-09  Gerd Moellmann  <gerd.moellmann@t-online.de>

	* xdisp.c (forward_to_next_line_start): Return 0 when reaching the
	end of the buffer.

2002-08-08  Ken Raeburn  <raeburn@mit.edu>

	* coding.c (Ffind_operation_coding_system): Fix Lisp_Object/int mixup.

	* puresize.h (BASE_PURESIZE): Increase to 910000.

2002-08-08  Kenichi Handa  <handa@etl.go.jp>

	* coding.c (Ffind_operation_coding_system): For write-region, if
	VISIT is a filename, make it the target.

2002-08-07  Richard M. Stallman  <rms@gnu.org>

	* alloc.c (mark_object): Detect long lists for debugging.
	(mark_object_loop_halt): New variable.

	* s/hpux10.h (C_SWITCH_SYSTEM): #undef it.

	* data.c (Fmake_variable_frame_local): Doc fix.

2002-08-01  David Ponce  <david@dponce.com>

	* w32menu.c (local_heap, local_alloc, local_free): New macros.
	(malloc_widget_value, free_widget_value)
	(w32_free_submenu_strings): Use them.

	(push_submenu_start, push_submenu_end, push_left_right_boundary)
	(push_menu_pane, push_menu_item, single_keymap_panes)
	(single_menu_item, Fx_popup_menu, menubar_selection_callback)
	(single_submenu, set_frame_menubar)
	(w32_menu_show, w32_dialog_show): Use AREF, ASET, ASIZE.

	(Fx_popup_menu): Don't show pop up menu until preceding one is
	actually cleaned up.  Moved UNGCPRO outside #ifdef HAVE_MENUS block.

	* w32menu.c: Changes adapted from xmenu.c
	(set_frame_menubar): First parse all submenus,
	then make widget_value trees from them.
	Don't allocate any widget_value objects
	until we are done with the parsing.
	(parse_single_submenu): New function.
	(digest_single_submenu): New function.
	(single_submenu): Function deleted, replaced by those two.

2002-08-04  Andrew Choi  <akochoi@shaw.ca>

	* macterm.c (XTread_socket): Check that FrontNonFloatingWindow
	returns a valid window pointer before proceeding for keyDown and
	autoKey events.

2002-08-03  Andrew Choi  <akochoi@shaw.ca>

	* macterm.c (USE_CARBON_EVENTS): New macro.
	(macCtrlKey, macShiftKey, macMetaKey, macAltKey): New macros.
	(x_iconify_frame): Call CollapseWindow.
	(Vmac_reverse_ctrl_meta): New variable.
	(Vmac_wheel_button_is_mouse_2): New variable.
	(init_mac_drag_n_drop): New function.
	(mac_do_receive_drag): New function.
	(mac_handle_service_event): New function.
	(init_service_handler): New function.
	(mac_to_emacs_modifiers): New function.
	(mac_event_to_emacs_modifiers): New function.
	(mac_get_mouse_btn): New function.
	(mac_convert_event_ref): New function.
	(XTread_socket) [USE_CARBON_EVENTS]: Call ReceiveNextEvent,
	SendEventToEventTarget, mac_event_to_emacs_modifiers, and
	mac_get_mouse_btn.
	(mac_initialize): Call init_mac_drag_n_drop and init_service_handler.

	* keyboard.c: Define Qmouse_wheel, mouse_wheel_syms, and
	lispy_mouse_wheel_names for MAC_OSX as well as for WINDOWS_NT.
	(kbd_buffer_get_event): Set used_mouse_menu for MENU_BAR_EVENT and
	TOOL_BAR_EVENT for MAC_OS as well.
	(make_lispy_event): Handle MOUSE_WHEEL_EVENT for MAC_OSX as well
	as for WINDOWS_NT.
	(syms_of_keyboard): Initialize Qmouse_wheel for MAC_OSX.

	* termhooks.h (event_kind): Define MOUSE_WHEEL_EVENT also for MAC_OSX.

2002-08-03  Gerd Moellmann  <gerd.moellmann@t-online.de>

	* xdisp.c (forward_to_next_line_start): Fix a condition that
	lead to a newline being skipped.

2002-08-02  Andrew Choi  <akochoi@shaw.ca>

	* mac.c (syms_of_mac): Defsubr Sx_selection_exists_p.

2002-08-01  Richard M. Stallman  <rms@gnu.org>

	* Makefile.in (SOME_MACHINE_OBJECTS): Add fontset.o.

2002-07-31  Andrew Choi  <akochoi@shaw.ca>

	* macfns.c: #undef init_process before #define-ing it.

	* s/darwin.h: Define MAC_OS, SYMS_SYSTEM, and OTHER_FILES only if
	HAVE_CARBON is defined.

2002-07-31  Richard M. Stallman  <rms@gnu.org>

	* xmenu.c (set_frame_menubar): First parse all submenus,
	then make widget_value trees from them.
	Don't allocate any widget_value objects
	until we are done with the parsing.
	(parse_single_submenu): New function.
	(digest_single_submenu): New function.
	(single_submenu): Function deleted, replaced by those two.

2002-07-30  Juanma Barranquero  <lektu@terra.es>

	* w32proc.c (syms_of_ntproc): Fix docstring of
	`w32-get-true-file-attributes'.

2002-07-28  Richard M. Stallman  <rms@gnu.org>

	* s/hpux8.h (HPUX8): Define this before including hpux.h.
	(HAVE_SYS_WAIT_H): #define deleted; we let Autoconf decide.

	* s/hpux.h (HAVE_SYS_WAIT_H): The #undef is conditional on HPUX8.

	* keyboard.c (make_lispy_event):
	Use #ifdef to test USE_TOOLKIT_SCROLL_BARS.
	Explicitly clear up_modifier in event->modifiers.

2002-07-27  Richard M. Stallman  <rms@gnu.org>

	* xterm.h (FRAME_CURSOR_WIDTH): New macro.

	* xterm.c (x_display_and_set_cursor): Check FRAME_CURSOR_WIDTH
	for bar cursor.

2002-07-26  Kenichi Handa  <handa@etl.go.jp>

	* coding.c (detect_coding_iso2022): While checking a byte sequence
	for CODING_CATEGORY_MASK_ISO_8_2, if we read one extra byte, check
	it in the normal loop.

2002-07-24  Gerd Moellmann  <gerd.moellmann@t-online.de>

	* xterm.c (expose_overlaps): New function.
	(expose_window): Use it to fix the display of overlapping rows.

	* xdisp.c (unwind_redisplay): Clear redisplay_updating_p.

2002-07-23  Ken Raeburn  <raeburn@gnu.org>

	* lisp.h (XPNTR): Use NO_UNION_TYPE version for union as well,
	since it only depends on XUINT.

	* m/alpha.h (BITS_PER_LONG, BITS_PER_EMACS_INT, EMACS_INT,
	EMACS_UINT, SPECIAL_EMACS_INT, DATA_SEG_BITS,
	PNTR_COMPARISON_TYPE, VALBITS, MARKBIT, XINT, XUINT, XPNTR):
	Macros deleted.

	* mem-limits.h (start_of_data): If DATA_START is defined, prefer
	its value over other approaches.
	* sysdep.c (start_of_data): Don't define the function if a macro
	form has been defined.

2002-07-23  Gerd Moellmann  <gerd.moellmann@t-online.de>

	* xdisp.c (redisplay_updating_p): New variable.
	(init_iterator): Don't free realized faces when
	redisplay_updating_p is set.
	(redisplay_internal): Set redisplay_updating_p while updating
	the display.

2002-07-23  Richard M. Stallman  <rms@gnu.org>

	* editfns.c (Fmessage): Treat "" like nil.

2002-07-23  Kenichi Handa  <handa@etl.go.jp>

	* xdisp.c (face_before_or_after_it_pos):
	Call FETCH_MULTIBYTE_CHAR with byte postion, not char position.

2002-07-22  Juanma Barranquero  <lektu@terra.es>

	* callproc.c (init_callproc) [DOS_NT]:
	Initialize Vshared_game_score_directory to nil.
	(syms_of_callproc) [DOS_NT]: Likewise.

2002-07-22  Gerd Moellmann  <gerd.moellmann@t-online.de>

	* xdisp.c (display_line): Replace an abort with xassert.

2002-07-21  Richard M. Stallman  <rms@gnu.org>

	* xdisp.c (redisplay_window): Don't test BEG_UNCHANGED
	and END_UNCHANGED when setting buffer_unchanged_p.
	Use current_matrix_up_to_date_p to decide whether to use
	try_cursor_movement.

	* config.in (HAVE_SHARED_GAME_DIR): Undef deleted.

	* epaths.in (PATH_GAME): New macro, edited by ../Makefile.in.

	* callproc.c (init_callproc): Set up Vshared_game_score_directory.
	Set to nil if dir does not exist.
	(syms_of_callproc): Init unconditionally and simply.

	* buffer.c (Fbuffer_list): Doc fix.

2002-07-21  Ken Raeburn  <raeburn@gnu.org>

	* sysdep.c (end_of_text, end_of_data): Unused functions deleted.

	* buffer.c (mmap_realloc): When shrinking, make sure number of
	pages to unmap is rounded towards zero.

	* m/mips-siemens.h (XSETUINT, XSETPNTR): Unused macros deleted.
	(XSETINT): Deleted.

	* m/att3b.h (XINT): Don't define.
	(VALBITS, VALMASK, XTYPE): Deleted.
	(DATA_SEG_BITS): Define.
	* m/gec63.h (VALBITS, VALAMASK, XTYPE, XSETTYPE, XPNTR, XSET,
	ARRAY_MARK_FLAG): Deleted.
	(DATA_SEG_BITS): Define.
	* m/pfa50.h (VALBITS, VALMASK, XTYPE): Deleted.
	(DATA_SEG_BITS): Define.

2002-07-20  Richard M. Stallman  <rms@gnu.org>

	* print.c (print_error_message): New args CONTEXT and CALLER.
	Calls changed.

	* lisp.h (print_error_message): Declare new args.

	* keyboard.c (cmd_error_internal): Pass Vsignaling_function
	and CONTEXT to print_error_message, don't print them here.
	For a Quit, don't use Vsignaling_function.
	Call message_log_maybe_newline.

	* Makefile.in (xsmfns.o): Don't depend on lisp.h.

2002-07-20  Kim F. Storm  <storm@cua.dk>

	* xdisp.c (redisplay_window): Test MODIFF to set buffer_unchanged_p.

2002-07-19  Ken Raeburn  <raeburn@gnu.org>

	* bytecode.c (struct byte_stack): Pointers into byte string now
	point to const.
	* callproc.c (Fcall_process): Make NEW_ARGV array hold pointer to
	const.
	* charset.h (BCOPY_SHORT): Source pointer now points to const.
	* coding.c (encode_eol, detect_coding, detect_eol):
	(decode_coding, encode_coding, detect_coding_system):
	Source strings now treated as const.
	(decode_coding_string, encode_coding_string): Use STRING_COPYIN to
	modify Lisp string contents.
	* coding.h (decode_coding, encode_coding, detect_coding,
	detect_eol): Declarations updated.
	* composite.c (compose_chars_in_text): Treat Lisp string contents
	as const.
	* dispnew.c (safe_bcopy): Source pointer now points to const.
	* lisp.h (STRING_COPYIN): New macro.
	(detect_coding_system, safe_bcopy, temp_output_buffer_setup):
	(internal_with_output_to_temp_buffer): Declarations updated.
	* print.c (temp_output_buffer_setup):
	(internal_with_output_to_temp_buffer): Buffer name argument is now
	pointer to const.
	* sound.c (struct sound_device): Function pointer field "write"
	buffer argument now points to const.
	(vox_write): Buffer argument points to const.
	* syntax.c (Fstring_to_syntax, skip_chars): Treat Lisp string
	contents as const.
	* sysdep.c (emacs_write): Buffer pointer now const.
	* term.c (encode_terminal_code): Buffer pointer now const.
	* xfaces.c (may_use_scalable_font_p): Argument now points to const.
	(x_face_list_fonts, x_update_menu_appearance):
	(hash_string_case_insensitive): Treat Lisp string contents as const.

2002-07-19  Juanma Barranquero  <lektu@terra.es>

	* fileio.c (Ffile_name_as_directory): Fix argument name in docstring.
	(file_name_as_directory): Use literal '/' instead of DIRECTORY_SEP.

	* xdisp.c (syms_of_xdisp): Remove redundant deprecation info.

	* fileio.c (syms_of_fileio): Likewise.

2002-07-18  Richard M. Stallman  <rms@gnu.org>

	* data.c (Fdefalias): Doc fix.

2002-07-17  Dave Love  <fx@gnu.org>

	* intervals.h (text_property_stickiness): Use P_.

	* ccl.c: Remove `emacs' conditionals.
	(ccl_backtrace_table): Fix size spec.
	(ccl_driver): Fix type errors.

2002-07-16  Ken Raeburn  <raeburn@gnu.org>

	* alloc.c (xstrdup, make_string, make_unibyte_string)
	(make_multibyte_string, build_string): String pointer args now
	point to const.
	* charset.c (find_charset_in_text, c_string_width):
	(chars_in_text, multibyte_chars_in_text, parse_str_as_multibyte):
	* fileio.c (report_file_error):
	* insdel.c (copy_text, count_size_as_multibyte, insert_1):
	(count_combining_before, count_combining_after, insert_1_both):
	(insert, insert_and_inherit, insert_string):
	(insert_before_markers, insert_before_markers_and_inherit):
	* lread.c (intern, oblookup, hash_string):
	* minibuf.c (temp_echo_area_glyphs):
	* search.c (fast_c_string_match_ignore_case):
	* sysdep.c (emacs_open, set_file_times):
	* xfaces.c (xstricmp):
	* xdisp.c (store_frame_title, string_char_and_length):
	(message_dolog, message2, message2_nolog, set_message): Likewise.
	(set_message_1): Cast message string argument to const pointer.
	* editfns.c (general_insert_function): Insertion function now
	takes pointer to const for input data.
	* charset.h (find_charset_in_text, c_string_width):
	(parse_str_as_multibyte): Declarations updated.
	* dispextern.h (xstricmp): Declaration updated.
	* lisp.h (chars_in_text, multibyte_chars_in_text, copy_text):
	(count_size_as_multibyte, count_combining_before):
	(count_combining_after, insert_1, insert_1_both, message_dolog):
	(insert, insert_and_inherit, insert_before_markers)
	(insert_before_markers_and_inherit, set_message, message2):
	(message2_dolog, build_string, make_string, make_unibyte_string):
	(make_multibyte_string, intern, oblookup, report_file_error):
	(fast_c_string_match_ignore_case, temp_echo_area_glyphs):
	(emacs_open, xstrdup): Declarations updated.
	* systime.h (set_file_times): Declaration updated.

	* charset.c (find_charset_in_text, lisp_string_width): Use const
	for pointer to lisp string data.
	* charset.h (FETCH_STRING_CHAR_ADVANCE):
	(FETCH_STRING_CHAR_ADVANCE_NO_CHECK):
	* coding.c (Ffind_coding_systems_region_interval):
	* fileio.c (Ffile_name_directory, Ffile_name_nondirectory):
	(Fmake_directory_internal, Fdelete_directory):
	(Ffile_name_absolute_p, Fwrite_region, double_dollars):
	* fontset.c (font_family_registry, fs_query_fontset):
	(list_fontsets):
	* frame.c (Fframe_parameter):
	* keyboard.c (cmd_error_internal):
	* keymap.c (Fdescribe_buffer_bindings):
	* lread.c (complete_filename_p, openp):
	* minibuf.c (Fminibuffer_complete_word):
	* xdisp.c (string_pos_nchars_ahead, init_from_display_pos):
	(face_before_or_after_it_pos, next_element_from_string):
	(get_overlay_arrow_glyph_row, display_mode_element):
	(decode_mode_spec_coding):
	* xterm.c (same_x_server): Likewise.

	* buffer.c (reset_buffer_local_variables): Delete "#if 0"
	settings of non-existent fields.

	* editfns.c (Fstring_to_char): Don't use XSTRING/XSETSTRING to
	copy a lisp value.

	* lread.c (Fintern_soft): Use string macros instead of
	Lisp_String fields.
	* keyboard.c (echo_char, parse_modifiers_uncached):
	(parse_solitary_modifier, Fexecute_extended_command): Likewise.
	* textprop.c (validate_interval_range, interval_of): Likewise.

	* fontset.c (Fset_fontset_font): Use SDATA instead of XSTRING()->data.

	* charset.h (FETCH_STRING_CHAR_ADVANCE)
	(FETCH_STRING_CHAR_ADVANCE_NO_CHECK): Use SBYTES instead of
	XSTRING()->size_byte.

	* lisp.h (SDATA, SREF): Produce rvalue.
	(SSET): New macro.
	* alloc.c (make_event_array): Use SSET for storing into a string.
	* buffer.c (Fother_buffer): Use SREF when retrieving a byte from
	a string.
	* casefiddle.c (casify_object): Use SSET.
	* charset.h (FETCH_STRING_CHAR_ADVANCE)
	(FETCH_STRING_CHAR_ADVANCE_NO_CHECK): Use SDATA when getting
	address of string contents.
	* data.c (Faref): Use SDATA.
	(Faset): Use SDATA, SSET.
	* dired.c (directory_files_internal): Use SSET.
	* fileio.c (Fmake_symbolic_link, Fexpand_file_name): Use SSET.
	(Fread_file_name): Use SREF, SSET.
	* fns.c (concat): Use SSET.
	(concat, Fdelete): Use SDATA.
	* insdel.c (insert_from_string_1): Use SDATA.
	* keyboard.c (Fevent_convert_list): Use SREF.
	* lread.c (Fload): Use SDATA, SSET.
	* macfns.c (validate_x_resource_name): Use SSET.
	* process.c (status_message): Use SSET.
	* search.c (wordify): Use SDATA.
	(Freplace_match): Use SREF.
	* w32fns.c (validate_x_resource_name): Use SSET.
	* xfns.c (validate_x_resource_name): Use SSET.
	* xterm.c (x_catch_errors, x_clear_errors): Use SSET.

2002-07-16  Richard M. Stallman  <rms@gnu.org>

	* s/hpux11.h (USG_SUBTTY_WORKS): Defined.

	* xdisp.c (reconsider_clip_changes):
	Don't test prevent_redisplay_optimizations_p.
	(redisplay_internal): Test prevent_redisplay_optimizations_p
	along with clip_changed in some cases.
	(try_window_id): Likewise.
	(redisplay_window): New local var buffer_unchanged_p.

	* keyboard.c (cmd_error) [HAVE_X_WINDOWS]: Maybe call cancel_houglass.

	* process.c (create_process): Test USG_SUBTTY_WORKS.
	(process_send_signal): Clean up handling of GID.
	Detect errors in ioctls meant to set GID.

	* window.c (temp_output_buffer_show):
	Don't set prevent_redisplay_optimizations_p.

2002-07-15  Juanma Barranquero  <lektu@terra.es>

	* eval.c (Fdefvaralias): Add docstring argument.

2002-07-15  Ken Raeburn  <raeburn@gnu.org>

	* lisp.h (STRING_INTERVALS): Produce rvalue.
	(STRING_SET_INTERVALS): New macro.
	* buffer.c (Fget_buffer_create, Fmake_indirect_buffer): Use it.
	* fns.c (Fstring_as_multibyte): Likewise.
	* intervals.c (balance_possible_root_interval, delete_interval)
	(create_root_interval, copy_intervals_to_string): Likewise.
	* textprop.c (set_text_properties): Likewise.  Use NULL_INTERVAL
	instead of 0.

2002-07-14  Ken Raeburn  <raeburn@gnu.org>

	* lisp.h (STRING_SET_CHARS): New macro.
	(SCHARS, SBYTES): Produce rvalues.
	* dired.c (directory_files_internal): Use STRING_SET_CHARS.
	* fns.c (concat): Likewise.
	* lread.c (read_vector): Likewise.

	* lisp.h (SMBP): Deleted.  All uses changed to STRING_MULTIBYTE.
	(STRING_SET_UNIBYTE): New macro.
	(SET_STRING_BYTES): Deleted.  Callers (all of which supplied a
	length of -1) changed to use STRING_SET_UNIBYTE.
	* abbrev.c, alloc.c, buffer.c, bytecode.c, callint.c, callproc.c,
	casefiddle.c, category.c, ccl.c, charset.c, charset.h, coding.c,
	composite.c, data.c, dired.c, dispnew.c, disptab.h, doc.c,
	dosfns.c, editfns.c, emacs.c, eval.c, fileio.c, filelock.c, fn.c,
	fontset.c, frame.c, indent.c, insdel.c, intervals.c, keyboard.c,
	keymap.c, lread.c, mac.c, macfns.c, macmenu.c, macterm.c,
	minibuf.c, msdos.c, print.c, process.c, search.c, sound.c,
	sunfns.c, syntax.c, syntax.h, sysdep.c, textprop.c, undo.c,
	w16select.c, w32.c, w32fns.c, w32menu.c, w32proc.c, w32select.c,
	w32term.c, window.c, xdisp.c, xfaces.c, xfns.c, xmenu.c,
	xselect.c, xsmfns.c, xterm.c: Most uses of XSTRING combined with
	STRING_BYTES or indirection changed to SCHARS, SBYTES,
	STRING_INTERVALS, SREF, SDATA; explicit size_byte references left
	unchanged for now.

2002-07-13  Kim F. Storm  <storm@cua.dk>

	* keyboard.c (command_loop_1): Invert check on Vmemory_full.

2002-07-12  Richard M. Stallman  <rms@gnu.org>

	* fileio.c (Fwrite_region): Doc fix.

	* print.c (print_error_message): Don't handle Vsignaling_function here.

	* keyboard.c (cmd_error_internal): Handle Vsignaling_function here.
	(command_loop_1): Avoid certain actions after memory-full error.

	* eval.c (Fsignal): Don't call cancel_hourglass.
	For a memory-full error, don't call Vsignal_hook_function
	and don't set Vsignaling_function.

	* process.c (process_send_signal): Add abort call.

2002-07-11  Markus Rost  <rost@math.ohio-state.edu>

	* keymap.c (Fkey_binding): Fix typo.

2002-07-11  Richard M. Stallman  <rms@gnu.org>

	* alloc.c (Vmemory_full): New variable.
	(Vmemory_signal_data): Renamed from memory_signal_data.
	Uses changed.
	(syms_of_alloc): Defvar them.
	(memory_full, buffer_memory_full): Set Vmemory_full.

	* lisp.h (Vmemory_full): Add declaration.
	(current_column, indented_beyond_p): Change declaration.

	* indent.c (last_known_column): Declare as double, not float.
	(current_column, current_column_1, string_display_width)
	(position_indentation): Return `double'.
	(indented_beyond_p): Arg `column' is `double'.  Callers changed.

	* xdisp.c (message_dolog): Do nothing if Vmemory_full is non-nil.
	(back_to_previous_visible_line_start)
	(reseat_at_next_visible_line_start, next_element_from_buffer):
	Use `double', not `float', when calling indented_beyond_p.

	* s/hpux11.h (BROKEN_SA_RESTART): Defined.

	* sysdep.c (sys_signal): Test BROKEN_SA_RESTART.

2002-07-11  Juanma Barranquero  <lektu@terra.es>

	* alloc.c, buffer.c, bytecode.c, callint.c, callproc.c, coding.c,
	* composite.c, dired.c, dispnew.c, editfns.c, emacs.c, eval.c,
	* fileio.c, fns.c, insdel.c, keyboard.c, keymap.c, lread.c, macfns.c,
	* macmenu.c, macros.c, minibuf.c, print.c, process.c, sound.c,
	* textprop.c, w32fns.c, w32menu.c, window.c, xfaces.c, xfns.c,
	* xmenu.c, xselect.c, xterm.c: Use SPECPDL_INDEX wherever makes sense.

2002-07-10  Juanma Barranquero  <lektu@terra.es>

	* lisp.h (SPECPDL_INDEX): Rename from BINDING_STACK_SIZE. All callers
	changed.

2002-07-09  Stefan Monnier  <monnier@cs.yale.edu>

	* data.c (Fdefalias): Add an optional `docstring' argument.
	(set_internal, Fsetq_default): Use XCAR/XCDR.

	* composite.c (HASH_VALUE, HASH_KEY):
	* ccl.c (HASH_VALUE): Remove (it's in lisp.h now).

2002-07-09  Kenichi Handa  <handa@etl.go.jp>

	* callproc.c (Fcall_process): Fix previous change.

2002-07-07  Stefan Monnier  <monnier@cs.yale.edu>

	* minibuf.c (Ftry_completion, Fall_completions, Ftest_completion):
	Add support for hash-tables.
	(Ftry_completion): Return t even if the string appears multiple times.

	* fns.c (Fnconc): Use XCDR.
	(Fprovide): Use CONSP and XCDR.
	(HASH_KEY, HASH_VALUE, HASH_NEXT, HASH_HASH, HASH_INDEX)
	(HASH_TABLE_SIZE): Delete: moved to lisp.h.
	(Fmake_hash_table): Accept `:size nil'.
	(Fmakehash): Delete: moved to subr.el.
	(syms_of_fns): Don't defsubr makehash.

	* lisp.h (HASH_KEY, HASH_VALUE, HASH_NEXT, HASH_HASH, HASH_INDEX)
	(HASH_TABLE_SIZE): Move from fns.c.

2002-07-07  Richard M. Stallman  <rms@gnu.org>

	* xdisp.c (make_cursor_line_fully_visible): Don't try short scrolls.
	Instead just return 0 when there is something to be done.
	(try_scrolling): If make_cursor_line_fully_visible returns 0,
	retry scrolling as if cursor were off the bottom.
	(try_cursor_movement): If make_cursor_line_fully_visible returns 0,
	return CURSOR_MOVEMENT_MUST_SCROLL.
	(redisplay_window): If make_cursor_line_fully_visible returns 0,
	go to try_to_scroll.

	* buffer.c (Fbuffer_local_value): Store current value into its binding
	so we get the up-to-date value for the binding that is loaded.

	* eval.c (Fdefmacro): Doc fix.

2002-07-05  Dave Love  <fx@gnu.org>

	* keyboard.c (read_key_sequence): Set initial_idleness_start_time
	correctly.

	* ccl.c (Vtranslation_hash_table_vector, GET_HASH_TABLE)
	(HASH_VALUE, CCL_LookupIntConstTbl, CCL_LookupCharConstTbl): New.
	(ccl_driver): Add cases for CCL_LookupIntConstTbl,
	CCL_LookupCharConstTbl.
	(syms_of_ccl): Defvar translation-hash-table-vector.

2002-07-05  Pavel Jan,Am(Bk  <Pavel@Janik.cz>

	* xdisp.c: Remove unused variable `face'.

2002-07-04  Juanma Barranquero  <lektu@terra.es>

	* keyboard.c (post_command_idle_hook): Remove redundant (and inexact)
	obsolescence information.

2002-07-03  Andrew Choi  <akochoi@shaw.ca>

	* macterm.c (x_list_fonts): Fix comment.  Cache fonts matching
	pattern.  Search cache first.
	(init_font_name_table): Also add entry for jisx0201.1976-0 coding
	for Japanese font.
	(XLoadQueryFont): Use it.

2002-07-02  Richard M. Stallman  <rms@gnu.org>

	* keymap.c (Fdefine_key): Doc fix.

	* xterm.c (x_term_init): Turn off polling around XtOpenDisplay.

2002-07-02  Juanma Barranquero  <lektu@terra.es>

	* keymap.c (syms_of_keymap): Fix typo.

2002-07-01  Andrew Choi  <akochoi@shaw.ca>

	* s/darwin.h: Define POSIX_SIGNALS.

	* macterm.c (do_ae_open_documents) [MAC_OSX]: Call FSpMakeFSRef
	and FSRefMakePath to convert FSSpec returned with Apple Event to
	Posix pathname.
	(mac_initialize) [TARGET_API_MAC_CARBON]:
	Call init_required_apple_events and disable the `Quit' menu item
	provided automatically by the Carbon Toolbox.

2002-07-01  Dave Love  <fx@gnu.org>

	* keyboard.c (kbd_buffer_store_event): Fix interrupt_signal decl
	for K&R.

	* xterm.c: Fix prototype for K&R.

	* term.c (costs_set): Declare static, non-initialized for pcc.

2002-07-01  Richard M. Stallman  <rms@gnu.org>

	* keyboard.c (timer_last_idleness_start_time): New variable.
	(timer_start_idle): Set that.
	(read_key_sequence): Use that to reset timer_idleness_start_time
	to previous value.

	* window.c (Frecenter): With arg, set optional_new_start.

	* xdisp.c (redisplay_internal): Make optional_new_start really work.

	* minibuf.c (Fminibuffer_complete_and_exit): Move to end of
	buffer for completion.

2002-06-29  Ken Raeburn  <raeburn@gnu.org>

	* xdisp.c (store_mode_line_string): Lisp_Object/int mixup.

2002-06-28  Jan Dj,Ad(Brv  <jan.h.d@swipnet.se>

	* keyboard.c (readable_filtered_events): New function that filters
	FOCUS_IN_EVENT depending on parameter.
	(readable_events): Calls readable_filtered_events, not filtering
	FOCUS_IN_EVENT.
	(get_filtered_input_pending): New function, filtering parameter passed
	to readable_filtered_events.
	(get_input_pending): Calls get_filtered_input_pending, not filtering
	FOCUS_IN_EVENT.
	(Finput_pending_p): Calls get_filtered_input_pending, DO filter
	FOCUS_IN_EVENT.

	* xterm.h (struct x_output): Add focus_state.

	* xterm.c (x_focus_changed): New function.
	(x_detect_focus_change): New function.
	(XTread_socket): Call x_detect_focus_change for FocusIn/FocusOut
	EnterNotify and LeaveNotify to track X focus changes.

2002-06-28  Andreas Schwab  <schwab@suse.de>

	* lisp.h: Remove duplicate declaration of code_convert_string_norecord.

2002-06-27  Kim F. Storm  <storm@cua.dk>

	* xdisp.c: (mode_line_string_list, mode_line_string_face)
	(mode_line_string_face_prop): New variables.
	(store_mode_line_string): New function.
	(display_mode_element): Use store_mode_line_string to
	add mode-line string elements to mode_line_string_list
	when mode_line_string_list is non-nil.
	(Fformat_mode_line): Now returns propertized string by
	default.  New arg NO-PROPS to ignore properties.
	(decode_mode_spec): Only add two dashes for %- in propertized
	mode-line string.
	(syms_of_xdisp): Init and staticpro mode_line_string_list.

2002-06-27  Stefan Monnier  <monnier@cs.yale.edu>

	* minibuf.c (minibuffer_completion_contents): Add return type.

2002-06-27  Juanma Barranquero  <lektu@terra.es>

	* charset.c (Fchar_bytes): Remove obsolescence info from docstring.

2002-06-26  Juanma Barranquero  <lektu@terra.es>

	* fileio.c (read_file_name_cleanup): Add missing return.

2002-06-26  Richard M. Stallman  <rms@gnu.org>

	* window.c (Frecenter): Don't set force_start flag.

	* minibuf.c (do_completion, Fminibuffer_complete_word)
	(Fminibuffer_completion_help): Complete just the text before point.
	(minibuffer_completion_contents): New function.

	* buffer.c (Fbury_buffer): Use frames_discard_buffer.

	* frame.c (frames_bury_buffer): Function deleted.

2002-06-25  Miles Bader  <miles@gnu.org>

	* callint.c (Fcall_interactively): When checking to see if doprnt hit
	the end of callint_message, allow for a terminating '\0'.

2002-06-24  Juanma Barranquero  <lektu@terra.es>

	* w32select.c: Include composite.h

	* w16select.c: Likewise.

2002-06-24  Kenichi Handa  <handa@etl.go.jp>

	* callproc.c (Fcall_process): If code detection is necessary,
	call detect_coding directly here.

	* coding.c (detect_eol): Preserve coding->cmp_data.

	* w16select.c (Fw16_get_clipboard_data):
	* w32fns.c (w32_to_x_font):
	* w32select.c (Fw32_get_clipboard_data):
	* xselect.c (selection_data_to_lisp_data):
	* xterm.c (XTread_socket): Disable composition handling.

2002-06-24  Stefan Monnier  <monnier@cs.yale.edu>

	* print.c (temp_output_buffer_setup): Kill all local variables.

2002-06-22  Stefan Monnier  <monnier@cs.yale.edu>

	* lread.c (Fread): Remove redundant and imprecise declaration.

	* xfns.c (check_x_display_info): Use check_x_frame.

	* .gdbinit (xprintsym): Use the new `xname' field.
	(xsymbol): Use it.

2002-06-22  Jason Rumney  <jasonr@gnu.org>

	* w32fns.c (file_dialog_callback): New function.
	(Fx_file_dialog): Allow selecting directories as well as files.

2002-06-21  Pavel Jan,Am(Bk  <Pavel@Janik.cz>

	* m/pmax.h (START_FILES): Define START_FILES for NetBSD and
	OpenBSD. Add support for mipseb-*-netbsd* machines.

2002-06-17  Andrew Choi  <akochoi@shaw.ca>

	* macterm.c (mac_scroll_area): Set foreground and backcolor to
	black and white before scrolling.  Restore frame background and
	foreground color after scrolling.
	(do_window_update): Call XClearWindow before calling expose_frame.
	(make_mac_frame): Don't set FRAME_BACKGROUND_PIXEL and
	FRAME_FOREGROUND_PIXEL of frame.

	* macterm.c (XTread_socket): If Vmac_command_key_is_meta is nil,
	test Mac command key as <ALT> key.

2002-06-17  Stefan Monnier  <monnier@cs.yale.edu>

	* window.c (Fset_window_configuration): Lisp_Object/int mixup.

	* keyboard.c (read_key_sequence): Be more careful with first_unbound.
	Lookup keys in function-key-map immediately so that key-translation-map
	can be applied earlier.
	Remove function_key_possible and key_translation_possible, replaced
	by checking `keytran_start < t'.

	* .gdbinit (xsymbol): Use the new `xname' field.

2002-06-17  Andrew Choi  <akochoi@shaw.ca>

	* macterm.c (XTread_socket): If Vmac_command_key_is_meta is nil,
	test Mac command key as <ALT> key.

	* mac.c (do_applescript): Call initialize_applescript if necessary
	when first called.  Dispose of result_desc only when there is no error.
	(Fdo_applescript): Use %d format specifier instead of %ld.

2002-06-16  Andrew Choi  <akochoi@shaw.ca>

	* macterm.c (XTread_socket): Call FrontNonFloatingWindow instead
	of FrontWindow for cases keyDown and autoKey.

	* fontset.c (syms_of_fontset) [MAC_OS]: Set ASCII font of
	Vdefault_fontset to Monaco with mac-roman coding.

	* mac.c, macfns.c, macmenu.c, macterm.c: Undefine and redefine
	init_process before and after inclusion of Carbon/Carbon.h, resp.

	* macterm.c (x_new_font): Set font for normal_gc, reverse_gc, and
	cursor_gc.
	(add_font_name_table_entry): New function.
	(init_font_name_table): Use add_font_name_table_entry; add italic,
	bold, and bold-italic entries for truetype fonts.

	* xfaces.c (init_frame_faces) [MAC_OS]: Call realize_basic_faces
	for Mac too.
	(try_font_list) [MAC_OS]: If no font matches given registry, try
	fonts with any registry matching face_family.
	(realize_x_face) [MAC_OS]: Remove old ad-hoc fix to load font here.

	* s/darwin.h: If autoconf detects the Ncurses library, define
	LIBS_TERMCAP to -lncurses to use it.

2002-06-16  Eli Zaretskii  <eliz@is.elta.co.il>

	* strftime.c [__hpux]: Include sys/_mbstate_t.h.

2002-06-15  Richard M. Stallman  <rms@gnu.org>

	* window.c (Fset_window_configuration): Explicitly preserve
	the point value that new_current_buffer had at the start.

2002-06-14  Juanma Barranquero  <lektu@terra.es>

	* composite.c (Fcompose_region_internal, Fcompose_string_internal):
	Fix typos.

2002-06-14  Kim F. Storm  <storm@cua.dk>

	* insdel.c (insert_1_both, insert_from_string_1)
	(insert_from_buffer_1): Recalculate END_UNCHANGED in case the
	insert happened in the end_unchanged region.  Otherwise, the
	redisplay may be confused and duplicate the last line in the
	buffer [seen after save-buffer when require-final-newline==t].

2002-06-13  Jason Rumney  <jasonr@gnu.org>

	* w32.c (init_environment): Remove EMACSLOCKDIR.
	(stat): Swap _S_IFDIR and _S_IFREG.

2002-06-13  Pavel Jan,Am(Bk  <Pavel@Janik.cz>

	* keyboard.c, macterm.c, macmenu.c, msdos.c, sysdep.c
	* termhooks.h, xmenu.c, xsmfns.c, xterm.h, xterm.c, w32term.c,
	* w32menu.c, w32inevt.c: Rename enum event_kind as follows:
	ascii_keystroke to ASCII_KEYSTROKE_EVENT, multibyte_char_keystroke
	to MULTIBYTE_CHAR_KEYSTROKE_EVENT, non_ascii_keystroke to
	NON_ASCII_KEYSTROKE_EVENT, timer_event to TIMER_EVENT, mouse_click
	to MOUSE_CLICK_EVENT, mouse_wheel to MOUSE_WHEEL_EVENT,
	language_change_event to LANGUAGE_CHANGE_EVENT, scroll_bar_click
	to SCROLL_BAR_CLICK_EVENT, w32_scroll_bar_click to
	W32_SCROLL_BAR_CLICK_EVENT, selection_request_event to
	SELECTION_REQUEST_EVENT, selection_clear_event to
	SELECTION_CLEAR_EVENT, buffer_switch_event to BUFFER_SWITCH_EVENT,
	delete_window_event to DELETE_WINDOW_EVENT, iconify_event to
	ICONIFY_EVENT, deiconify_event to DEICONIFY_EVENT,
	menu_bar_activate_event to MENU_BAR_ACTIVATE_EVENT, drag_n_drop to
	DRAG_N_DROP_EVENT, save_session_event to SAVE_SESSION_EVENT and
	no_event to NO_EVENT.

2002-06-12  Pavel Jan,Am(Bk  <Pavel@Janik.cz>

	* macmenu.c: Remove declaration of Qmouse_click and Qevent_kind.

2002-06-12  Stefan Monnier  <monnier@cs.yale.edu>

	* intervals.c (textget): Don't forget to `return'.
	(lookup_char_property): Use XCAR/XCDR.

2002-06-12  Juanma Barranquero  <lektu@terra.es>

	* xdisp.c (Fformat_mode_line): Fix typo.

2002-06-12  Kim F. Storm  <storm@cua.dk>

	* xdisp.c (Fformat_mode_line): New function.
	(frame_title_buf, frame_title_buf_end, frame_title_ptr)
	(store_frame_title_char, store_frame_title): Use unconditionally.
	(init_xdisp): Defsubr Fformat_mode_line.
	Initialize frame_title_buf etc. unconditionally.

2002-06-11  Stefan Monnier  <monnier@cs.yale.edu>

	* keyboard.c (read_key_sequence):
	Remove prev_(fkey|keytran}_(map|start|end) since we don't want to pass
	things through those maps after downcasing events.
	Enforce that keytran_end <= fkey_start, i.e. that key-translation-map
	applies after function-key-map.
	Make sure that keytran can be done in the middle in the sequence.
	Be careful not to throw away events past the one we downcase.

	* lread.c (read_integer): Remove unused var `tem'.
	(read1): Fix int/Lisp_Object mixup.

	* xfaces.c (tty_lookup_color): Type bool/Lisp_Object mismatch fixed.

2002-06-11  Richard M. Stallman  <rms@gnu.org>

	* keyboard.c (readable_events): Ignore any number of
	FOCUS_IN_EVENT events and return 0 if nothing else in buffer.

2002-06-09  Miles Bader  <miles@gnu.org>

	* xfaces.c (Ftty_supports_face_attributes_p): New function.
	(parse_rgb_list, tty_lookup_color): New functions.
	(tty_defined_color): Use `tty_lookup_color' to do all the work.
	(color_distance, Fcolor_distance): New functions.
	(TTY_SAME_COLOR_THRESHOLD): New macro.
	(Qtty_color_standard_values): New variable.
	(syms_of_xfaces): Initialize new vars & functions.

2002-06-08  Colin Walters  <walters@verbum.org>

	* textprop.c (Vchar_property_alias_alist): New variable.
	(syms_of_textprop) <Vchar_property_alias_alist>: DEFVAR_LISP.

	* intervals.c (lookup_char_property): New function for looking up
	overlay and text properties, created from textget.
	(textget): Use it.

	* intervals.h (lookup_char_property): Declare.
	(Vchar_property_alias_alist): Declare.

	* buffer.c (Foverlay_get): Use lookup_char_property.

2002-06-07  Sam Steingold  <sds@gnu.org>

	* xselect.c (lisp_data_to_selection_data): Fix last change:
	*data_ret is not a Lisp string, while unibyte_string is.

2002-06-07  Eli Zaretskii  <eliz@is.elta.co.il>

	* xselect.c (lisp_data_to_selection_data): Fix last change:
	set size_ret.

2002-06-07  Andreas Schwab  <schwab@suse.de>

	* m/amdx86-64.h: New file.

2002-06-05  Eli Zaretskii  <eliz@is.elta.co.il>

	* fns.c (Fstring_make_unibyte): Doc fix.

	* xselect.c (lisp_data_to_selection_data): If the requested type
	 is STRING, call string_make_unibyte to encode the selected text
	 as a string.

	* window.c (Fset_window_hscroll): Doc fix.

2002-06-05  Pavel Jan,Am(Bk  <Pavel@Janik.cz>

	* fileio.c (choose_write_coding_system):
	Call select-safe-coding-system properly.

2002-06-03  Richard M. Stallman  <rms@gnu.org>

	* xdisp.c (message_with_string): Error if STRING is not a string.

	* fns.c (md5): Pass FILE arg to Vselect_safe_coding_system_function.

	* fileio.c (choose_write_coding_system): Pass FILE arg to
	Vselect_safe_coding_system_function.

2002-06-03  Ken Raeburn  <raeburn@gnu.org>

	* buffer.c (fix_overlays_before): Fix list-walking bug in 05-19 change.

2002-06-02  Thien-Thi Nguyen  <ttn@gnu.org>

	* bytecode.c (Fbyte_code): Cast `current_column' return value to int.
	* cmds.c (Fdelete_backward_char, internal_self_insert): Likewise.
	* keymap.c (describe_command): Likewise.
	* minibuf.c (read_minibuf): Likewise.

	* xdisp.c (redisplay_internal, redisplay_window, decode_mode_spec):
	Cast `current_column' return value to int.
	(back_to_previous_visible_line_start)
	(reseat_at_next_visible_line_start, next_element_from_buffer):
	Cast `indented_beyond_p' 3rd arg to float.

	* indent.c (last_known_column): Now a float.
	(current_column_1, position_indentation, current_column)
	(string_display_width): Return float.
	(Fcurrent_column): Cast `current_column' return value to int.
	(Fcurrent_indentation): Cast `position_indentation' retval to int.
	(indented_beyond_p): Third arg now a float.
	(compute_motion, vmotion): Cast `indented_beyond_p' 3rd arg to float.

	* lisp.h (current_column): Now returns float.
	(indented_beyond_p): 3rd arg now a float.

2002-05-31  Eli Zaretskii  <eliz@is.elta.co.il>

	* xfns.c (x_encode_text): Return stringp non-NULL if coding_system
	is Qcompound_text_with_extensions.

	* xselect.c (lisp_data_to_selection_data): Always set selection
	type as string if x_encode_text returns streingp non-NULL.

	* s/netbsd.h: Include /usr/pkg in the run time shared library path.

2002-05-30  Richard M. Stallman  <rms@gnu.org>

	* window.c (Fset_window_configuration): Correct the handling
	of point in current buffer, to work with multiple windows.

2002-05-29  Colin Walters  <walters@verbum.org>

	* lread.c (Fread_from_string): Don't depend on order of evaluation
	for C function parameters.

2002-05-28  Richard M. Stallman  <rms@gnu.org>

	* xterm.c (x_display_and_set_cursor): Change the cursor in the same
	way for blinked-off state and for a nonselected window.

	* window.c (window_scroll_pixel_based): Don't call Fbolp;
	instead, see if the new start pos is at beginning of line.

	* fileio.c (Fwrite_region): If START is a string, don't
	make any annotations.

	* eval.c (syms_of_eval): Doc fix.

2002-05-28  Colin Walters  <walters@debian.org>

	* emacs.c (USAGE1): Add --no-splash.
	(standard_args): Ditto.

2002-05-28  Colin Walters  <walters@gnu.org>

	* lread.c (readchar_count): New variable.
	(readchar): Increment it.
	(unreadchar): Decrement it.
	(read_multibyte): Decrement it.
	(Vread_with_symbol_positions): New variable.
	(Vread_symbol_positions_list): New variable.
	(read_internal_start): New function, created from Fread and
	Fread_from_string.  Handle Vread_symbol_positions_list and
	Vread_with_symbol_positions.
	(readevalloop, Fread, Fread_from_string): Use it.
	(read1): Use readchar_count to add symbol positions to
	Vread_symbol_positions_list if Vread_with_symbol_positions is non-nil.
	(syms_of_lread): DEFVAR_LISP and initialize them.

	* lread.c (read0, read1, read_list, read_vector, read_multibyte)
	(substitute_object_recurse, substitute_object_in_subtree)
	(substitute_in_interval): Prototype.
	(read_multibyte): Return c if it's less than zero.

2002-05-28  Kim F. Storm  <storm@cua.dk>

	* fileio.c (Fread_file_name_internal): Added brute-force
	speed up for using predicate file-directory-p.

2002-05-28  Kim F. Storm  <storm@cua.dk>

	* fileio.c (Vread_file_name_function, Vread_file_name_predicate):
	New variables.
	(syms_of_fileio): DEFVAR_LISP them.
	(read_file_name_cleanup): New unwind function.
	(Fread_file_name_internal): Only return completions satifying
	Vread_file_name_predicate.  Temporarily unwind protect and rebind
	default-directory while checking completions against the predicate.
	(Fread_file_name): Added PREDICATE argument.  Specbind it to
	Vread_file_name_predicate during completion.
	Call Vread_file_name_function to read the file name if non-nil.

	* lisp.h (Fread_file_name): Now has 6 args.

	* callint.c (Fcall_interactively) <"D">: Supply Qfile_directory_p
	predicate for Fread_file_name when reading directory name.
	Supply Qnil for predicate in other calls to Fread_file_name.

2002-05-26  Miles Bader  <miles@gnu.org>

	* term.c (tty_capable_p): New function.
	* dispextern.h (tty_capable_p): New function declaration.
	(TTY_CAP_INVERSE, TTY_CAP_UNDERLINE, TTY_CAP_BOLD, TTY_CAP_DIM)
	(TTY_CAP_BLINK, TTY_CAP_ALT_CHARSET): New macros.

2002-05-23  Stefan Monnier  <monnier@cs.yale.edu>

	* fileio.c (read_non_regular, Finsert_file_contents): Use BEG_BYTE.
	(Finsert_file_contents, build_annotations): Use XCAR, XCDR.
	(Vwrite_region_annotate_functions): Docstring fix.

2002-05-23  Kim F. Storm  <storm@cua.dk>

	* xterm.c (x_write_glyphs): Clear phys_cursor_on_p if current
	phys_cursor's hpos is overwritten.  This is still not completely
	correct, as it doesn't really make sense to use hpos at all to
	get the cursor glyph (as that is relative to the width of the
	characters on the line, which may have changed during the update).

2002-05-22  Jason Rumney  <jasonr@gnu.org>

	* w32fns.c (enumfont_t): Remove tail, make pattern a normal
	Lisp_Object.
	(enum_font_cb2, enum_font_maybe_add_to_list, w32_list_fonts):
	Use modified enumfont_t struct.

	* w32term.h (text_cursor_kinds): New enumeration member HBAR_CURSOR.

	* w32term.c (x_draw_bar_cursor): New argument KIND; callers changed.
	Handle the `hbar' cursor type.
	(x_display_and_set_cursor): Handle the HBAR_CURSOR case.

	* w32fns.c (Qhbar): New variable.
	(x_specified_cursor_type): Use it.

2002-05-21  Ken Raeburn  <raeburn@gnu.org>

	* w32fns.c (enum_font_maybe_add_to_list): Use XCDR_AS_LVALUE for
	now, when the address is needed.

2002-05-21  Colin Walters  <walters@gnu.org>

	* Makefile.in (shortlisp): Add font-core.el.

2002-05-20  Richard M. Stallman  <rms@gnu.org>

	* buffer.c (syms_of_buffer) <cursor-type>: Doc fix.

	* keyboard.c (read_char_minibuf_menu_prompt): Don't list
	equivalent key bindings here.

2002-05-20  Ken Raeburn  <raeburn@gnu.org>

	Change symbol structure to contain a lisp object for the symbol
	name:
	* lisp.h (struct Lisp_Symbol): Replace field "name" with a lisp
	object field named "xname".
	(SYMBOL_NAME): New macro.
	* abbrev.c (write_abbrev): Use SYMBOL_NAME instead of XSYMBOL and
	name field.
	* alloc.c (Fmake_symbol): Set symbol xname field instead of name.
	(mark_object, gc_sweep): Use symbol xname field and XSTRING
	instead of name field.
	* buffer.c (buffer_slot_type_mismatch): Use XSTRING and
	SYMBOL_NAME instead of XSYMBOL and name field.
	* callint.c (Fcall_interactively): Use XSTRING and SYMBOL_NAME
	instead of XSYMBOL and name field.
	* charset.c (Fdefine_charset, Fdeclare_equiv_charset): Use XSTRING
	and SYMBOL_NAME instead of XSYMBOL and name field.
	* coding.c (Fread_coding_system, code_convert_region1)
	(code_convert_string1, code_convert_string_norecord)
	(Ffind_operation_coding_system): Use SYMBOL_NAME instead of
	XSYMBOL and name field.
	* data.c (Fkeywordp, Fsymbol_name, store_symval_forwarding)
	(Fmake_variable_buffer_local, Fmake_local_variable)
	(Fmake_variable_frame_local): Use SYMBOL_NAME and XSTRING instead
	of XSYMBOL and name field.
	* editfns.c (Fformat): Use SYMBOL_NAME and XSTRING instead of
	XSYMBOL and name field.
	* emacs.c (shut_down_emacs) [#if 0]: Use SYMBOL_NAME and XSTRING
	instead of XSYMBOL and name field.
	* eval.c (do_autoload): Use SYMBOL_NAME and XSTRING instead of
	XSYMBOL and name field.
	* fns.c (Fstring_equal, Fstring_lessp, Frequire, sxhash):
	Use SYMBOL_NAME and XSTRING instead of XSYMBOL and name field.
	* fontset.c (Fset_fontset_font): Use SYMBOL_NAME and XSTRING
	instead of XSYMBOL and name field.
	* keyboard.c (echo_char, record_char, parse_modifiers_uncached)
	(parse_modifiers, apply_modifiers, Fevent_convert_list)
	(parse_solitary_modifier, Fexecute_extended_command):
	Use SYMBOL_NAME and XSTRING instead of XSYMBOL and name field.
	* keymap.c (silly_event_symbol_error, Fsingle_key_description)
	(Fdescribe_buffer_bindings): Use SYMBOL_NAME and XSTRING instead
	of XSYMBOL and name field.
	(describe_command, describe_translation): Use SYMBOL_NAME and
	assignment instead of XSYMBOL and name field and XSETSTRING.
	* lread.c (Fintern_soft, oblookup): Use SYMBOL_NAME and XSTRING
	instead of XSYMBOL and name field.
	(Funintern): Use SYMBOL_NAME and assignment instead of XSYMBOL and
	name field and XSETSTRING.
	* macfns.c (parse_image_spec): Use SYMBOL_NAME and XSTRING instead
	of XSYMBOL and name field.
	* minibuf.c (Fread_command, Fread_variable): Use SYMBOL_NAME and
	assignment instead of XSYMBOL and name field and XSETSTRING.
	* print.c (print_error_message, print_object): Use SYMBOL_NAME and
	XSTRING instead of XSYMBOL and name field.
	* process.c (set_socket_options, Fsignal_process): Use SYMBOL_NAME
	and XSTRING instead of XSYMBOL and name field.
	* w32fns.c (parse_image_spec, w32_parse_hot_key): Use SYMBOL_NAME
	and XSTRING instead of XSYMBOL and name field.
	* xfaces.c (merge_face_vector_with_property): Use SYMBOL_NAME and
	XSTRING instead of XSYMBOL and name field.
	* xfns.c (parse_image_spec): Use SYMBOL_NAME and XSTRING instead
	of XSYMBOL and name field.
	* xselect.c (symbol_to_x_atom, x_get_foreign_selection):
	Use SYMBOL_NAME and XSTRING instead of XSYMBOL and name field.

2002-05-19  Ken Raeburn  <raeburn@gnu.org>

	* lisp.h (LISP_MAKE_RVALUE): Delete disabled version, making XCAR
	and XCDR real rvalues in most configurations.

	* buffer.c (fix_overlays_in_range, fix_overlays_before):
	Don't take the address of the cdr part of a cons cell; instead, track
	the parent cell and call XSETCDR, or set the variable for the head
	of the list if we haven't started down the list yet.

2002-05-19  Richard M. Stallman  <rms@gnu.org>

	* doc.c (reread_doc_file): Don't ask for confirmation.

2002-05-18  Jason Rumney  <jasonr@gnu.org>

	* w32fns.c (w32_create_pixmap_from_bitmap_data): New function.
	(xbm_load_image): Use it.
	(xbm_load): Ditto.
	(xbm_read_bitmap_data): Reverted to xfns.c version.
	From David Ponce <david@dponce.com>.

2002-05-17  Eli Zaretskii  <eliz@is.elta.co.il>

	* msdos.c (sig_suspender, sigprocmask): Don't define for DJGPP
	2.02 and later.

2002-05-16  Juanma Barranquero  <lektu@terra.es>

	* keyboard.c (Fthis_command_keys, Fthis_command_keys_vector): Fix typo.

2002-05-15  Stefan Monnier  <monnier@cs.yale.edu>

	* keyboard.c (read_char_x_menu_prompt): Use an equivalent but more
	meaningful test.
	(read_char_minibuf_menu_prompt): Fix typo.

2002-05-15  Eli Zaretskii  <eliz@is.elta.co.il>

	* eval.c (Fcommandp): Doc fix.

2002-05-13  Stefan Monnier  <monnier@cs.yale.edu>

	* keymap.c (keymap_parent): New fun, extracted from Fkeymap_parent.
	(Fkeymap_parent, keymap_memberp, fix_submap_inheritance): Use it.
	(Fset_keymap_parent): Gcpro a bit more.
	(access_keymap): Gcpro around meta_map call and around the main loop.
	(get_keyelt): Gcpro when following indirect references.
	(copy_keymap_item): New fun, extracted from Fcopy_keymap.
	(copy_keymap_1, Fcopy_keymap): Use it.  Don't copy the parent map.
	(Fdefine_key, Flookup_key): Gcpro before calling get_keymap.
	Remove useless ad-hoc remap code.

2002-05-13  Richard M. Stallman  <rms@gnu.org>

	* search.c (search_buffer): Give up boyer moore search if inverse
	translation change charset_base.

2002-05-12  Eli Zaretskii  <eliz@is.elta.co.il>

	* coding.c (decode_coding) <coding_type_ccl>: If a lone CR
	characters is carried over from the previous block of text, adjust
	coding->produced to account for the extra character.

2002-05-11  Andreas Schwab  <schwab@suse.de>

	* coding.c (intersection): Keep the elements of the returned list
	in the same order as in the first list.

2002-05-11  Kim F. Storm  <storm@cua.dk>

	* keymap.c (current_minor_maps): Fixed resizing of cmm_maps;
	only update cmm_size if realloc actually succeeds.
	Testing with initial size of 2 elements revealed that using
	realloc on GNU/Linux would cause a random trap in xmalloc
	later on, so I rewrote the code to use malloc/bcopy/free instead
	of realloc.

2002-05-10  Jason Rumney  <jasonr@gnu.org>

	* w32fns.c (enum_font_cb2): Avoid DBCS raster fonts.

2002-05-10  Eli Zaretskii  <eliz@is.elta.co.il>

	* coding.c (encode_coding_sjis_big5): Enclose bitwise AND in
	parens, to ensure correct evaluation order.

2002-05-10  Kim F. Storm  <storm@cua.dk>

	* keymap.c (Vemulation_mode_map_alists): New variable.
	(syms_of_keymap): DEFVAR_LISP it.
	(current_minor_maps): Process keymap alists in that list before
	minor-mode-overriding-map-alist and minor-mode-map-alist.

2002-05-09  Richard M. Stallman  <rms@gnu.org>

	* search.c (Freplace_match): Doc fix.

2002-05-09  Kim F. Storm  <storm@cua.dk>

	* macterm.c (x_draw_image_foreground, x_draw_image_foreground_1):
	Enlarge cursor rectangle drawn around image with non-zero relief.

	* w32term.c (x_draw_image_foreground, w32_draw_image_foreground_1):
	Enlarge cursor rectangle drawn around image with non-zero relief.

	* xterm.c (x_draw_image_foreground, x_draw_image_foreground_1):
	Enlarge cursor rectangle drawn around image with non-zero relief.

2002-05-07  Eli Zaretskii  <eliz@is.elta.co.il>

	* xselect.c (lisp_data_to_selection_data): Don't set selection
	type if comes from the Lisp object's car.  If the selection
	contains a pure ASCII text, always return QSTRING as its type.

2002-05-06  Pavel Jan,Am(Bk  <Pavel@Janik.cz>

	* mac.c (mac-cut-function): Doc fix.

2002-05-05  Richard M. Stallman  <rms@gnu.org>

	* s/gnu.h [DOUG_LEA_MALLOC] (REL_ALLOC): Undefine it.

2002-05-04  Jason Rumney  <jasonr@gnu.org>

	* keyboard.c (make_lispy_event) <mouse-wheel>: Set count to 1
	for event-click-count.

	* process.c (init_process): Only add server subfeature if we can
	use non-blocking I/O.

2002-05-04  Andrew Choi  <akochoi@shaw.ca>

	* macterm.c (XTread_socket): Call WaitNextEvent once instead of
	repeatedly.

2002-05-03  Jason Rumney  <jasonr@gnu.org>

	* process.c (Fmake_network_process): Only support server sockets
	when we can make them non-blocking.

	* s/ms-w32.h (HAVE_SELECT): Define.

	* w32.h (FILE_NDELAY): New flag.

	* w32.c (sys_getpeername, fcntl): New functions.
	(_sys_read_ahead): Temporarily block on non-blocking sockets.

	* w32proc.c: include sys/file.h.

2002-05-03  Colin Walters  <walters@verbum.org>

	* callproc.c (Vgame_score_directory): Renamed to
	Vshared_game_score_directory.

2002-04-30  Richard M. Stallman  <rms@gnu.org>

	* s/gnu.h [emacs]: Include stdio.h.
	(GNU_LIBRARY_PENDING_OUTPUT_COUNT): New definition, conditional.

	* eval.c (do_autoload): Error if called while preparing to dump.

	* fns.c (Frequire): Error if need to load while preparing to dump.

2002-04-28  Colin Walters  <walters@verbum.org>

	* callproc.c (Vgame_score_directory) [!HAVE_SHARED_GAME_DIR]:
	Default to "~/.emacs.d/games".

2002-04-29  Stefan Monnier  <monnier@cs.yale.edu>

	* lread.c (openp): Change arg exec_only to predicate.
	(build_load_history): Use XCAR/XCDR.
	(Flocate_file_internal): New fun.
	(syms_of_lread): Defsubr it.
	(Fload): Update call to openp.

	* lisp.h (openp): Update prototype.

	* xfns.c (x_create_bitmap_from_file, x_find_image_file):
	* w32proc.c (sys_spawnve):
	* w32fns.c (x_create_bitmap_from_file, x_find_image_file):
	* w32.c (check_windows_init_file):
	* sound.c (Fplay_sound_internal):
	* process.c (Fstart_process):
	* macfns.c (x_create_bitmap_from_file, x_find_image_file):
	* mac.c (run_mac_command):
	* emacs.c (init_cmdargs):
	* callproc.c (Fcall_process): Update call to openp.

	* textprop.c (remove_properties): Don't use XCAR without CONSP.

	* xterm.c (XTread_socket): Disable the Xutf8LookupString code.

2002-04-29  Pavel Jan,Am(Bk  <Pavel@Janik.cz>

	* dispextern.h (DEFAULT_TOOL_BAR_BUTTON_MARGIN)
	(DEFAULT_TOOL_BAR_BUTTON_RELIEF): Change default values.

2002-04-28  Richard M. Stallman  <rms@gnu.org>

	* minibuf.c (Fall_completions, Ftry_completion): New arg to Fcommandp.

	* eval.c (Fcommandp): New arg for_call_interactively.
	* lisp.h (Fcommandp): Declare new arg.

2002-04-28  Jason Rumney  <jasonr@gnu.org>

	* w32proc.c (syms_of_w32proc): Get true file attributes by default.

	* w32.c (stat, fstat): Use file index information to generate
	inodes for directories where available.

2002-04-26  Andrew Choi  <akochoi@shaw.ca>

	* Makefile.in (C_SWITCH_SYSTEM_TEMACS): Add.
	[HAVE_CARBON]: Include Mac object files.

	* alloc.c, callproc.c, dispextern.h, dispnew.c, emacs.c,
	fontset.c, frame.c, frame.h, keyboard.c, sysdep.c, term.c,
	termcap.c, window.c, xdisp.c, xfaces.c: Use macros MAC_OS8,
	MAC_OSX, and MAC_OS instead of macintosh.

	* editfns.c [MAC_OS8]: Include stdio.h.

	* emacs.c [MAC_OS8]: Call mac_initialize instead of x_term_init.

	* fontset.c [MAC_OS]: Set Vdefault_fontset to ETL Fixed instead of
	Apple Monaco.

	* process.c: Declare QCfamily and QCfilter as extern.
	(wait_reading_process_input) [MAC_OSX]: Clear bit for stdin before
	calling select.

	* termcap.c [MAC_OSX]: Don't define tgetnum, PC, tputs, and tgetent.

	* tparam.c [MAC_OSX]: Don't define BC and UP.

	* config.in [HAVE_CARBON]: Add.

	* mac.c, macgui.h, macfns.c, macmenu.c, macterm.c, macterm.h:
	Move here from mac/src and mac/inc.

	* s/darwin.h, m/powermac.h, unexmacosx.c: New files.

2002-04-26  Gerd Moellmann  <gerd@gnu.org>

	* xterm.c (x_draw_phys_cursor_glyph): Undo last change.
	Compute phys_cursor_width from the x position returned
	by x_draw_glyhs, which is cheaper.
	(x_display_and_set_cursor): Compute the buffer-local value
	of `cursor-in-non-selected-windows' only when needed.

2002-04-25  Gerd Moellmann  <gerd@gnu.org>

	* xterm.c (x_draw_phys_cursor_glyph): Take into account that a box
	cursor on a stretch glyph has a width that depends on
	x_stretch_cursor_p.

2002-04-25  Pavel Jan,Am(Bk  <Pavel@Janik.cz>

	* abbrev.c (abbrev-start-location): Doc fix.

	* indent.c (Fvertical_motion): Fix last change.

2002-04-25  Gerd Moellmann  <gerd@gnu.org>

	* indent.c (Fvertical_motion): Move to the start of the line
	containing PT before moving up or down.

2002-04-24  Gerd Moellmann  <gerd@gnu.org>

	* dispnew.c (update_text_area): Set phys_cursor_on_p to 0 in the
	case of writing a whole row, more or less analogous to the case of
	writing only parts of a row.

	* xterm.c (x_display_and_set_cursor): Set phys_cursor_width to
	0 for NO_CURSOR.

	* xterm.c (notice_overwritten_cursor): Fix an off by 1 error.

2002-04-23  Colin Walters  <walters@verbum.org>

	* buffer.c (syms_of_buffer): Doc fix.

2002-04-23  Gerd Moellmann  <gerd@gnu.org>

	* xterm.c (notice_overwritten_cursor): Handle the special case
	of the cursor being in the first blank non-text line at the
	end of a window.

	* xterm.c (x_draw_hollow_cursor, x_draw_bar_cursor)
	(x_draw_phys_cursor_glyph): Set phys_cursor_width here.
	(x_display_and_set_cursor): Don't set phys_cursor_width here, for
	bar cursors only, to make phys_cursor_width contain what its name
	suggests.
	(notice_overwritten_cursor): Consider the cursor image erased if
	the output area intersects the cursor image in y-direction.

2002-04-23  Simon Marshall  <simon@gnu.org>

	* xfns.c (x_set_mouse_color): Change default for cross_cursor
	to XC_hand2.

2002-04-23  Pavel Jan,Am(Bk  <Pavel@Janik.cz>

	* xdisp.c: Remove unused global variable `minibuf_prompt_pixel_width'.

2002-04-22  Kim F. Storm  <storm@cua.dk>

	* textprop.c (remove_properties): Fixed trap for malformed plist.

2002-04-22  Richard M. Stallman  <rms@gnu.org>

	* cmds.c (Fend_of_line): Handle intangible text in mid line.

	* window.c (make_window): Initialize height_fixed_p,
	last_cursor_off_p, and p->cursor_off_p slots.

2002-04-20  Pavel Jan,Am(Bk  <Pavel@Janik.cz>

	* fns.c (use-dialog-box): Doc fix.

2002-04-19  Pavel Jan,Am(Bk  <Pavel@Janik.cz>

	* xterm.c (note_mode_line_or_margin_highlight): Remove unused
	variables `row', `i' and `area'.
	(XTread_socket) <KeyPress>: Pass KeyPress events when in menu to
	toolkit library.

2002-04-19  Stefan Monnier  <monnier@cs.yale.edu>

	* xfaces.c (clear_font_table): Don't free the default font of
	a frame even if it's on another display.
	(Finternal_set_lisp_face_attribute): Don't use XFRAME on something
	that could be Qt.

2002-04-19  Juanma Barranquero  <lektu@terra.es>

	* indent.c (Fmove_to_column): Remove unused local variable
	`next_boundary_byte'.
	(current_column_1): Likewise.

2002-04-19  Eli Zaretskii  <eliz@is.elta.co.il>

	* msdos.c (Qhbar): New variable.
	(syms_of_msdos): Intern and staticpro it.
	(IT_set_cursor_type, IT_set_frame_parameters): Handle the `hbar'
	cursor type.

2002-04-19  Dave Lambert  <dlambert@acm.org>

	Theses change implement an underscore-like (`hbar') cursor.

	* xterm.h (text_cursor_kinds): New enumeration member HBAR_CURSOR.

	* xterm.c (x_draw_bar_cursor): New argument KIND; callers changed.
	Handle the `hbar' cursor type.
	(x_display_and_set_cursor): Handle the HBAR_CURSOR case.

	* xfns.c (Qhbar): New variable.
	(syms_of_xfns): Intern and staticpro it.
	(x_specified_cursor_type): Handle `hbar' cursor.

	* s/sol2-5.h (bcopy, bzero, bcmp): Define only if HAVE_BCOPY is
	not defined.

2002-04-18  Richard M. Stallman  <rms@gnu.org>

	* textprop.c (remove_properties): New arg LIST allows scanning
	either a list or a plist.
	(interval_has_some_properties_list): New function, like
	interval_has_some_properties using list instead of plist.
	All callers changed.
	(Fremove_list_of_text_properties): New function.
	(syms_of_textprop): Defsubr it.

2002-04-17  Eli Zaretskii  <eliz@is.elta.co.il>

	* s/sol2.h (HAVE_LIBKSTAT): Define only if not already defined.

2002-04-17  Juanma Barranquero  <lektu@terra.es>

	* indent.c (Fmove_to_column): Remove unused local variable `end_byte'.

2002-04-17  Eli Zaretskii  <eliz@is.elta.co.il>

	* window.c (coordinates_in_window): Don't report on margin area
	if its width is zero.

2002-04-16  Jason Rumney  <jasonr@gnu.org>

	* w32fns.c (Fx_file_dialog): Decode file name before using.

	* w32term.c (construct_drag_n_drop): Likewise.

2002-04-16  Eli Zaretskii  <eliz@is.elta.co.il>

	* puresize.h (BASE_PURESIZE): Increase to 830000, since we now
	store load-history in pure space.

	* s/msdos.h (SYSTEM_PURESIZE_EXTRA): Reduce to 50000.

2002-04-16  Stefan Monnier  <monnier@cs.yale.edu>

	* xterm.c (Qlatin_1, Qutf_8): New vars.
	(syms_of_xterm): Initialize them.
	(XTread_socket): Eliminate incorrect optimization that tried to avoid
	decoding the output of X*LookupString.
	Always use latin-1 to decode the output of XLookupString.
	Try Xutf8LookupString if XmbLookupString failed.

	* region-cache.c (new_region_cache): Use BEG.

2002-04-16  Gerd Moellmann  <gerd@gnu.org>

	* buffer.c (MMAP_ALLOCATED_P): New macro to be set from system
	configuration files.
	(mmap_enlarge): Enlarge mapped regions only if MMAP_ALLOCATED_P
	returns 0.

2002-04-15  Andreas Schwab  <schwab@suse.de>

	* config.in: Regenerated using autoheader.

	* m/7300.h, m/acorn.h, m/alliant-2800.h, m/alliant.h, m/alpha.h,
	m/altos.h, m/amdahl.h, m/apollo.h, m/arm.h, m/att3b.h, m/aviion.h,
	m/celerity.h, m/clipper.h, m/cnvrgnt.h, m/convex.h, m/cydra5.h,
	m/delta.h, m/delta88k.h, m/dpx2.h, m/elxsi.h, m/gec63.h,
	m/gould.h, m/hp800.h, m/hp9000s300.h, m/i860.h, m/ia64.h,
	m/ibmps2-aix.h, m/ibmrs6000.h, m/ibmrt-aix.h, m/ibmrt.h,
	m/ibms390.h, m/intel386.h, m/iris4d.h, m/irist.h, m/isi-ov.h,
	m/m68k.h, m/macppc.h, m/masscomp.h, m/mg1.h, m/mips-siemens.h,
	m/mips.h, m/news-r6.h, m/news.h, m/next.h, m/nh3000.h, m/nh4000.h
	m/ns32000.h, m/orion.h, m/pfa50.h, m/plexus.h, m/pmax.h,
	m/powerpcle.h, m/pyrmips.h, m/sequent-ptx.h, m/sequent.h,
	m/sparc.h, m/sr2k.h, m/symmetry.h, m/tad68k.h, m/tahoe.h,
	m/targon31.h, m/tek4300.h, m/tekxd88.h, m/template.h, m/tower32.h,
	m/tower32v3.h, m/ustation.h, m/vax.h, m/wicat.h, m/windowsnt.h,
	m/xps100.h, s/aix3-2.h, s/aix4-2.h, s/irix4-0.h, s/irix5-0.h,
	s/sco5.h, s/unixware.h: Don't set HAVE_ALLOCA, C_ALLOCA and
	STACK_DIRECTION, now set by autoconf.

2002-04-14  Pavel Jan,Am(Bk  <Pavel@Janik.cz>

	* dispnew.c (marginal_area_string): Sort arguments.

	* dispextern.h (marginal_area_string): Add prototype.

2002-04-13  Richard M. Stallman  <rms@gnu.org>

	* fileio.c (Finsert_file_contents):
	Don't call temp_output_buffer_setup--do just part, by hand.

	* coding.c (run_pre_post_conversion_on_str):
	Don't call temp_output_buffer_setup--do just part, by hand.

	* keyboard.c (command_loop_1): Don't call start_hourglass
	or cancel_hourglass when executing a macro.

	* marker.c (count_markers): New function.

	* xdisp.c (display_mode_element): Don't let mode_line_proptrans_alist
	grow without limit.  Move recently used elements to the front.

2002-04-13  Eli Zaretskii  <eliz@is.elta.co.il>

	* unexelf.c (unexec) [__sgi]: Undo the change from 2002-01-20.

2002-04-12  Gerd Moellmann  <gerd@gnu.org>

	* xdisp.c (sync_frame_with_window_matrix_rows): Don't give frame
	rows marginal areas.
	(Fdump_frame_glyph_matrix) [GLYPH_DEBUG]: New function.
	(syms_of_xdisp) [GLYPH_DEBUG]: Defsubr it.

	* dispnew.c (marginal_area_string): Check that glyph row is enabled.

2002-04-12  Dave Love  <fx@gnu.org>

	* dispnew.c (marginal_area_string): New.

	* window.c (window_part): Add ON_LEFT_MARGIN, ON_RIGHT_MARGIN.
	(Qleft_margin, Qright_margin): Declare.
	(coordinates_in_window, (Fcoordinates_in_window_p): Deal with margins.

	* xterm.c (note_mode_line_or_margin_highlight): Renamed from
	note_mode_line_highlight and extended.

	* keyboard.c (Qleft_margin, Qright_margin): Declare.
	(make_lispy_event): Deal with mouse events in margins.

2002-04-12  Stefan Monnier  <monnier@cs.yale.edu>

	* msdos.c (dos_rawgetc): Use a single event for HELP_EVENT.

	* keyboard.c (command_loop_1): Turn off transient-mark-mode rather
	than deactivating the mark if tmm is set to `lambda'.
	(gen_help_event, kbd_buffer_store_help_event, kbd_buffer_get_event):
	Use a single event for HELP_EVENT.
	(Fexecute_extended_command): Save last_point_position.

2002-04-12  Pavel Jan,Am(Bk  <Pavel@Janik.cz>

	* lisp.h (Fpropertize): Add prototype.

	* fns.c (Fy_or_n_p): Use `minibuffer-prompt' face for prompt.

2002-04-10  Colin Walters  <walters@verbum.org>

	* config.in: Add HAVE_SHARED_GAME_DIR.

	* callproc.c: (Vgame_score_directory): New variable.
	(syms_of_callproc) <Vgame_score_directory>: DEFVAR_LISP.

2002-04-10  Richard M. Stallman  <rms@gnu.org>

	* puresize.h (BASE_PURESIZE): Reduce again to avoid big excess.

2002-04-09  Stefan Monnier  <monnier@cs.yale.edu>

	* minibuf.c (read_minibuf): Use empty_string.
	(Ftry_completion): Allow lambda forms and lists of strings for `alist'.
	Short-circuit the search as soon as it "failed".
	(Fall_completions): Allow lambda forms and lists of strings for alist.
	(Fcompleting_read): Set Qminibuffer_completion_confirm to nil
	when require_match is nil.
	(Ftest_completion): Rename from `test_completion' and export to elisp.
	Call the predicate also when alist is a list.
	Obey Vcompletion_regexp_list.
	(do_completion, Fminibuffer_complete_and_exit): Use it.
	(Fassoc_string): Rename from `assoc_for_completion'.
	Allow list of strings as well and export to elisp.

2002-04-08  Stefan Monnier  <monnier@cs.yale.edu>

	* puresize.h (BASE_PURESIZE): Increase to 900KB.

2002-04-08  Juanma Barranquero  <lektu@terra.es>

	* w32.c (sys_accept): Don't hide variable `s'.

2002-04-05  Gerd Moellmann  <gerd@gnu.org>

	* callint.c (Fcall_interactively): Use INTEGERP instead of
	NUMBERP for checking Vhistory_length.

2002-04-05  Pavel Jan,Am(Bk  <Pavel@Janik.cz>

	* sound.c (Fplay_sound_internal): Renamed from Fplay_sound.
	Doc fix to reflect it.

2002-04-04  Richard M. Stallman  <rms@gnu.org>

	* xdisp.c (display_mode_element): New arg RISKY.
	Disregard text props found or specified within a variable
	that isn't marked risky-local-variable.
	(Qrisky_local_variable): New variable.
	(syms_of_xdisp): Init and staticpro it.

2002-04-04  Stefan Monnier  <monnier@cs.yale.edu>

	* undo.c (record_point): New fun.
	(record_delete, record_insert): Use it.

2002-04-03  Juanma Barranquero  <lektu@terra.es>

	* doc.c (Fdocumentation): Add missing parentheses.
	(Fdocumentation_property): Likewise.

2002-04-03  Stefan Monnier  <monnier@cs.yale.edu>

	* doc.c (Fdocumentation, Fdocumentation_property): When the doc
	data is 0, just return nil.

2002-04-03  Eli Zaretskii  <eliz@is.elta.co.il>

	* msdos.c (syms_of_msdos): Fix last change with
	mouse_autoselect_window.

2002-04-03  Pavel Jan,Am(Bk  <Pavel@Janik.cz>

	* w32term.c, xterm.c, msdos.c: Rename autoselect_window_p to
	mouse_autoselect_window.

2002-04-02  Stefan Monnier  <monnier@cs.yale.edu>

	* keyboard.c (make_lispy_event): Handle unknown keysyms together
	with system-specific keysyms.  Use it also for unknown function keys.

	* doc.c (reread_doc_file): Return whether reload was attempted.
	(Fdocumentation, Fdocumentation_property): Don't try to reload
	if the doc is 0 and only ask once.

	* Makefile.in (lisp, shortlisp): Add ucs-tables.elc.

2002-04-02  Eli Zaretskii  <eliz@is.elta.co.il>

	* keyboard.c (read_char): If the event was Qselect_window,
	restore timer_idleness_start_time to its previous value.

	* msdos.c (dos_rawgetc): Generate SELECT_WINDOW_EVENTs when required.

2002-04-01  Stefan Monnier  <monnier@cs.yale.edu>

	* region-cache.c (new_region_cache): Use BEG.

	* marker.c (buf_charpos_to_bytepos, buf_bytepos_to_charpos):
	Use BEG and BEG_BYTE.

	* doc.c (get_doc_string): Return nil if the location is wrong.
	(reread_doc_file): New fun.
	(Fdocumentation, Fdocumentation_property):
	Call it if get_doc_string fails.
	(Fsnarf_documentation): Make it work for a dumped Emacs.

	* charset.h (DEC_POS, BUF_DEC_POS): Use BEG_BYTE.
	Bound the search with MAX_MULTIBYTE_LENGTH to avoid pathological case.

	* charset.c (Fstring): Allow 0 arguments.

	* xterm.c (XTread_socket): Fix int/Lisp_Object confusion.

	* process.c (DATAGRAM_CONN_P, list_processes_1)
	(Fprocess_datagram_address, Fset_process_datagram_address)
	(Fset_network_process_options, server_accept_connection):
	Fix some int/Lisp_Object confusions (thank you union types).

2002-04-01  Pavel Jan,Am(Bk  <Pavel@Janik.cz>

	* msdos.c: Rename x_autoselect_window_p to autoselect_window_p.

	* w32term.c: Likewise.
	(note_mouse_movement): Put code for x_autoselect_window_p in #if 0.

	* keyboard.c (Qselect_window): New symbol.
	(head_table): Use it.
	(keys_of_keyboard): Bound select-window event to handle-select-window.
	(kbd_buffer_get_event): Make a Lisp event from SELECT_WINDOW_EVENT.

	* xterm.c: Rename x_autoselect_window_p to autoselect_window_p.
	(last_window): New variable.
	(XTread_socket): Generate SELECT_WINDOW_EVENTs.
	(note_mouse_movement): Remove reimplemented code in #if 0.
	(XTread_socket): Generate SELECT_WINDOW_EVENTs only for
	Emacs windows.

	* termhooks.h (enum event_kind): New event type `SELECT_WINDOW_EVENT'.

2002-03-31  Gerd Moellmann  <gerd@gnu.org>

	* xterm.c (x_get_char_face_and_encoding): Add parameter DISPLAY_P.
	Callers changed.

2002-03-30  Richard M. Stallman  <rms@gnu.org>

	* window.c (window_scroll_pixel_based): Exit the move_it_by_lines
	loop whenever it stops making progress.

	* widget.c (set_frame_size): Don't call change_frame_size.

2002-03-30  Gerd Moellmann  <gerd@gnu.org>

	* dispnew.c (direct_output_for_insert):
	Call mark_window_display_accurate.

2002-03-29  Jason Rumney  <jasonr@gnu.org>

	* w32term.c (w32_draw_relief_rect): Fix calculations of line lengths.

2002-03-29  Eli Zaretskii  <eliz@is.elta.co.il>

	* Makefile.in (lread.o): Depend on coding.h.

	* lread.c (openp, Fload): Encode the file name before passing it
	to `stat', `access', and `emacs_open'.
	(openp): GCPRO the encoded file name.  Don't recompute Lisp
	strings unnecessarily.

2002-03-29  Kim F. Storm  <storm@cua.dk>

	* fns.c (Flax_plist_put): Doc fix.

2002-03-28  Miles Bader  <miles@gnu.org>

	* process.c (DATAGRAM_CONN_P): Make sure PROC is really a process.

2002-03-27  Pavel Jan,Am(Bk  <Pavel@Janik.cz>

	* process.c (set-network-process-options): Add usage.
	(make-network-process): Doc fix.

2002-03-26  Eli Zaretskii  <eliz@is.elta.co.il>

	* emacs.c (Fdump_emacs): Fix a typo in "command-line-processed".

2002-03-26  Richard M. Stallman  <rms@gnu.org>

	* fns.c (Fsubstring_no_properties): New function.
	(Flax_plist_get, Flax_plist_put): New functions.
	(syms_of_fns): defsubr them.

	* xdisp.c (update_menu_bar): Test only update_mode_lines;
	don't test or alter w->update_mode_line.

	* window.c (Fdisplay_buffer): Doc fix.

2002-03-24  Richard M. Stallman  <rms@gnu.org>

	* regex.c (GET_UNSIGNED_NUMBER): Give proper error for spaces.

2002-03-24  Gerd Moellmann  <gerd@gnu.org>

	* eval.c (Qdeclare, Vmacro_declaration_function): New variables.
	(Fdefmacro): Handle `(declare ...)'.
	(syms_of_eval) <Qdeclare>: Initialize and staticpro.
	(syms_of_eval) <Vmacro_declaration_function>: DEFVAR_LISP.

2002-03-24  Jason Rumney  <jasonr@gnu.org>

	* w32fns.c (xbm_scan, xbm_load_image, xbm_read_bitmap_data)
	(xbm_file_p): Add prototypes.
	(xbm_format, xbm_image_p): Sync with xfns.c.
	(reflect_byte): New function.
	(xbm_read_bitmap_data): Sync with xfns.c, adapt for Windows.
	(xbm_load_image): Create bitmaps with a depth of 1.
	(init_xfns): Enable XBM images.

2002-03-23  Jason Rumney  <jasonr@gnu.org>

	* w32term.c (w32_handle_tool_bar_click): Detect up and down events
	correctly.  Do not pass up_modifier to keyboard buffer.

	* w32fns.c [HAVE_IMAGES, HAVE_PBM]: Remove conditionals.

2002-03-22  Stefan Monnier  <monnier@cs.yale.edu>

	* Makefile.in (bootstrapclean): New target.
	(bootstrap-temacs, bootstrap-doc): Remove.
	(bootstrap-emacs): Use a bog-standard `temacs'.
	Don't bother to build a DOC file.

	* sysdep.c (wait_for_termination): Use sigsuspend rather than sigpause.

	* emacs.c (main): Handle --unibyte, --multibyte, and --no-loadup
	in temacs even if !CANNOT_DUMP.
	(standard_args): Keep --no-loadup even if !CANNOT_DUMP.

	* alloc.c (check_pure_size): Only output a warning.

2002-03-22  Jason Rumney  <jasonr@gnu.org>

	* w32fns.c (Fx_create_frame): Enable tool-bar when images are
	supported.

	* w32term.c (zv_bits): Declare as short, for word alignment.
	(w32_read_socket) <WM_XBUTTONUP>: Fix last change.
	(syms_of_w32term): Define x-use-underline-position-properties.

	* w32fns.c (x_set_cursor_color): Set cursor_gc as well.
	(clear_image_cache): Block input, fix logic, clear matrices in
	all frames that share this cache.

2002-03-22  Eli Zaretskii  <eliz@is.elta.co.il>

	* emacs.c (main): Update the Copyright year in the blurb printed
	by "emacs --version".

	* xdisp.c (message_with_string): Fix syntax of a call to GCPRO2.

	* xterm.c (XTread_socket): If XK_ISO_Lock and
	XK_ISO_Last_Group_Lock are defined, handle keysyms between
	XK_ISO_Lock and XK_ISO_Last_Group_Lock similarly to Mode_switch.

2002-03-21  Kim F. Storm  <storm@cua.dk>

	* keyboard.c (menu_bar_items): Mostly undo 2002-02-20 patch, so
	menu-bar bindings in keymap and local-map properties _are_ used.
	But try keymap property first in accordance with 2002-01-03 patch.
	Added comment describing why this is not always reliable.
	(tool_bar_items): Ditto for tool-bar.

2002-03-21  Jason Rumney  <jasonr@gnu.org>

	* w32fns.c (x_clear_image_1): Disable color table code.

2002-03-21  Kim F. Storm  <storm@cua.dk>

	* lisp.h (DEFUN) [USE_NONANSI_DEFUN]: The 2001-10-17 patch
	removed the wrong version of the DEFUN macro; fixed it.

	* fns.c (Ffeaturep): Allow subfeature to be a list (test using
	Fmember rather than Fmemq).
	(Fprovide): Check that subfeatures is a list.

	* process.c (QCfeature, QCdatagram): Removed variables.
	(QCtype, Qdatagram): New variables.
	(network_process_featurep): Removed function.
	(Fmake_network_process): Removed :feature check.
	Use :type 'datagram instead of :datagram t to create a datagram
	socket.  This allows us to add other connection types (e.g. raw
	sockets) later in a consistent manner.
	(init_process) [subprocess, HAVE_SOCKETS]: Provide list of
	supported subfeatures for feature make-network-process.
	(syms_of_process) [subprocess]: Remove QCfeature and QCdatagram.
	Intern and staticpro QCtype and Qdatagram.
	(syms_of_process) [!subprocess]: Intern and staticpro QCtype.

	* xfns.c: (QCtype): Remove duplicate declaration and
	initialization (is now declared in process.c).

	* w32fns.c: (QCtype): Remove duplicate declaration and
	initialization (is now declared in process.c).

2002-03-21  Richard M. Stallman  <rms@gnu.org>

	* regex.c (DISCARD_FAILURE_REG_OR_COUNT): New macro.
	(CHECK_INFINITE_LOOP): Use DISCARD_FAILURE_REG_OR_COUNT
	when jumping to `fail' to avoid undoing reg changes in the
	last iteration of the loop.
	(GET_UNSIGNED_NUMBER): Skip spaces around the number.

	* Makefile.in (dispnew.o, sysdep.o, xdisp.o, xselect.o, alloc.o):
	Depend on process.h.

2002-03-20  Jason Rumney  <jasonr@gnu.org>

	Most of the following changes are still conditional on HAVE_IMAGES
	which is not set by default on Windows.

	* emacs.c (main) [WINDOWSNT]: Call init_xfns.

	* w32fns.c (x_set_cursor_color): Set foreground of cursor, not frame.
	(Fimage_size, Fimage_mask_p, XPutPixel): New functions.
	(four_corners_best, x_clear_image_1, x_clear_image)
	(x_alloc_image_color, postprocess_image)
	(x_create_x_image_and_pixmap, x_destroy_x_image, xbm_load_image)
	(x_from_x_colors, x_disable_image, pbm_load): Adapt for Windows.
	(init_xfns, syms_of_w32fns): Initialize image functions and constants.

	* w32gui.h (struct XImage): Define.

	* w32term.c (w32_read_socket) <WM_XBUTTONUP>: Use XFASTINT to
	extract mouse co-ordinates.

2002-03-20  Jason Rumney  <jasonr@gnu.org>

	* w32.c (init_winsock): Dynamically load new server and UDP
	socket functions.
	(socket_to_fd): New function.
	(sys_socket): Use it.
	(sys_setsockopt, sys_listen, sys_getsockname, sys_accept)
	(sys_recvfrom, sys_sendto): New wrapper functions.

	* process.c (QCfamily, QCfilter): Remove duplicate declaration
	and initialization.

	* makefile.w32-in (LIBS): Remove $(WSOCK32).

2002-03-20  Eli Zaretskii  <eliz@is.elta.co.il>

	* process.c (conv_sockaddr_to_lisp, conv_lisp_to_sockaddr):
	Don't use "sun" as a variable, it's a predefined constant on Sun
	machines.

2002-03-20  Pavel Jan,Am(Bk  <Pavel@Janik.cz>

	* bytecode.c (Fbyte_code): Revert last change.

2002-03-19  Kim F. Storm  <storm@cua.dk>

	* makefile.w32-in (LIBS): Add $(WSOCK32).
	From David Ponce <dponce@voila.fr>.

2002-03-18  Pavel Jan,Am(Bk  <Pavel@Janik.cz>

	* process.c (wait_reading_process_input): Move variables `pname'
	and `pnamelen' down where they are used.

	* bytecode.c (Fbyte_code): Discard unused computed value to
	prevent gcc warning.

	* lisp.h (Fplist_member): Add prototype.

2002-03-18  Kim F. Storm  <storm@cua.dk>

	* config.in: Add HAVE_SENDTO, HAVE_RECVFROM, HAVE_SETSOCKOPT,
	HAVE_GETSOCKOPT, HAVE_GETPEERNAME, HAVE_GETSOCKNAME, and HAVE_SYS_UN_H.

	* process.c: Define HAVE_LOCAL_SOCKETS based on HAVE_SYS_UN_H.
	Remove explicit GNU_LINUX settings for datagram support.

2002-03-18  Pavel Jan,Am(Bk  <Pavel@Janik.cz>

	* process.c (Fmake_network_process): Remove unused variable `sa'.
	Doc fix.  Add usage:.
	(set_socket_options): Remove unused variables `optnum' and `opttype'.

2002-03-17  Richard M. Stallman  <rms@gnu.org>

	* xdisp.c (cursor_type_changed): New variable.
	(redisplay_internal): Redisplay all windows if cursor_type_changed.
	Clear it when clearing windows_or_buffers_changed.
	(try_cursor_movement, redisplay_window, try_window_id)
	(try_window_reusing_current_matrix): Test cursor_type_changed
	along with windows_or_buffers_changed.

	* window.h (cursor_type_changed): New variable.

	* xfns.c (x_set_cursor_type): Set cursor_type_changed,
	not update_mode_lines, and always set it to 1.

	* xdisp.c (clear_garbaged_frames): Don't set windows_or_buffers_changed
	if no frames needed redrawing.

2002-03-17  Kim F. Storm  <storm@cua.dk>

	The following changes add support for network server processes,
	datagram connections, and local (unix) sockets.

	* process.h (struct Lisp_Process): New member log.
	Doc fix: Member command used to indicate stopped network process.
	Doc fix: Member childp contains plist for network process.
	Doc fix: Member kill_without_query is inverse of query-on-exit flag.

	* process.c (Qlocal, QCname, QCbuffer, QChost, QCservice, QCfamily)
	(QClocal, QCremote, QCserver, QCdatagram, QCnowait, QCnoquery,QCstop)
	(QCcoding, QCoptions, QCfilter, QCsentinel, QClog, QCfeature):
	New variables.
	(NETCONN1_P): New macro.
	(DATAGRAM_SOCKETS): New conditional symbol.
	(datagram_address): New array.
	(DATAGRAM_CONN_P, DATAGRAM_CHAN_P): New macros.
	(status_message): Use concat3.
	(Fprocess_status): Add `listen' status to doc string.  Return `stop'
	for a stopped network process.
	(Fset_process_buffer): Update contact plist for network process.
	(Fset_process_filter): Ditto.  Don't enable input for stopped
	network processes.  Server must listen, even if filter is t.
	(Fset_process_query_on_exit_flag, Fprocess_query_on_exit_flag):
	New functions.
	(Fprocess_kill_without_query): Removed.  Now defined in simple.el.
	(Fprocess_contact): Added KEY argument.  Handle datagrams.
	(list_processes_1): Optionally show only processes with the query
	on exit flag set.  Dynamically adjust column widths.  Omit tty
	column if not needed.  Report stopped network processes.
	Identify server and datagram network processes.
	(Flist_processes): New optional arg `query-only'.
	(conv_sockaddr_to_lisp, get_lisp_to_sockaddr_size)
	(conv_lisp_to_sockaddr, set_socket_options)
	(network_process_featurep, unwind_request_sigio): New helper functions.
	(Fprocess_datagram_address, Fset_process_datagram_address):
	(Fset_network_process_options): New lisp functions.
	(Fopen_network_stream): Removed.  Now defined in simple.el.
	(Fmake_network_process): New lisp function.  Code is based on previous
	Fopen_network_stream, but heavily reworked with new property list based
	argument list, support for datagrams, server processes, and local
	sockets in addition to old client-only functionality.
	(server_accept_connection): New function.
	(wait_reading_process_input): Use it to handle incoming connects.
	Do not enable input on a new connection if process is stopped.
	(read_process_output): Handle datagram sockets. Use 2k buffer for them.
	(send_process): Handle datagram sockets.
	(Fstop_process, Fcontinue_process): Apply to network processes.  A stopped
	network process is indicated by setting command field to t .
	(Fprocess_send_eof): No-op if datagram connection.
	(Fstatus_notify): Don't read input for a stream server socket or a
	stopped network process.
	(init_process): Initialize datagram_address array.
	(syms_of_process): Intern and staticpro new variables, defsubr new
	functions.

2002-03-16  Jason Rumney  <jasonr@gnu.org>

	* w32fns.c (w32_to_all_x_charsets): Return correct type in
	startup case.

2002-03-16  Richard M. Stallman  <rms@gnu.org>

	* xdisp.c (redisplay_internal, redisplay_windows):
	Use list_of_error to call internal_condition_case_1.
	(safe_eval, safe_call): Pass Qt to internal_condition_case_{1,2}
	so as to catch all errors with no possibility of debugger redisplay.
	(list_of_error): New variable.
	(syms_of_xdisp): Init and staticpro it.

	* print.c (print_object): Delete `\ ' from printed rep of frame.

2002-03-15  Eli Zaretskii  <eliz@is.elta.co.il>

	* msdos.c (dos_rawgetc): Disable the x-autoselect-window feature,
	until its implementation is fixed.

2002-03-14  Pavel Jan,Am(Bk  <Pavel@Janik.cz>

	* xfns.c (png_load): Remove unused variable `gamma_str'.

2002-03-14  Richard M. Stallman  <rms@gnu.org>

	* xfns.c (x_real_positions): Handle failure in XQueryTree.

2002-03-14  Miles Bader  <miles@gnu.org>

	* intervals.c (adjust_for_invis_intang): New function.
	(set_point_both): Use `adjust_for_invis_intang' to do most of the
	work for dealing with invisible+intangible regions.  Do so before
	and after both forward and backward movements, to handle both
	front-sticky and rear-sticky cases.
	* textprop.c (text_property_stickiness): Function moved here from
	`editfns.c'.
	* intervals.h (text_property_stickiness): New declaration.
	* editfns.c (char_property_eq): Function removed.
	(text_property_stickiness): Function moved to `textprop.c'.

2002-03-13  Jason Rumney  <jasonr@gnu.org>

	* config.in: Add STRFTIME_NO_POSIX2.

	* strftime.c (my_strftime) [STRFTIME_NO_POSIX2]: Handle %h, %EX
	and %OX when underlying strftime does not.

2002-03-13  Stefan Monnier  <monnier@cs.yale.edu>

	* xterm.c (x_set_toolkit_scroll_bar_thumb) <USE_MOTIF>:
	Use a fixed-size thumb (based on an ad-hoc estimate of 30 chars per
	line) to avoid annoying flicker.
	(xm_scroll_callback): Get rid of the now unnecessary kludge.
	(XTread_socket): Mark it static.

	* xdisp.c (display_mode_element): Fix int/Lisp_Object mixup.

2002-03-13  Kim F. Storm  <storm@cua.dk>

	* puresize.h (BASE_PURESIZE): Increase to 775000.

2002-03-12  Juanma Barranquero  <lektu@terra.es>

	* editfns.c (syms_of_editfns): Fix typo.

2002-03-12  Gerd Moellmann  <gerd@gnu.org>

	* xsmfns.c: Include stdio.h because termhooks.h needs it.
	Include termopt.h for interrupt_input.

2002-03-11  Andreas Schwab  <schwab@suse.de>

	* coding.c (syms_of_coding) <file-coding-system-alist>: Doc fix.

2002-03-11  Gerd Moellmann  <gerd@gnu.org>

	* xterm.c (note_mouse_movement): Put code for
	x_autoselect_window_p in #if 0.

	* lread.c (Fload): Don't assume that message_with_string uses the
	string it is given like a C string.

2002-03-10  Jan Dj,Ad(Brv  <jan.h.d@swipnet.se>

	* xterm.h (x_session_check_input, x_session_initialize): Declared.

	* xterm.c: (XTread_socket): Add call to x_session_check_input and
	x_session_have_connection.
	(x_initialize): Add call to x_session_initialize.

	* termhooks.h (enum event_kind): Add save_session_event.

	* keyboard.c: Add Emacs event save_session_event.

	* emacs.c (main): Add call to syms_of_xsmfns.

	* lisp.h: Declare syms_of_xsmfns as extern.

	* config.in: Add HAVE_X_SM.

	* Makefile.in (LIBXT): Add -lSM -lICE
	if HAVE_X_SM and not USE_X_TOOLKIT.
	(XOBJ): New file xsmfns.c added.

	* xsmfns.c: New file for X session management.

2002-03-09  Jason Rumney  <jasonr@gnu.org>

	* fileio.c (Fcopy_file) [WINDOWS_NT]: Ensure file is not
	read-only when setting modified time.

2002-03-08  Gerd Moellmann  <gerd@gnu.org>

	* xdisp.c (move_it_vertically_backward): At the end of the function,
	when moving forward by lines, treat terminal frames specially.

	* keyboard.c (echo_char): Make sure to add a separator between
	keys even if echo_dash hasn't been called.

	* xdisp.c: Use new string macros.
	(update_echo_area): Pass number of bytes to message3 instead of
	number of chars.
	(set_message_1): Don't access a string's size_byte directly.
	(decode_mode_spec_coding): Use number of bytes of eoltype string
	instead number of chars.

	* lisp.h (SREF, SDATA, SCHARS, SBYTES, SMBP): New macros.

2002-03-08  Juanma Barranquero  <lektu@terra.es>

	* w32fns.c (Fx_display_color_cells): Force 24+ bit color depths to
	24-bit.

2002-03-06  Jason Rumney  <jasonr@gnu.org>

	* w32term.c (x_draw_hollow_cursor): Draw same size as block cursor.

2002-03-06  Gerd Moellmann  <gerd@gnu.org>

	* keyboard.c (echo_prompt, echo_char, echo_dash, echo_now)
	(cancel_echoing, echo_length, echo_truncate): Changed to
	work with new kboard definition.
	(echo_now): Use message3_nolog instead of message2_nolog.

	* alloc.c (mark_kboards): Mark echo_string.

	* keyboard.h (ECHOBUFSIZE): Removed.
	(struct kboard): Member echoptr removed, member echobuf renamed
	to echo_string.

	* xdisp.c (message_with_string): Use Fformat instead of doprnt and
	message3 instead of message2 to display the message using STRING's
	text properties.

2002-03-05  Andreas Schwab  <schwab@suse.de>

	* xdisp.c (hscroll_margin): Change to EMACS_INT.

2002-03-05  Per Abrahamsen  <abraham@dina.kvl.dk>

	* frame.c (default-frame-alist): Explain that setting it doesn't
	affect existing frames.

2002-03-05  Stefan Monnier  <monnier@cs.yale.edu>

	* indent.c (skip_invisible): Fix my brain fart.

	* dispnew.c (sit_for): Don't wait if executing a kbd macro.

2002-03-04  Stefan Monnier  <monnier@cs.yale.edu>

	* dosfns.c, dosfns.h, dispnew.c, dispextern.h, commands.h, charset.c,
	* alloc.c, abbrev.c, emacs.c, eval.c, keyboard.c, keyboard.h,
	* lisp.h, lread.c, sysdep.c, termcap.c, termchar.h, w32term.c,
	* window.c, xdisp.c, xselect.c, xterm.c: Change defvar_int definition
	and variables to use EMACS_INT instead of just int.

	* buffer.c (syms_of_buffer): Allow non-string `mode-name'.

2002-03-04  Eli Zaretskii  <eliz@is.elta.co.il>

	* sysdep.c (sys_subshell) [MSDOS]: If PWD is set in the
	environment, pass it down with corrected value.

2002-03-04  Pavel Jan,Am(Bk  <Pavel@Janik.cz>

	* lread.c (read_filtered_event): Do not call start_hourglass
	before returning.

2002-03-04  Juanma Barranquero  <lektu@terra.es>

	* w32term.c (x_display_and_set_cursor): Fix typo.

2002-03-03  Richard M. Stallman  <rms@gnu.org>

	* fileio.c (Fmake_temp_name): Doc fix.

2002-03-03  Gary Wong  <gtw@gnu.org>

	* termcap.c [!emacs]: Replace ospeed for building standalone
	libtermcap, for binary compatibility.

	* tparam.c [!emacs]: Move #define of bcopy to after string.h.

2002-03-03  Richard M. Stallman  <rms@gnu.org>

	* xrdb.c (file_p): Rename arg `path' to `filename'.

	* abbrev.c (Fexpand_abbrev): Increment plist as use count
	only if it is an integer.

	* xfns.c (png_load): Set screen_gamma based on f->gamma.
	If png_get_sRGB gives an answer, call png_set_gamma
	using the default image gamma value.

	* lread.c (read1): When reading from a file, default string to
	multibyte only if it has some multibyte characters.

	* print.c (print_object): Output multibyte chars 128...255
	using \x even if ! print_escape_multibyte.

	* xdisp.c (display_mode_element): Move the places where
	bytepos, charpos, this, and lisp_string are set.
	Use lisp_string to set bytepos.

	* xdisp.c (redisplay_internal):
	Call clear_image_cache only if HAVE_WINDOW_SYSTEM.

	* xdisp.c (display_mode_element): Merge properties specified with
	:propertize onto those that come with the string.

2002-03-03  Eli Zaretskii  <eliz@is.elta.co.il>

	* xdisp.c (syms_of_xdisp) <auto-hscroll-mode>: Renamed from
	automatic-hscrolling.  Users changed.
	<hscroll-margin>: Renamed from automatic-hscroll-margin.
	Users changed.
	<hscroll-step>: Renamed from automatic-hscroll-step.  Users changed.

2002-03-02  Eli Zaretskii  <eliz@is.elta.co.il>

	* buffer.c (syms_of_buffer) <buffer-file-coding-system>: Doc fix.

2002-03-02  Kim F. Storm  <storm@cua.dk>

	* window.c (Fminibuffer_selected_window): New function.
	(syms_of_window): Defsubr it.

2002-03-01  Kim F. Storm  <storm@cua.dk>

	* window.h (struct window): New member phys_cursor_width.

	* window.c (make_window, replace_window): Init phys_cursor_width.

	* xterm.c (x_display_and_set_cursor): Blink box cursor using
	hollow box cursor.  Blink bar cursor using 1 pixel wide bar.

	* w32term.c (x_display_and_set_cursor): Blink box cursor using
	hollow box cursor.  Blink bar cursor using 1 pixel wide bar.

	* lisp.h (GCPRO6): New macro.

	* process.c (Fopen_network_stream): Use GCPRO6.

2002-03-01  Kim F. Storm  <storm@cua.dk>

	* process.c (Qconnect, Qfailed): New variables.
	(syms_of_process): Intern and staticpro them.
	(Fprocess_status): Document connect and failed return values.
	[NON_BLOCKING_CONNECT]: New conditional.
	(connect_wait_mask, num_pending_connects): New variables.
	(status_message): Convert Qfailed status.
	(Fopen_network_stream): Added support for non-blocking connect.
	New optional args: filter, sentinel, non_blocking.  Doc updated.
	[HAVE_GETADDRINFO, !HAVE_GETADDRINFO]: Merged common code.
	(deactivate_process): Handle pending non-blocking connect.
	(wait_reading_process_input): Poll for status of non-blocking
	connects.  Exec sentinel directly when connect succeeds.
	(status_notify): Don't read process output if not yet connected.

2002-02-28  Kim F. Storm  <storm@cua.dk>

	* window.c: (minibuf_selected_window): Renamed from
	Vminibuf_selected_window.  Users changed.
	(syms_of_window): Staticpro it.

2002-02-26  Kim F. Storm  <storm@cua.dk>

	The following changes add a new Vminibuf_selected_window variable
	which is similar to Vminibuf_scroll_window, but which is only set
	on entry to the minibuffer (from a non-minibuffer window):

	* window.c: (Vminibuf_selected_window): New variable.
	(struct save_window_data): New member minibuf_selected_window.
	(Fset_window_configuration): Restore Vminibuf_selected_window.
	(Fcurrent_window_configuration): Save Vminibuf_selected_window.
	Set minibuf_scroll_window member to nil if minibuf_level is 0.
	(compare_window_configurations): Compare minibuf_selected_window.

	* window.h: (Vminibuf_selected_window): Declare extern.

	* minibuf.c (read_minibuf): Set Vminibuf_selected_window on first
	entry to minibuffer or on entry from a non-minibuffer window.

	* dispextern.h (CURRENT_MODE_LINE_FACE_ID_3): Compare with
	Vminibuf_selected_window instead of Vminibuf_scroll_window.

	* xdisp.c (init_iterator): Compare with Vminibuf_selected_window
	instead of Vminibuf_scroll_window when deciding in which window
	the region should be highlighted.  Consequently, the region remains
	highlighteded even when a completion buffer is also displayed.

2002-02-26  Eli Zaretskii  <eliz@is.elta.co.il>

	* fileio.c (Fsubstitute_in_file_name): Fix the change from 2002-02-08.

	* xselect.c (Qcompound_text_with_extensions): Renamed from
	Qcompound_text_no_extensions.
	(lisp_data_to_selection_data, syms_of_xselect): Use the new name.

2002-02-26  Juanma Barranquero  <lektu@terra.es>

	* w32proc.c (syms_of_ntproc): Doc fix.

2002-02-24  Pavel Jan,Am(Bk  <Pavel@Janik.cz>

	* intervals.h: Include "dispextern.h" unconditionally.

2002-02-24  Jason Rumney  <jasonr@gnu.org>

	* Makefile.in (WINNT_SUPPORT) [WINDOWSNT]: Add w32-vars.elc
	and disp-table.elc.
	(lisp): Add emacs-lisp/backquote.elc.

2002-02-24  Kim F. Storm  <storm@cua.dk>

	* keymap.c (Flookup_key): Fixed problem in 2001-12-28 patch:
	The validation of the event type was too strict as it didn't
	allow string events; buffer names are used in bindings for
	menu-bar-select-buffer (see `menu-bar-update-buffers').

2002-02-23  Kim F. Storm  <storm@cua.dk>

	The following changes rework my patch of 2002-02-06 which
	added command remapping by entering the commands directly into
	the keymaps.  Now, command remapping uses an explicit `remap'
	prefix in the keymaps, i.e. [remap COMMAND].

	* keymap.c (Qremap, remap_command_vector): New variables.
	(is_command_symbol): Removed function.
	(Fdefine_key): No longer accept a symbol for KEY.
	Added validation of [remap COMMAND] argument for KEY.
	The DEF is no longer required to be a symbol when remapping a command.
	(Fremap_command): New function to remap command through keymaps.
	(Flookup_key): Perform command remapping initiated by
	Fremap_command directly for speed.
	(Fkey_binding): Use Fremap_command for command remapping.
	(where_is_internal): Handle new command remapping representation.
	(syms_of_keymap): Intern Qremap, initialize remap_command_vector,
	staticpro them.  Defsubr Fremap_command.

	* keymap.h (Fremap_command): Declare extern.
	(is_command_symbol): Remove extern.

	* keyboard.c (command_loop_1): Use Fremap_command for command
	remapping; now try command remapping for all symbols.

2002-02-23  Eli Zaretskii  <eliz@is.elta.co.il>

	* coding.h (run_pre_post_conversion_on_str): Add prototype.

2002-02-23  Jason Rumney  <jasonr@gnu.org>

	* w32select.c (Fw32_set_clipboard_data): Run pre-write-conversion
	on the string before encoding it.
	(Fw32_get_clipboard_data): Run post-read-conversion on the string
	after decoding it.

	* w32fns.c (w32_wnd_proc) <WM_TIMER>: Fix last change.

2002-02-23  Pavel Jan,Am(Bk  <Pavel@Janik.cz>

	* w32term.c (enter_timestamp): Remove unused static variable to
	prevent warning.

	* xterm.c (enter_timestamp): Put in #if 0 to prevent warning.

2002-02-23  Eli Zaretskii  <eliz@is.elta.co.il>

	* w16select.c (Fw16_get_clipboard_data): Fix last change.

	* xselect.c (selection_data_to_lisp_data): Fix last change.

2002-02-22  Jason Rumney  <jasonr@gnu.org>

	* w32term.h (struct w32_output): New member menu_command_in_progress.

	* w32menu.c (menubar_selection_callback): Free the menu and
	clear the menu_command_in_progress flag.

	* w32fns.c (mouse_move_timer, mouse_button_timer): Initialize.
	(menu_free_timer): New variable.
	(MENU_FREE_ID, MENU_FREE_DELAY): New constants.
	(w32_wnd_proc) <WM_TIMER>: Handle menu_free_timer.
	<WM_EXITMENULOOP>: Delay before freeing menu.  Do nothing if a
	menu command is in progress.
	<WM_COMMAND>: Set the menu_command_in_progress flag.
	Kill any menu_free_timer that is running.

	* w32term.c (w32_text_out): Renamed from W32_TEXTOUT.
	Call ExtTextOutA rather than ExtTextOut.

2002-02-22  Eli Zaretskii  <eliz@gnu.org>

	* puresize.h (BASE_PURESIZE): Increase to 755000.

2002-02-22  Eli Zaretskii  <eliz@is.elta.co.il>

	* w16select.c (Fw16_set_clipboard_data): Run pre-write-conversion
	on the string before encoding it.
	(Fw16_get_clipboard_data): Run post-read-conversion on the string
	after decoding it.

2002-02-22  Eli Zaretskii  <eliz@is.elta.co.il>

	Support for ICCCM  Extended Segments in X selections:

	* xselect.c <Qcompound_text_no_extensions>: New variable.
	(syms_of_xselect): Intern and staticpro it.
	(selection_data_to_lisp_data): Run post-read-conversion on decoded
	selection text.
	(lisp_data_to_selection_data): If next-selection-coding-system is
	compound-text-no-extensions, set the type of selection to be
	compound-text.

	* xterm.h (x_encode_text): Update prototype.

	* xfns.c (x_encode_text): Accept additional arg SELECTIONP; all
	callers changed.  If SELECTIONP is non-zero, run the
	pre-write-conversion function before encoding the selection text.

2002-02-21  Kim F. Storm  <storm@cua.dk>

	* frame.c (syms_of_frame): Change mouse-highlight default to t.

	* keyboard.c (kbd_buffer_get_event) [WINDOWSNT]:
	Correct composing of language-change event.

2002-02-20  Kim F. Storm  <storm@cua.dk>

	* keyboard.c (menu_bar_items): Don't include keymap or local-map
	bindings at PT when building menu (the menu is not updated often
	enough for this to work reliable).
	(tool_bar_items): Likewise.
	(current_active_maps): Removed unused (and buggy) function.

2002-02-20  Pavel Jan,Am(Bk  <Pavel@Janik.cz>

	* xfns.c (gif_load): Use correct width and height for GIF images.

2002-02-19  Eli Zaretskii  <eliz@is.elta.co.il>

	* floatfns.c (Fatan): Accept an optional second arg and call
	atan2 if passed 2 args.

2002-02-18  Jason Rumney  <jasonr@gnu.org>

	* w32term.c (glyph_rect): Determine the row and glyph more precisely.

2002-02-17  Jason Rumney  <jasonr@gnu.org>

	* w32term.c (x_autoselect_window_p): New variable.
	(syms_of_w32term): DEFVAR_BOOL and initialize it.
	(note_mouse_movement): Use it.

	* w32fns.c (w32_load_system_font): Never set fonts_changed_p to zero.

	* w32bdf.c (w32_load_bdf_font): Maybe set fonts_changed_p.

	* w32fns.c (Qfullscreen, Qfullwidth, Qfullheight, Qfullboth):
	New variables.
	(syms_of_w32fns): Intern and staticpro them.
	(x_frame_parms) <"fullscreen">: New parameter.
	(x_fullscreen_move, x_set_fullscreen): New functions.
	(x_set_frame_parameters): Support Qfullscreen.
	(x_real_positions): Save x/y_pixels_diff frame params.
	(x_figure_window_size): Support full-screen frames.
	(Fx_create_frame): Default the fullscreen parameter.

	* w32term.c (x_check_fullscreen, x_check_fullscreen_move)
	(x_fullscreen_adjust): New functions.
	(w32_read_socket) <WM_WINDOWPOSCHANGED>: Don't	resize to
	fullscreen.  Call x_check_fullscreen_move, and set the
	want_fullscreen member of output_data.w32
	<WM_ACTIVATE, WM_ACTIVATEAPP>: Call x_check_fullscreen.

	* w32term.h: New enum for FULLSCREEN_* constants.
	(struct w32_output): New members want_fullscreen, x_pixels_diff,
	y_pixels_diff, x_pixels_outer_diff, and y_pixels_outer_diff.
	(x-fullscreen-adjust): New prototype.

2002-02-17  Kim F. Storm  <storm@cua.dk>

	* frame.c: (Vmouse_highlight): New variable.
	(syms_of_frame): DEFVAR_LISP it.

	* frame.h: (Vmouse_highlight): Declare extern.

	* xterm.h (struct x_display_info): Add mouse_face_hidden.

	* xterm.c (disable_mouse_highlight): Removed variable.
	(note_mouse_highlight): Don't highlight if Vmouse_highlight is nil.
	(show_mouse_face): Don't show highlight if mouse_face_hidden is	set.
	(XTread_socket): Turn mouse_face_hidden off after mouse movement,
	and on after keyboard input.
	(x_term_init): Initialize mouse_face_hidden.

	* msdos.h (struct display_info): Add mouse_face_hidden.

	* msdos.c (disable_mouse_highlight): Removed variable.
	(show_mouse_face): Don't show highlight if mouse_face_hidden is	set.
	(IT_note_mouse_highlight): Don't highlight if Vmouse_highlight is nil.
	(internal_terminal_init): Initialize mouse_face_hidden.
	(dos_rawgetc): Turn mouse_face_hidden off after mouse movement,
	and on after keyboard input.

	* w32term.h (struct w32_display_info): Add mouse_face_hidden.

	* w32term.c (disable_mouse_highlight): Removed variable.
	(note_mouse_highlight): Disable highlight if Vmouse_highlight is nil.
	(show_mouse_face): Don't show highlight if mouse_face_hidden is	set.
	(w32_read_socket): Turn mouse_face_hidden off after mouse movement,
	and on after keyboard input.
	(w32_initialize_display_info): Initialize mouse_face_hidden.

2002-02-16  Eli Zaretskii  <eliz@is.elta.co.il>

	* msdos.c (last_mouse_window): New variable.
	(dos_rawgetc): Fix last change--if the mouse is in the same window
	as recorded in last_mouse_window, don't select this window.

	* Makefile.in (lisp, shortlisp): Use cus-start.elc, not cus-start.el.

	* msdos.c (x_autoselect_window_p): New variable.
	(syms_of_msdos): Defvar it.
	(dos_rawgetc): If x_autoselect_window_p is set, select the window in
	which the last mouse movement occured, unless it is already selected.

	* xdisp.c (automatic_hscroll_margin, Vautomatic_hscroll_step):
	New variables.
	(syms_of_xdisp): DEVFAR them.
	(hscroll_window_tree): Use automatic_hscroll_margin and
	Vautomatic_hscroll_step to compute the amount of window scrolling.

2002-02-16  Pavel Jan,Am(Bk  <Pavel@Janik.cz>

	* xterm.c (x-autoselect-window): New variable.
	(note_mouse_movement): Use it.

	* keyboard.c: Do not include "systime.h" twice.

2002-02-15  Andreas Schwab  <schwab@suse.de>

	* puresize.h (BASE_PURESIZE): Increase to 9/5.

	* alloc.c (NSTATICS): Increase to 1280.

2002-02-15  Kai Gro,A_(Bjohann  <Kai.Grossjohann@CS.Uni-Dortmund.DE>

	* alloc.c (NSTATICS): Bump to 1026.

	* xterm.c (Vx_alt_keysym, Vx_hyper_keysym, Vx_meta_keysym)
	(Vx_super_keysym): New variables.
	(syms_of_xterm): DEFVAR_LISP them.
	(x_x_to_emacs_modifiers, x_emacs_to_x_modifiers): Use the
	variables to determine which keys to use for the various modifiers.

2002-02-13  Kim F. Storm  <storm@cua.dk>

	* window.c: (Vmode_line_in_non_selected_windows): Removed.
	(mode_line_in_non_selected_windows): New variable.
	(syms_of_window): DEFVAR_BOOL it.

	* dispextern.h (CURRENT_MODE_LINE_FACE_ID_3):
	Use mode_line_in_non_selected_windows.
	(mode_line_in_non_selected_windows): Declare extern.
	(Vmode_line_in_non_selected_windows): Removed extern.

2002-02-13  Richard M. Stallman  <rms@gnu.org>

	* keyboard.c (Fthis_command_keys, Fthis_command_keys_vector)
	(Fthis_single_command_keys, Fthis_single_command_raw_keys)
	(Fclear_this_command_keys): Doc fixes.

	* xfaces.c (Finternal_make_lisp_face, Finternal_copy_lisp_face)
	(update_face_from_frame_parameter): Increment face_change_count
	and windows_or_buffers_changed to force redisplay using changed faces.

	* xdisp.c (QCpropertize): New variable.
	(mode_line_proptrans_alist): New variable.
	(display_mode_element): New arg PROPS; all calls changed.
	Implement this, for strings.
	Handle literal output of strings by sharing the
	main-line code for strings, using local var `literal'.
	Handle :propertize feature.
	(syms_of_xdisp): Initialze and staticpro QCpropertize and
	mode_line_proptrans_alist.

2002-02-11  Kim F. Storm  <storm@cua.dk>

	* window.c: (Vmode_line_in_non_selected_windows): New variable.
	(syms_of_window): DEFVAR_LISP it.

	* dispextern.h (CURRENT_MODE_LINE_FACE_ID_3): New macro.
	(CURRENT_MODE_LINE_FACE_ID): Use it.
	(Vmode_line_in_non_selected_windows): Declare extern.

	* xdisp.c (display_mode_lines): Use CURRENT_MODE_LINE_FACE_ID_3
	to get mode line face.

2002-02-11  Eli Zaretskii  <eliz@is.elta.co.il>

	* msdos.c (Vx_bitmap_file_path, x_stretch_cursor_p): Remove these
	variables; cus-start.el doesn't need them anymore.

2002-02-09  Kim F. Storm  <storm@cua.dk>

	* insdel.c (make_gap_smaller): Preserve BEG_UNCHANGED during gap
	reduction.  This fixes a display problem where stray newlines were
	inserted in the window (corrected by C-l).  Clarified code (IMHO).

2002-02-09  Eli Zaretskii  <eliz@is.elta.co.il>

	* dispextern.h (CURRENT_MODE_LINE_FACE_ID): Fix last change.

	* xdisp.c (display_mode_lines): Fix last change.

2002-02-09  Jason Rumney  <jasonr@gnu.org>

	* w32fns.c (enum_font_cb2): Don't let charsets unknown to Windows
	match each other.
	(w32_load_system_font): Prevent Cleartype fonts from loading.
	(Fx_show_tip): Ensure tip frames are above other topmost windows.

2002-02-09  Kim F. Storm  <storm@cua.dk>

	* dispextern.h (CURRENT_MODE_LINE_FACE_ID): New macro.
	(CURRENT_MODE_LINE_HEIGHT): Use it.
	(enum face_id): Add MODE_LINE_INACTIVE_FACE_ID.

	* xdisp.c (window_box_height): Use CURRENT_MODE_LINE_FACE_ID.
	(pos_visible_p, handle_face_prop): Likewise.
	(display_mode_lines): Likewise, but for the real selected window.
	(init_iterator) [row == NULL]: Handle MODE_LINE_INACTIVE_FACE_ID.

	* xfaces.c (Qmode_line_inactive): New face variable for mode-line
	in non-selected windows.
	(realize_basic_faces): Realize it.
	(syms_of_term): Intern and staticpro it.

2002-02-08  Kim F. Storm  <storm@cua.dk>

	* alloc.c (SETJMP_WILL_LIKELY_WORK, SETJMP_WILL_NOT_WORK):
	Changed mail addresses to emacs-devel@gnu.org.

2002-02-08  Eli Zaretskii  <eliz@is.elta.co.il>

	* fileio.c (Fsubstitute_in_file_name): If the file name includes
	~user, and there's no such user, don't discard everything before ~user.

	* floatfns.c (Fround): Doc fix.

2002-02-08  Pavel Jan,Am(Bk  <Pavel@Janik.cz>

	* sysdep.c (init_system_name): Put unused variable `p' in #if 0.

2002-02-07  Stefan Monnier  <monnier@cs.yale.edu>

	* lisp.h (Fx_file_dialog): Add extern decl (used in fileio.c).

2002-02-07  Kim F. Storm  <storm@cua.dk>

	* keymap.c (where_is_internal): Only check whether definition is
	remapped if it fulfills is_command_symbol.

2002-02-07  Andreas Schwab  <schwab@suse.de>

	* s/gnu-linux.h (GC_LISP_OBJECT_ALIGNMENT): Define to 2 for m68k.

	* alloc.c (mark_stack): Don't assume sizeof (Lisp_Object) is 4.

2002-02-06  Kim F. Storm  <storm@cua.dk>

	* keymap.c (Fdefine_key): Allow symbol as KEY argument for
	defining command remapping.  Doc updated.
	(Flookup_key): Remap command through keymap if KEY is a symbol.
	(is_command_symbol): New function.
	(Fkey_binding): Use it.  New optional argument NO-REMAP.
	Doc updated.  Callers changed.  Perform command remapping via
	recursive call unless that arg is non-nil.
	(where_is_internal): New argument no_remap.  Callers changed.
	Call recursively to find original key bindings for a remapped
	comand unless that arg is non-nil.
	(Fwhere_is_internal): New optional argument NO-REMAP.
	Doc updated.  Callers changed.  Pass arg to where_is_internal.

	* keymap.h (Fkey_binding, Fwhere_is_internal): Update prototype.
	(is_command_symbol): Added prototype.

	* keyboard.c (Vthis_original_command): New variable.
	(syms_of_keyboard): DEFVAR_LISP it.
	(command_loop_1): Set it, and perform command remapping.

2002-02-06  Pavel Jan,Am(Bk  <Pavel@Janik.cz>

	* keyboard.c (recursive_edit_1): Call cancel_hourglass unconditionally.

2002-02-06  Jason Rumney  <jasonr@gnu.org>

	* w32term.c (w32_native_per_char_metric): Disable 2002-01-20 change.

2002-02-06  Eli Zaretskii  <eliz@is.elta.co.il>

	* charset.c (get_charset_id): Use if-else instead of ?:.

2002-02-06  Richard M. Stallman  <rms@gnu.org>

	* filelock.c (S_ISLNK): Define if not defined.

2002-02-03  Richard M. Stallman  <rms@gnu.org>

	* fileio.c (Fdo_auto_save): Improve "auto save disabled" msg.

	* lread.c (read1): Redesign strategy for force_multibyte and
	force_singlebyte.  Now is_multibyte records whether read_buffer
	is multibyte.  Encountering any multibyte character makes it so.

2002-02-02  Stefan Monnier  <monnier@cs.yale.edu>

	* term.c (term_get_fkeys_1): If `k0' and `k;' are both specified and
	with the same sequence, map that sequence to f10 rather than f0.

2002-02-03  Andreas Schwab  <schwab@suse.de>

	* s/gnu-linux.h: Check for __mc68000__ instead of __m68k__, the
	latter never being defined on GNU/Linux.

2002-02-02  Eli Zaretskii  <eliz@is.elta.co.il>

	* xfaces.c (realize_default_face): Don't set the weight and slant of
	the default face to Qnormal, unless these attributes are unspecified.

2002-02-02  Pavel Jan,Am(Bk  <Pavel@Janik.cz>

	* keyboard.c (command_loop_1) [HAVE_X_WINDOWS]:
	Call cancel_hourglass unconditionally.

	* eval.c (Fsignal): Remove duplicated declaration of
	the variable `display_hourglass_p'.

2002-01-31  Richard M. Stallman  <rms@gnu.org>

	* editfns.c (region_limit): Nicer error message.

	* coding.c (decode_composition_emacs_mule):
	Give up if NCOMPONENT gets too large to index `component'.

	* callint.c (check_mark): New arg to specify clearer error message.
	Callers changed.

2002-01-27  Richard M. Stallman  <rms@gnu.org>

	* minibuf.c (Fcompleting_read): Doc fix.

2002-01-27  Pavel Jan,Am(Bk  <Pavel@Janik.cz>

	* minibuf.c (Fread_from_minibuffer, Fread_command, Fread_function)
	(Fread_variable, Fread_buffer, minibuffer-completion-confirm):
	Fix doc-strings.

2002-01-26  Richard M. Stallman  <rms@gnu.org>

	* buffer.c (syms_of_buffer): Doc fixes for scroll-...-aggressively.

	* xdisp.c (try_scrolling): Exchange uses of scroll_down_aggressively
	and scroll_up_aggressively.

2002-01-26  Pavel Jan,Am(Bk  <Pavel@Janik.cz>

	* keyboard.c (parse_tool_bar_item): Remove duplicated prototypes.

2002-01-25  Stefan Monnier  <monnier@cs.yale.edu>

	* textprop.c (Fnext_property_change, Fnext_single_property_change)
	(Fprevious_property_change, Fprevious_single_property_change):
	Stay within the narrowed-buffer boundaries.

2002-01-25  Eli Zaretskii  <eliz@is.elta.co.il>

	* term.c (Ftty_display_color_cells): New function.
	(syms_of_term): Defsubr it.
	(Ftty_display_color_cells, Ftty_display_color_p): Change the
	argument name to DISPLAY.  Doc fix.

	* dispextern.h: Add prototype for set_tty_color_mode and
	tty_setup_colors.

2002-01-24  Jason Rumney  <jasonr@gnu.org>

	* w32term.c (x_scroll_run): Use ScrollWindowEx in place of BitBlt.
	If region left to draw is not what was expected, mark the frame as
	garbaged.

	* w32fns.c (w32_wnd_proc) <WM_PAINT>: Initialize update_rect.
	Combine the regions returned by BeginPaint and GetUpdateRect.

2002-01-23  Jason Rumney  <jasonr@gnu.org>

	* w32term.c (x_update_window_begin): Only hide caret if
	w32_use_visible_system_caret is set.
	(x_update_window_end): Only show caret if
	w32_use_visible_system_caret is set.
	(syms_of_w32term): Handle SystemParametersInfo call failing.

	* w32fns.c (syms_of_w32fns): Initialize w32_visible_system_caret_hwnd.

2002-01-22  Richard M. Stallman  <rms@gnu.org>

	* unexelf.c (unexec): Define n so as to cause compilation error
	for the code where people have often written n instead of nn.

	* .gdbinit (hookpost-run): Defined.

2002-01-22  Jan Dj,Ad(Brv  <jan.h.d@swipnet.se>

	* xfns.c (x_set_frame_parameters): Typo in previous fix corrected.

2002-01-21  Jan Dj,Ad(Brv  <jan.h.d@swipnet.se>

	* xfns.c (x_set_frame_parameters): Just call x_fullscreen_adjust
	if fullscreen is being set.

2002-01-21  Pavel Jan,Am(Bk  <Pavel@Janik.cz>

	* minibuf.c (Fminibuffer_contents)
	(Fminibuffer_contents_no_properties, Fread_from_minibuffer)
	(Fread_string, Fread_no_blanks_input, Fcompleting_read): Doc fixes.

2002-01-21  Richard M. Stallman  <rms@gnu.org>

	* window.c (check_frame_size): Fix minimum height calculation.

2002-01-20  Ken Raeburn  <raeburn@gnu.org>

	* dispextern.h (WINDOW_WANTS_MODELINE_P): Use XFASTINT on window
	height before comparison.
	(WINDOW_WANTS_HEADER_LINE_P): Likewise.

2002-01-20  Jason Rumney  <jasonr@gnu.org>

	* w32term.c (w32_system_caret_width): Remove.
	(w32_use_visible_system_caret): New user flag.
	(syms_of_w32term): DEFVAR_BOOL it.  Initialize based on whether
	Windows reports a screen reader running.
	(x_update_window_begin): Hide the system caret.
	(x_update_window_end): Show the system caret.
	(x_display_and_set_cursor): Don't draw a cursor when
	w32_use_visible_system_caret is set.  Do not adjust width.

	* w32fns.c (w32_visible_system_caret_hwnd): New static variable.
	(w32_wnd_proc) <WM_KILL_FOCUS, WM_EMACS_DESTROY_CARET>: Set it.
	<WM_EMACS_TRACK_CARET>: Arrange for system caret to be visible if
	the user requests it.  Use system default width when creating.
	<WM_EMACS_HIDE_CARET, WM_EMACS_SHOW_CARET>: Handle new messages.

	* w32term.h (WM_EMACS_SHOW_CARET, WM_EMACS_HIDE_CARET):
	New window messages.

2002-01-20  Richard M. Stallman  <rms@gnu.org>

	* window.c (MIN_SAFE_WINDOW_HEIGHT): Value now 1.

2002-01-20  Pavel Jan,Am(Bk  <Pavel@Janik.cz>

	* doprnt.c (doprnt1): Fix typos in error call.

2002-01-20  Eli Zaretskii  <eliz@is.elta.co.il>

	* unexelf.c (unexec) [__sgi]: Support the .got sections.

2002-01-20  Jason Rumney  <jasonr@gnu.org>

	* w32term.c (w32_native_per_char_metric): Don't trust the metrics
	that Windows returns.  If a double check fails, try to guess how
	ExtTextOut is going to act.

	* w32fns.c (w32_load_system_font, w32_to_x_charset): Use strnicmp
	in place of stricmp.
	(w32_list_synthesized_fonts): Removed.
	(w32_to_all_x_charsets, enum_font_maybe_add_to_list): New functions.
	(struct enumfont_t): New element; list.
	(enum_font_cb2): List all style and charset variations of a font.
	(Fw32_select_font): New optional argument; include_proportional.
	Exclude vertical fonts.  Exclude proportional fonts unless
	include_proportional is non-nil.
	(w32_enable_synthesized_fonts): Change to a boolean.
	(Fw32_send_sys_command): Doc fix.

2002-01-19  Pavel Jan,Am(Bk  <Pavel@Janik.cz>

	* dispnew.c (update_frame): Move the variable `tem' to the block
	where it is used.

2002-01-19  Jason Rumney  <jasonr@gnu.org>

	* w32fns.c (Fx_create_frame): Bind redisplay-dont-pause around
	call to face-set-after-frame-default.

2002-01-18  Richard M. Stallman  <rms@gnu.org>

	* dispextern.h (WINDOW_WANTS_MODELINE_P): Check window height > 1.
	(WINDOW_WANTS_HEADER_LINE_P): Check window height provides room.

2002-01-17  Richard M. Stallman  <rms@gnu.org>

	* window.c (enlarge_window): When exceeding size of parent,
	directly delete all the siblings instead of trying to resize it.

2002-01-17  Pavel Jan,Am(Bk  <Pavel@Janik.cz>

	* term.c (set_tty_color_mode): Remove unused variable `tem'.

2002-01-16  Henrik Enberg  <henrik@enberg.org>

	* lread.c (init_lread): Move the installed-lisp dirs later in the path.

2002-01-16  Kim F. Storm  <storm@cua.dk>

	* xterm.c (x_erase_phys_cursor): Don't erase cursor if cursor row
	is invisible.  This can happen if cursor is on top line of a
	window, and we switch to a buffer with a header line.

	* w32term.c (x_erase_phys_cursor): Ditto.

2002-01-16  Pavel Jan,Am(Bk  <Pavel@Janik.cz>

	* xterm.c (XTread_socket) [!USE_X_TOOLKIT]: Compute the value of
	`dont_resize' only when used.

	* xdisp.c: Remove forgotten extern declaration of `Qimage'.

2002-01-15  Eli Zaretskii  <eliz@is.elta.co.il>

	* xdisp.c (display_mode_element): When computing charpos, depend
	on multibyteness of elt, not the text in field.

2002-01-15  Pavel Jan,Am(Bk  <Pavel@Janik.cz>

	* buffer.c (Fkill_all_local_variables):
	Increment `update_mode_lines' only once.

2002-01-14  Pavel Jan,Am(Bk  <Pavel@Janik.cz>

	* lisp.h (adjust_after_replace_noundo)
	(Fupdate_coding_systems_internal): Add prototypes.

	* sound.c (Fplay_sound): Initialize header_size also for :data case.

2002-01-14  Eli Zaretskii  <eliz@is.elta.co.il>

	Support for the --color command-line argument and tty-color-mode
	frame parameter:

	* term.c (tty_default_color_capabilities, tty_setup_colors)
	(set_tty_color_mode): New functions.
	(term_init): Call tty_default_color_capabilities.
	(Qtty_color_mode_alist): New variable.
	(syms_of_term): Intern and staticpro it.

	* frame.c (store_frame_param): Call set_tty_color_mode for termcap
	frames.
	(do_switch_frame): For termcap frames, switch the tty
	color mode as specified by the frame's parameters.
	(Qtty_color_mode): New variable.
	(syms_of_frame): Intern and staticpro it.

	* emacs.c (USAGE2): Add the --color option.
	(standard_args): Ditto.

2002-01-13  Jan Dj,Ad(Brv  <jan.h.d@swipnet.se>

	* xterm.h (struct x_output): New members want_fullscreen,
	x_pixels_diff, y_pixels_diff, x_pixels_outer_diff, and
	y_pixels_outer_diff.
	New enum for FULLSCREEN_* constants.
	(FRAME_OUTER_WINDOW): Handle the case where output_data.x->widget
	is NULL.
	(x_fullscreen_adjust): Add prototype.

	* emacs.c (USAGE2): Add the new full-screen arguments.
	(standard_args): Ditto.

	* xfns.c (Qfullscreen, Qfullwidth, Qfullheight, Qfullboth):
	New variables.
	(syms_of_xfns): Intern and staticpro them.
	(x_frame_parms) <"fullscreen">: New parameter.
	(x_fullscreen_move, x_set_fullscreen): New functions.
	(x_set_frame_parameters): Support for Qfullscreen.
	(x_real_positions): More accurate computation of the frame position.
	(x_figure_window_size): Support full-screen frames.
	(Fx_create_frame): Default the fullscreen parameter.

	* xterm.c (x_check_fullscreen, x_fullscreen_adjust): New functions.
	(XTread_socket) <Expose>: Call x_check_fullscreen.
	<ConfigureNotify>: Don't resize to fullscreen.
	Call x_check_fullscreen_move, and set the want_fullscreen member of
	output_data.x.

2002-01-13  Jason Rumney  <jasonr@gnu.org>

	* w32term.h (WM_XBUTTONDOWN, WM_XBUTTONUP): New window messages
	for mice with more than 3 buttons.

	* w32term.c (parse_button): New parameter xbutton.  Callers changed.
	(w32_read_socket): Handle new "XBUTTON" messages.

	* w32fns.c (w32_pass_extra_mouse_buttons_to_system): New user option.
	(syms_of_w32fns): DEFVAR_BOOL it.
	(w32_wnd_proc): Handle new "XBUTTON" messages.

2002-01-13  Pavel Jan,Am(Bk  <Pavel@Janik.cz>

	* keyboard.c (read_key_sequence): Remove unused variable `extra_maps'.

2002-01-13  Andreas Schwab  <schwab@suse.de>

	* xterm.c (x_load_font): Never set fonts_changed_p to zero.

2002-01-12  Andreas Schwab  <schwab@suse.de>

	* .gdbinit (xbuffer): Remove address operator since data is now a
	pointer.

2002-01-11  Richard M. Stallman  <rms@gnu.org>

	* insdel.c (adjust_after_replace_noundo): New function.

	* coding.c (code_convert_region): Don't copy old text if undo disabled.

2002-01-09  Jason Rumney  <jasonr@gnu.org>

	* xdisp.c (x_consider_frame_title): Don't count the tooltip frame
	when checking for multiple frames.

2002-01-08  Richard M. Stallman  <rms@gnu.org>

	* window.c (delete_window): Rewrite the code for changing the
	selected window to handle the case where WINDOW is not a leaf.

2002-01-07  Eli Zaretskii  <eliz@is.elta.co.il>

	* process.c (send_process): Set src_multibyte to 1 after the call
	top setup_coding_system, not before the call.

2002-01-07  Jason Rumney  <jasonr@gnu.org>

	* xmenu.c (set_frame_menubar, xmenu_show):
	(xdialog_show):	Initialize wv->help to Qnil.

	* w32menu.c (single_submenu, set_frame_menubar, w32_menu_show):
	(w32_dialog_show): Initialize wv->help to Qnil.

2002-01-06  Jason Rumney  <jasonr@gnu.org>

	* xmenu.c (single_submenu): Initialize wv->help to Qnil.

	* w32menu.c (w32_menu_display_help): Revert last change.

	* xmenu.c (menu_highlight_callback): Revert last change.

2002-01-06  Andreas Schwab  <schwab@suse.de>

	* insdel.c (make_gap_larger): Make sure buffer size does not
	overflow range of int.

2002-01-05  Jason Rumney  <jasonr@gnu.org>

	* w32term.c (x_draw_glyphs): Don't call notice_overwritten_cursor if
	OVERLAPS_P.

	* w32menu.c (w32_menu_display_help): Hide any tooltip window.

	* w32fns.c (compute_tip_xy): If tooltip won't fit on the screen
	to the left or to the right of the pointer, put it against
	the left screen edge.
	(x_frame_parms): Add missing braces around initializer.

	* w32term.c (x_setup_relief_colors): Don't compute an image's
	background color if it doesn't have a Pixmap.
	(notice_overwritten_cursor): Don't depend on
	output_cursor and updated_area.  Compare pixel coordinates with
	window's cursor pixel coordinates.
	(x_draw_glyphs, x_clear_end_of_line, show_mouse_face):
	Call notice_overwritten_cursor with new arg list.
	(show_mouse_face): Fix bug setting a row's mouse_face_p flag
	unconditionally.
	(x_draw_image_relief): Use predefined macro instead of
	constant when the value of `tool_bar_button_relief' is negative.

	* w32term.c (x_display_and_set_cursor): Fix PostMessage arg types.

2002-01-04  Richard M. Stallman  <rms@gnu.org>

	* xmenu.c (menu_highlight_callback): Hide any tooltip window.

2002-01-03  Richard M. Stallman  <rms@gnu.org>

	* keymap.c (Fcurrent_active_maps): Put the `keymap' property map first.
	(Fkey_binding): Try the `keymap' property map first.
	(Fdescribe_buffer_bindings): Show `keymap' property bindings before
	minor mode bindings.

2002-01-03  Kim F. Storm  <storm@cua.dk>

	* keyboard.c (read_key_sequence): Fixed cast of submaps arg to bcopy.

2002-01-02  Richard M. Stallman  <rms@gnu.org>

	* keyboard.c (read_key_sequence): Handle the keymap property
	before minor mode maps.

	* editfns.c (Fformat): Update thissize from field_width
	based on the actual width, in the string case.

2002-01-01  Pavel Jan,Am(Bk  <Pavel@Janik.cz>

	* charset.h (UNIBYTE_STR_AS_MULTIBYTE_P): Parenthesize assignment
	when used as truth value to prevent gcc warnings.

	* sysdep.c, unexapollo.c, w32.c, w32bdf.c, w32heap.c, w32inevt.c,
	* w32proc.c: Include <config.h>.

2002-01-01  Andreas Schwab  <schwab@suse.de>

	* eval.c (max_specpdl_size, max_lisp_eval_depth): Define as int,
	not EMACS_INT, to make them compatible with DEFVAR_INT.
	* lisp.h (max_specpdl_size): Adjust declaration.

2002-01-01  Richard M. Stallman  <rms@gnu.org>

	* print.c (print_object): Test print_escape_nonascii only for
	unibyte strings.
	(PRINTPREPARE): Once again bind Qprint_escape_nonascii
	when outputting to a multibyte buffer.

2001-12-29  Richard M. Stallman  <rms@gnu.org>

	* print.c (print_object): In multibyte string, use hex escapes.
	Use octal only for unibyte strings.
	(PRINTPREPARE): Don't ever set Qprint_escape_nonascii.

	* lread.c (read_escape): New arg BYTEREP for reporting whether
	escape forces unibyte or multibyte.
	(read1): When reading a string, take note of that info.

2001-12-29  Ken Raeburn  <raeburn@gnu.org>

	* abbrev.c (Fexpand_abbrev): Use NILP instead of implicit zero
	comparison to test lisp value returned by Fget.

2001-12-29  Richard M. Stallman  <rms@gnu.org>

	* lisp.h (max_specpdl_size): Add declaration.

	* fileio.c (Fdo_auto_save): If NO_MESSAGE, don't call push_message.

	* keymap.c (silly_event_symbol_error): New subrtn, from Fdefine_key.
	Handle modifier bits.  Correct typo in error message.

2001-12-28  Richard M. Stallman  <rms@gnu.org>

	* abbrev.c: Use the plist of an abbrev for multiple params if nec.
	(Fdefine_abbrev): New arg SYSTEM-FLAG for a system abbrev.
	(Fdefine_global_abbrev, Fdefine_mode_abbrev):
	Update calls to Fdefine_abbrev.
	(write_abbrev): Update for changed data format.
	Don't list "system" abbrevs.
	(Fexpand_abbrev): Update use count with new data format.
	(describe_abbrev): Update for changed data format.
	(Fdefine_abbrev_table): Handle the new SYSTEM-FLAG.

	* config.in (HAVE_MBSINIT): Add #undef.

	* strftime.c (mbsinit): Define as no-op if not available.

	* s/sco5.h (LIBX11_SYSTEM) [MOTIF]: Add -lgen.
	(sigprocmask_set): Conditionalize decl on ! NOT_C_CODE.

	* keymap.c (Flookup_key): Error message if key has wrong data type.
	(Fdefine_key): Add error message for trying to bind [DEL], [RET], etc.
	(exclude_key): New variable.

2001-12-28  Gerd Moellmann  <gerd@gnu.org>

	* xterm.c (x_setup_relief_colors): Don't compute an image's
	background color if it doesn't have a Pixmap.

	* xterm.c (notice_overwritten_cursor): Don't depend on
	output_cursor and updated_area.  Compare pixel coordinates with
	window's cursor pixel coordinates.
	(x_draw_glyphs, x_clear_end_of_line, show_mouse_face):
	Call notice_overwritten_cursor with new arg list.
	(show_mouse_face): Fix bug setting a row's mouse_face_p flag
	unconditionally.

	* xdisp.c (try_scrolling) <PT below scroll margin>: Add the
	height of the cursor line to the amount to scroll.

2001-12-27  Richard M. Stallman  <rms@gnu.org>

	* intervals.c (set_point_both): The position after an invisible,
	intangible character is not an acceptable stopping point.

2001-12-27  Ken Raeburn  <raeburn@gnu.org>

	* window.c (enlarge_window): In new preserve_before code, convert
	CURBEG from lisp object to integer before doing arithmetic.

2001-12-27  Richard M. Stallman  <rms@gnu.org>

	* bytecode.c (Fbyte_code): Undo previous change.

2001-12-26  Kim F. Storm  <storm@cua.dk>

	* keyboard.c (record_char): Ignore duplicate help-echo events only
	separated by mouse-movement.  When tracking mouse, only record
	first and last mouse-movement event in same window.
	Don't record mouse-movement events in keyboard macros.

2001-12-25  Richard M. Stallman  <rms@gnu.org>

	* window.c (enlarge_window): New arg PRESERVE_BEFORE.  Callers changed.
	(Fenlarge_window): New arg PRESERVE_BEFORE.

	* bytecode.c (Fbyte_code): Use Fstring_make_unibyte
	instead of Fstring_as_unibyte.

2001-12-22  Pavel Jan,Am(Bk  <Pavel@Janik.cz>

	The following changes remove mocklisp support:

	* mocklisp.h, mocklisp.c: Files removed.

	* lisp.h: Remove declarations of variables `Vmocklisp_arguments',
	`Qmocklisp' and `Qmocklisp_arguments'.
	Remove prototype of syms_of_mocklisp.

	* makefile.nt, makefile.w32-in, Makefile.in: Remove mocklisp files.

	* callint.c: Do not include mocklisp.h.
	(Fcall_interactively): Do not test for mocklisp case.

	* eval.c: Remove variables `Qmocklisp_arguments',
	`Vmocklisp_arguments' and `Qmocklisp'.  Remove prototype of ml_apply.
	(Fprogn, Fwhile, Fcommandp, Feval, Ffuncall, funcall_lambda):
	Do not test for mocklisp case.
	(Fwhile): Remove unused variable `tem'.
	(syms_of_eval): Remove variable `moclisp-arguments'.

	* data.c (wrong_type_argument): Remove mocklisp case.

	* doc.c (Fdocumentation): Remove mocklisp case.

	* emacs.c (main): Do not call syms_of_mocklisp.

2001-12-21  Richard M. Stallman  <rms@gnu.org>

	* xfns.c (compute_tip_xy): If tooltip won't fit on the screen
	to the left or to the right of the pointer, put it against
	the left screen edge.

2001-12-21  Eli Zaretskii  <eliz@is.elta.co.il>

	* Makefile.in (distclean): Remove .gdbinit if we are building
	outside the source tree.

2001-12-19  Eli Zaretskii  <eliz@is.elta.co.il>

	* w32.c (emacs_root_dir): New function.

	* msdos.c (emacs_root_dir): New function.

	* fileio.c (Fexpand_file_name) [DOS_NT]: Use the root directory
	of the current drive as the fallback for default_directory.

	* dired.c (file_name_completion): Run the elements of
	completion-ignored-extensions through ENCODE_FILE.

	* lisp.h (scmp): Remove prototype, since it's now a static
	function private to dired.c.

2001-12-18  Richard M. Stallman  <rms@gnu.org>

	* dired.c (scmp): Function moved from minibuf.c.
	Delete multibyte handling--used only on encoded strings.

	* minibuf.c (scmp): Function moved to dired.c.

	* fns.c (merge): Add QUIT call.

2001-12-18  Dave Love  <fx@gnu.org>

	* Makefile.in (lisp, shortlisp): Add language/utf-8-lang.el,
	language/georgian.el.

2001-12-18  Eli Zaretskii  <eliz@is.elta.co.il>

	* Makefile.in (lisp, shortlisp): Synchronize with changes to
	lisp/Makefile.in:DONTCOMPILE.

2001-12-18  Pavel Jan,Am(Bk  <Pavel@Janik.cz>

	* xdisp.c (window_box_height): Do not return negative values.
	From Gerd Moellmann <gerd@gnu.org>.

	* keyboard.c (head_table): Add missing braces around initializer.

	* term.c (keys): Likewise.

	* xfns.c (x_frame_parms, visual_classes): Likewise.

2001-12-17  Sam Steingold  <sds@gnu.org>

	* coding.c (DECODE_COMPOSITION_END): Fixed a typo in the last
	patch (COMPOSING_P, not COMPOSING).

2001-12-17  Richard M. Stallman  <rms@gnu.org>

	* editfns.c (Fcompare_buffer_substrings): Add QUIT to main loop.

	* coding.c (code_convert_region): Update coding->cmp_data->char_offset
	before calling decode_coding.

	* charset.c (Fdefine_charset): Call Fupdate_coding_systems_internal.

	* coding.c (DECODE_COMPOSITION_END): Check for ! COMPOSING_P (coding)
	instead of only for COMPOSITION_DISABLED.

2001-12-16  Richard M. Stallman  <rms@gnu.org>

	* alloc.c (pure_alloc): After overflow, allocate just a small block.

	* Makefile.in (xmenu.o, xterm.o, fontset.o): Depend on buffer.h.

	* buffer.h (struct buffer): New field `display_error_modiff'.
	* buffer.c (reset_buffer): Initialize `display_error_modiff'.

	* window.c (Frecenter): Clear display_error_modiff field.

	* xdisp.c (redisplay_window_0, redisplay_window_1): New functions.
	Call redisplay_window, but not if display_error_modiff field says no.
	(redisplay_window_error): New function.
	(displayed_buffer): New variable.
	(redisplay_internal, redisplay_windows): Call the new functions
	instead of redisplay_window directly.

2001-12-15  Richard M. Stallman  <rms@gnu.org>

	* keyboard.c (syms_of_keyboard) <double-click-fuzz>: Doc fix.

2001-12-14  Andrew Innes  <andrewi@gnu.org>

	* makefile.w32-in (EMACSLOADPATH): Define.
	($(EMACS)): Run `list-load-path-shadows' after dumping emacs.
	(bootstrap-temacs): Remove dependency on bootstrap-clean.

2001-12-13  Eli Zaretskii  <eliz@is.elta.co.il>

	* xfns.c (x_report_frame_params): Make the scroll-bar-width frame
	parameter have a numeric value all the time.

	* w32fns.c (x_report_frame_params): Likewise.

2001-12-12  Richard M. Stallman  <rms@gnu.org>

	* fileio.c (Fwrite_region): Doc fix.

	* xdisp.c (CLEAR_FACE_CACHE_COUNT): Redefine as 500.
	(redisplay_internal): Call clear_image_cache only for window terminals.

2001-12-12  Gerd Moellmann  <gerd@gnu.org>

	* xdisp.c (move_it_vertically_backward): Change heuristic
	for the case that we didn't move far enough initially.

	* window.c (Frecenter): Simplify computation in the case of window
	system frames and ARG < 0; use window_box_height.

2001-12-11  Richard M. Stallman  <rms@gnu.org>

	* Makefile.in, mem-limits.h, dispnew.c, emacs.c, fileio.c:
	* process.c, sysdep.c, unexec.c: Test GNU_LINUX, not LINUX.

2001-12-11  Andrew Innes  <andrewi@gnu.org>

	* insdel.c (make_gap) [DOUG_LEA_MALLOC]: Call make_gap_smaller if
	arg is negative.

2001-12-11  Richard M. Stallman  <rms@gnu.org>

	* m/hp800.h: Split the __hpux conditional into the parts
	that are right for GNU/Linux too and the parts that are not.
	Use the former if GNU_LINUX.
	(HAVE_ALLOCA, LOAD_AVE_TYPE, LOAD_AVE_CVT): New defs for GNU/Linux.

	* s/gnu-linux.h (GNU_LINUX): Defined.

2001-12-11  Pavel Jan,Am(Bk  <Pavel@Janik.cz>

	* macros.c, msdos.c, w16select.c: Change doc-string comments to
	`new style' [w/`doc:' keyword].

2001-12-10  Jason Rumney  <jasonr@gnu.org>

	* w32menu.c (w32_free_submenu_strings): Clear menu item struct
	before using.

2001-12-09  Pavel Jan,Am(Bk  <Pavel@Janik.cz>

	* dosfns.c: Change doc-string comments to `new style' [w/`doc:'
	keyword].

2001-12-09  Eli Zaretskii  <eliz@is.elta.co.il>

	* dosfns.c (dos-display-scancodes, dos-decimal): Doc fix.

	* s/hpux10.h (srand48): Don't undefine.

2001-12-09  Jason Rumney  <jasonr@gnu.org>

	* w32menu.c (_widget_value): Make `help' field a Lisp_Object.
	Add	comment to explain where the struct came from.
	(single_submenu, w32_menu_show): Set `help' field as Lisp_Object.
	(add_menu_item): Process pop-up menus first to avoid memory leak.
	(add_menu_item, w32_menu_display_help): Use `help' field as
	Lisp_Object.
	(w32_free_submenu_strings): Only free owner-drawn strings.

2001-12-09  Pavel Jan,Am(Bk  <Pavel@Janik.cz>

	* COPYING: Moved back.

	* charset.c (char_to_string_1, translate_char, Fdefine_charset):
	Add parentheses around && within ||.

	* indent.c (compute_motion): Likewise.

	* intervals.c (merge_properties_sticky): Likewise.

	* coding.c (setup_coding_system, shrink_encoding_region)
	(Fdecode_sjis_char): Likewise.

2001-12-07  Andreas Schwab  <schwab@suse.de>

	* xdisp.c (display_mode_element): Don't read past end of string if
	it ends with '%'.

	* alloc.c (inhibit_garbage_collection): Don't exceed value an int
	can hold.

	* data.c (Vmost_positive_fixnum, Vmost_negative_fixnum):
	Rename from most_positive_fixnum and most_negative_fixnum, resp., and
	type changed to Lisp_Object.
	(syms_of_data): DEFVAR_LISP them.

2001-12-07  Richard M. Stallman  <rms@gnu.org>

	* callproc.c (init_callproc): Set Vdata_directory based on the source
	location whenever Emacs was run uninstalled.

2001-12-06  Paul Eggert  <eggert@twinsun.com>

	* config.in (HAVE_WORKING_VFORK): New #undefs.
	* process.c (create_process):
	Use HAVE_WORKING_VFORK, not HAVE_VFORK.
	* m/cnvrgnt.h (HAVE_VFORK): Remove #define.
	* m/ibm370aix.h (HAVE_VFORK): Remove #undef.
	* m/ibmps2-aix.h (HAVE_VFORK): Remove #define.
	* m/intel386.h (HAVE_VFORK): Likewise.
	* m/mips-siemens.h (HAVE_VFORK): Likewise.
	* m/mips.h (HAVE_VFORK): Likewise.
	* s/freebsd.h (vfork): Remove #define.
	* s/lynxos.h (HAVE_VFORK): Remove #undef.
	* s/usg5-4-2.h: Fix comment about vfork.

2001-12-06  Richard M. Stallman  <rms@gnu.org>

	* s/hpux10.h (random): Add undef.
	(HAVE_RANDOM): Define it just once.

2001-12-06  Stefan Monnier  <monnier@cs.yale.edu>

	* eval.c: Undo last change: the standard syntax is not wanted.

2001-12-06  Eli Zaretskii  <eliz@is.elta.co.il>

	* xterm.c (x_free_frame_resources) [USE_X_TOOLKIT]: Remove all the
	scroll bars of the frame before deleting the frame itself.  If the
	frame has a widget, delete the frame with XtDestroyWidget, and do
	not call XDestroyWindow before that.

2001-12-06  Kim F. Storm  <storm@cua.dk>

	* xfns.c (x_report_frame_params): Return actual fringe widths.

	* w32fns.c (x_report_frame_params): Return actual fringe widths.

2001-12-05  Andrew Innes  <andrewi@gnu.org>

	* alloc.c (Fgarbage_collect): Shrink buffer gaps that are
	excessively large.

	* insdel.c (make_gap_larger): New function.
	(make_gap_smaller): New function.
	(make_gap) [USE_MMAP_FOR_BUFFERS || REL_ALLOC]:
	Call make_gap_smaller if arg is negative.

2001-12-04  Stefan Monnier  <monnier@cs.yale.edu>

	* keyboard.c (kbd_buffer_store_event): Fix interrupt_signal prototype.
	Pass a dummy argument when calling interrupt_signal.
	(parse_menu_item): Mark disabled items before checking for empty def.
	(read_char_minibuf_menu_prompt): Make safety more visible.
	(read_key_sequence): Add a `first_unbound' variable.
	Use it to detect C-c ESC ESC ESC ESC ... cases and drop the
	unbound prefix as soon as we can detect it.

	* doc.c (Fsnarf_documentation): Add prototype.
	(get_doc_string): Handle negative arguments.
	(Fdocumentation): Use AREF and ASIZE.
	Move the calls to get_doc_string to a single place.
	Don't confuse an interactive-spec for a docstring reference.
	(Fdocumentation_property): Take advantage of the fact that
	get_doc_string now ignores the sign of the docstring position.

	* eval.c: Use standard syntax for usage in docstrings.

2001-12-03  Pavel Jan,Am(Bk  <Pavel@Janik.cz>

	* xdisp.c (syms_of_xdisp): Make `tool-bar-button-relief` an option.

2001-12-02  Pavel Jan,Am(Bk  <Pavel@Janik.cz>

	* xterm.c (x_draw_image_relief): Use predefined macro instead of
	constant when the value of `tool_bar_button_relief' is negative.

2001-12-02  Richard M. Stallman  <rms@gnu.org>

	* xmenu.c (menu_highlight_callback): Use `help' field as Lisp_Object.
	(single_submenu, xmenu_show): Set `help' field as Lisp_Object.

	* fileio.c (read_non_regular): Delete Fsignal call.

2001-12-01  Stefan Monnier  <monnier@cs.yale.edu>

	* lisp.h (run_hook_list_with_args): Undo last change.

2001-12-01  Gerd Moellmann  <gerd@gnu.org>

	* xterm.c (x_draw_fringe_bitmap): Always undo clipping.

2001-12-01  Jason Rumney  <jasonr@gnu.org>

	* window.c (Qleft_fringe, Qright_fringe): Remove. Now in frame.c.

	* w32term.h (WM_MOUSELEAVE, TME_LEAVE, TRACKMOUSEEVENT)
	[!WM_MOUSELEAVE]: Define.

	* w32menu.c (current_popup_menu, get_menu_item_info):
	(set_menu_item_info): New vars.
	(set_frame_menubar): Doc fix clarifying GC interaction with menus.
	(w32_menu_show): Set current_popup_menu.
	(add_menu_item): Allocate new strings for owner-drawn menu items
	and help strings.
	Use owner-draw for disabled menu items again.
	(w32_menu_display_help): Ignore owner-drawn items and popup menus.
	(w32_free_submenu_strings, w32_free_menu_strings): New functions.

	* w32fns.c (trackmouse_window, track_mouse_event_fn): New vars.
	(w32_wnd_proc) <WM_MOUSEMOVE>: Notice when mouse enters frame.
	<WM_EXITMENULOOP>: Free menu strings.
	<WM_MOUSELEAVE>: Stop tracking mouse.
	(x_create_tip_frame): Specify no minibuffer, modeline or fringes.

	* w32term.c (w32_read_socket) <WM_MOUSELEAVE>: Cancel help echo
	and mouse face.

2001-12-01  Kim F. Storm  <storm@cua.dk>

	The following changes add left-fringe and right-fringe
	frame parameters to adjust fringe widths, or remove one or
	both fringes.

	* frame.h (struct frame): Remove trunc_area_pixel_width and
	trunc_area_cols fields.
	(Qleft_fringe, Qright_fringe): Declare.
	(FRAME_RIGHT_FRINGE_WIDTH): New macro.

	* frame.c (Qleft_fringe, Qright_fringe): New vars.
	(syms_of_frame): Initialize them.

	* window.c (coordinates_in_window): Handle separate left and right
	fringe widths.

	* xterm.h (struct x_output): Add left_fringe_width, right_fringe_width,
	and fringe_cols fields.
	(FRAME_FRINGE_BITMAP_WIDTH, FRAME_FRINGE_BITMAP_HEIGHT): Remove macros.
	(FRAME_X_FRINGE_COLS): Use fringe_cols field.
	(FRAME_X_FRINGE_WIDTH): Use fringes_extra field.
	(FRAME_X_LEFT_FRINGE_WIDTH): Use left_fringe_width field.
	(FRAME_X_RIGHT_FRINGE_WIDTH): Use right_fringe_width field.
	(x_compute_fringe_widths): Add prototype.

	* xterm.c (zv_height, zv_bits, zv_period): Changed zv bitmap to
	fill fringe evenly with small dashes.
	(x_draw_fringe_bitmap): Clear background if necessary. Align and
	clip the new ZV bitmap to avoid jitter between rows.
	(x_draw_row_fringe_bitmaps): Rely on x_draw_fringe_bitmap to clear
	background.  Don't draw fringe bitmaps if fringe width is zero.
	(x_compute_fringe_widths): New function.
	(x_new_font, x_set_window_size_1): Use it.

	* xfns.c (x_frame_parms): Add `left-fringe' and `right-fringe' parms.
	(x_set_frame_parameters): Process `font' parameter before other
	parameters as fringe widths depend on it.
	(x_set_fringe_width): New function.
	(x_figure_window_size): Use x_compute_fringe_widths.
	(Fx_create_frame): Process `left-fringe' and `right-fringe' frame
	parameters.

	* widget.c (set_frame_size): Use x_compute_fringe_widths.
	(EmacsFrameSetCharSize): Ditto.

	* w32term.h: Merged changes from xterm.h.
	* w32term.c: Merged changes from xterm.c.
	* w32fns.c: Merged changes from xfns.c.

2001-11-29  Pavel Jan,Am(Bk  <Pavel@Janik.cz>

	* COPYING: Removed.

2001-11-29  Dave Love  <fx@gnu.org>

	* coding.c (syms_of_coding) <Qchar_coding_system>: Give it an
	extra extra slot.
	(detect_coding_mask): Fix call of detect_coding_iso2022.

2001-11-29  Pavel Jan,Am(Bk  <Pavel@Janik.cz>

	* fileio.c (file-name-coding-system)
	(default-file-name-coding-system): Doc fix (links to referenced
	variables added).

2001-11-28  Stefan Monnier  <monnier@cs.yale.edu>

	* lisp.h (GCPRO1, GCPRO2, GCPRO3, GCPRO4, GCPRO5):
	Add dummy uses of gcproN variables.

	* category.c (describe_category, describe_category_1)
	(Fdescribe_categories): Remove.  (Moved to lisp/help-fns.el.)
	(syms_of_category): Don't defsubr Sdescribe_categories.

2001-11-28  Richard M. Stallman  <rms@gnu.org>

	* fileio.c (Ffind_file_name_handler): Avoid initializer for `result'.

	* Makefile.in (lispdir): New variable, referring to build dir.
	(TAGS-LISP): Find Makefile in $(lispdir), not $(lispsource).

2001-11-28  Andrew Innes  <andrewi@gnu.org>

	* w32menu.c (w32_menu_display_help): Actually add the new argument
	OWNER.

2001-11-28  Jason Rumney  <jasonr@gnu.org>

	* w32menu.c (add_menu_item): Do not use owner-draw for disabled
	menu items.  From David Ponce <dponce@wanadoo.fr>.
	(w32_dialog_show) [HAVE_DIALOGS]: Compile whole function
	conditionally.
	(w32_menu_display_help): New argument OWNER. Rewritten to store a
	help event in the owner frame's keyboard buffer.

	* w32fns.c (w32_wnd_proc) <WM_MENUSELECT>: Display help directly.
	(Fx_show_tip): Don't subtract last width from row width.

	* w32term.c (w32_read_socket) <WM_MENUSELECT>: Remove.
	(w32_read_socket): Use EQ to compare frames.

2001-11-28  Gerd Moellmann  <gerd@gnu.org>

	* xterm.c (x_draw_glyphs): Don't call notice_overwritten_cursor if
	OVERLAPS_P.

2001-11-28  Pavel Jan,Am(Bk  <Pavel@Janik.cz>

	* xdisp.c (message_dolog): Remove unused variables `gcpro2',
	`gcpro3' and `gcpro4'.

	* coding.c (decode_coding_string): Remove unused variable `gcpro1'.

2001-11-28  Stefan Monnier  <monnier@cs.yale.edu>

	* ccl.c: Use AREF and ASIZE.

2001-11-27  Stefan Monnier  <monnier@cs.yale.edu>

	* lisp.h (run_hook_list_with_args): Remove.
	(LIST_END_P): Fix call to wrong_type_argument.
	(make_fixnum_or_float): Use EMACS_INT rather than int.

2001-11-26  Stefan Monnier  <monnier@cs.yale.edu>

	* syntax.c (syms_of_syntax): Remove defsubr of Sdescribe_syntax.
	(describe_syntax, describe_syntax_1, Fdescribe_syntax): Remove.

	* eval.c: Use AREF and ASIZE.
	(Ffetch_bytecode): Add the file name to the error message.

	* fileio.c (Ffind_file_name_handler): Give precedence to handlers
	which match the end of the file-name.
	(Fsubstitute_in_file_name): Don't signal an error if $ENVVAR
	is not a valid env var, but leave it as is instead.

	* keymap.c (access_keymap): Handle t bindings like nil bindings.
	Make nil bindings in char-tables transparent.
	(store_in_keymap): Turn a nil binding into a t binding for char-tables.

2001-11-26  Richard M. Stallman  <rms@gnu.org>

	* textprop.c (set_text_properties_1): Allow START, END in either order.
	Do nothing if range is empty.

	* Makefile.in (mallocobj): Simplify logic using auxiliary vars.

	* Makefile.in (mostlyclean): Delete bootstrap-emacs here.
	(clean): Not here.

2001-11-25  Stefan Monnier  <monnier@cs.yale.edu>

	* textprop.c (set_text_properties_1): Clearly mark that the
	interval should not be empty.

	* intervals.c (graft_intervals_into_buffer):
	Don't call set_text_properties_1 on an empty interval.

2001-11-25  Richard M. Stallman  <rms@gnu.org>

	* unexelf.c (unexec): Index by n, not nn, when checking for ".sbss".

	* callproc.c (Fcall_process): When we make a bigger buffer for bufptr,
	don't lose the data in it.

2001-11-25  Juanma Barranquero  <lektu@terra.es>

	* abbrev.c (Fexpand_abbrev): Use Frun_hooks instead of Vrun_hooks.

	* buffer.c (Fkill_buffer): Use Frun_hooks, not Vrun_hooks.

	* print.c (temp_output_buffer_setup): Use Frun_hooks, not Vrun_hooks.

2001-11-25  Stefan Monnier  <monnier@cs.yale.edu>

	* xfaces.c (merge_face_heights): Coerce back to int explicitly.

2001-11-25  Eli Zaretskii  <eliz@is.elta.co.il>

	* window.c (Fset_window_vscroll): Doc fix.  From Kalle Olavi
	Niemitalo <kon@iki.fi>.

2001-11-25  Jason Rumney  <jasonr@gnu.org>

	* w32term.h (FRAME_X_FRINGE_COLS): No fringe on tip frames.

	* w32fns.c (x_create_tip_frame): Set frame's fringes_extra to 0.
	(Fx_show_tip): Block input during frame creation.
	(Fx_show_tip, Fx_hide_tip): Enable.

2001-11-24  Richard M. Stallman  <rms@gnu.org>

	* lread.c (Fload): Detect recursive load error for more than 3
	nestings of the same file.
	(Vrecursive_load_depth_limit): Variable deleted.
	(syms_of_lread) <recursive-load-depth-limit>: Variable deleted.

2001-11-24  Jason Rumney  <jasonr@gnu.org>

	* xfns.c (compute_tip_xy): Initialize root_x and root_y from
	mouse position if either left or top is not specified.

	* w32fns.c (w32_wnd_proc) <WM_MENUSELECT>: Revert last change.
	<WM_WINDOWPOSCHANGING>: Let tip frames resize without restriction.
	(my_create_tip_window, Fx_show_tip): Adjust size for external border.
	(my_create_tip_window): Assign tip_window.
	(x_create_tip_frame): Use same defaults as X.
	(compute_tip_xy): Remove unused variable.  Use full screen width.
	(Fx_show_tip): Do not double height. Call ShowWindow directly.

	* w32term.c (x_after_update_window_line): Doc fix.
	(w32_read_socket): Doc fix.  Avoid SET_FRAME_GARBAGED for tip
	frames.
	<WM_SHOWWINDOW>: Redo mouse highlight when hiding tip frame.

	* xdisp.c (prepare_menu_bars) [HAVE_WINDOW_SYSTEM]: Use tip_frame
	for all Windowed systems.

2001-11-23  Eli Zaretskii  <eliz@is.elta.co.il>

	* msdos.c (IT_clear_screen): If the frame's faces are not yet
	realized, use the initial screen colors to clear the screen.

2001-11-23  Pavel Jan,Am(Bk  <Pavel@Janik.cz>

	* textprop.c (Fset_text_properties): Remove unused variables
	`unchanged', `prev_changed', `s' and `len'.

	* search.c (Freplace_match): Remove unused variable `inslen'.

	* keymap.c (access_keymap): Remove unused variables `c1' and `c2'.

2001-11-22  Jason Rumney  <jasonr@gnu.org>

	* w32fns.c (x_window_to_frame): Remove irrelevant TODO comment.
	(w32_wnd_proc) <WM_MENUSELECT>: Show help echo directly.
	(my_create_tip_window): New function.
	(x_create_tip_frame, compute_tip_xy): Adapt for Windows.
	(Fx_show_tip, Fx_hide_tip) [TEST_TOOLTIPS]: Adapt for Windows.

2001-11-20  Jason Rumney  <jasonr@gnu.org>

	* coding.h (Vw32_system_coding_system) [WINDOWSNT]: Remove.
	(ENCODE_SYSTEM, DECODE_SYSTEM) [WINDOWSNT]: Use Vlocale_coding_system.

	* w32fns.c (Vw32_system_coding_system): Remove.
	(w32_to_x_font, x_to_w32_font): Use Vlocale_coding_system.

2001-11-19  Stefan Monnier  <monnier@cs.yale.edu>

	* fileio.c (Fwrite_region): Move choose_write_coding_system to
	after build_annotations.

	* syntax.c (describe_syntax): Add dummy arg.
	(describe_syntax_1): Update call to describe_vector.

	* category.c (describe_category): Add dummy arg.
	(describe_category_1): Update call to describe_vector.

	* keymap.c (Fdescribe_vector): Add `describer' parameter.
	(describe_command, describe_translation): Add dummy second param.
	(describe_map): Call elt_describer with two arguments.
	(describe_vector_princ): Add `fun' parameter.
	Call it instead of the hardcoded `princ'.
	(describe_vector): Add arg `args'.
	Pass it as a new second argument to elt_describer.

	* keymap.h (describe_vector): Update prototype.

	* frame.c: Don't include keymap.h any more.
	(keys_of_frame): Remove.

	* lisp.h (keys_of_frame): Remove declaration.

	* emacs.c (main): Don't call `keys_of_frame' any more.

2001-11-14  Andreas Schwab  <schwab@suse.de>

	* unexelf.c [!defined MAP_ANON]: Define MAP_ANON to MAP_ANONYMOUS
	if defined, 0 otherwise.
	(MAP_FAILED): Define if not defined and use it to test mmap failure.
	(unexec) [!MAP_ANON]: Use /dev/zero as file to map.

2001-11-19  Richard M. Stallman  <rms@gnu.org>

	* indent.c (current_column_1): Fix handling of scan_bytes for mb chars.

2001-11-18  Jason Rumney  <jasonr@gnu.org>

	* w32term.c (note_mouse_highlight): Fix type of variable `ignore'.
	(x_draw_bar_cursor): If the background color of the glyph under
	the cursor equals the frame's cursor color, use the glyph's
	foreground color for drawing the bar cursor.
	(x_after_update_window_line): Clear internal border in different
	circumstances.
	(w32_set_vertical_scroll_bar): Check for width and height > 0.
	(w32_draw_relief_rect): Correct relief by 1 pixel.
	(x_set_glyph_string_background_width):
	Set extends_to_end_of_line_p if the row's fill_line_p is set and
	drawing the last glyph with DRAW_IMAGE_{RAISED,SUNKEN}.
	(x_display_and_set_cursor): If cursor_in_echo_area, use NO_CURSOR
	if cursor_in_non_selected_windows is false.
	(show_mouse_face): Clean up.  Recognize overwritten cursor differently.
	(x_draw_glyphs): Remove parameters REAL_START and REAL_END.
	Notice if cursor gets overwritten.
	(notice_overwritten_cursor): Renamed from
	note_overwritten_text_cursor.  Rewritten to take glyph widths
	into account, and to take X positions as parameters.
	(x_draw_phys_cursor_glyph): Save state of w->phys_cursor_on_p
	around call to x_draw_glyphs.
	(x_setup_relief_colors): Use `IMAGE_BACKGROUND' and
	`IMAGE_BACKGROUND_TRANSPARENT' to calculate the correct background
	color to use for image glyph reliefs.
	(x_draw_image_relief): Accept zero tool_bar_button_relief.
	(glyph_rect): Remove unused variable `area'.

	* w32fns.c (x_set_frame_parameters): Avoid infinite recursion for
	some items.
	(x_set_internal_border_width): Set frame garbaged when window
	doesn't exist yet.
	(Fx_create_frame): Accept zero tool_bar_button_relief.
	(x_clear_image_1, four_corners_best, image_background)
	(image_background_transparent): New functions.
	(xpm_format, png_format, jpeg_format, tiff_format, gif_format)
	(gs_format): Add `:background' entry.
	(lookup_image): Set IMG's background color if specified.
	(pbm_load, xbm_load_image, png_load): Set IMG's background field
	when appropriate.
	(x_clear_image_1): Reset `background_valid' and
	`background_transparent_valid' fields.
	(x_build_heuristic_mask): Use IMAGE_BACKGROUND instead of
	calculating it here.  Set IMG's background_transparent field.
	(enum xpm_keyword_index): Add XPM_BACKGROUND.
	(enum png_keyword_index): Add PNG_BACKGROUND.
	(enum jpeg_keyword_index): Add JPEG_BACKGROUND.
	(enum tiff_keyword_index): Add TIFF_BACKGROUND.
	(enum gif_keyword_index): Add GIF_BACKGROUND.
	(enum gs_keyword_index): Add GS_BACKGROUND.
	(pbm_load, png_load, jpeg_load, tiff_load, gif_load):
	Pre-calculate image background color where necessary.
	(x_create_x_image_and_pixmap, xbm_load, gs_load):
	Use display info's n_cbits entry for screen depth.
	(Fx_show_tip): Remove unused variables `buffer', `top',
	`left', `max_width' and `max_height'.

	* w32menu.c (w32_menu_show, push_menu_pane): Doc fixes.

2001-11-18  Gerd Moellmann  <gerd@gnu.org>

	* puresize.h (BASE_PURESIZE): Increase to 750000.

2001-11-18  Pavel Jan,Am(Bk  <Pavel@Janik.cz>

	* frame.c (Fframe_live_p): Doc fix.

2001-11-18  Richard M. Stallman  <rms@gnu.org>

	* xdisp.c (message_dolog_marker1, message_dolog_marker2)
	(message_dolog_marker3): New static variables hold three markers.
	(syms_of_xdisp): Initialize and staticpro them.
	(message_dolog): Use message_dolog_marker1..3 instead of
	allocating markers each time.  Unchain them when done.

2001-11-17  Richard M. Stallman  <rms@gnu.org>

	* doc.c (Fsnarf_documentation): Doc fix.

2001-11-17  Andreas Schwab  <schwab@suse.de>

	* xterm.c (note_mouse_highlight): Fix type of variable `ignore'.

2001-11-17  Richard M. Stallman  <rms@gnu.org>

	* fileio.c (Fwrite_region): Avoid initializer for Lisp_Object.

2001-11-17  Jason Rumney  <jasonr@gnu.org>

	* xterm.c (notice_overwritten_cursor): Take care of end < 0 case.

2001-11-17  Gerd Moellmann  <gerd@gnu.org>

	* xdisp.c (tool_bar_item_info): Avoid calling Fget_text_property
	with invalid position.

2001-11-16  Richard M. Stallman  <rms@gnu.org>

	* syswait.h: Delete conditionals for HPUX7, ISC 4.1, and convex.

	* s/isc4-1.h (HAVE_SYS_WAIT_H): Add #undef.
	* s/hpux.h (HAVE_SYS_WAIT_H): Add #undef.
	* s/hpux8.h (HAVE_SYS_WAIT_H): Define it.

	* m/convex.h (HAVE_SYS_WAIT_H): Add #undef.

2001-11-16  Stefan Monnier  <monnier@cs.yale.edu>

	* fileio.c (build_annotations): Split off the tail.
	(build_annotations_2): New fun.  Extracted from build_annotations.
	(Fwrite_region): Split the call to build_annotations into two
	calls to build_annotations and build_annotations_2.

2001-11-16  Pavel Jan,Am(Bk  <Pavel@Janik.cz>

	* sysdep.c (wait_for_kbd_input) [VMS]: Do not call
	clear_waiting_for_input with argument.

	* xterm.h (x_update_cursor): Remove duplicated prototype.

	* keyboard.h (clear_waiting_for_input): Remove duplicated prototype.

	* xterm.c (waiting_for_input): Remove unnecessary declaration.

	* data.c (Ftimes, Fquo, Frem, Fmod): Doc fix.

2001-11-16  Stefan Monnier  <monnier@cs.yale.edu>

	* fileio.c (choose_write_coding_system): New fun, extracted
	from Fwrite_region.
	(Fwrite_region): Use it.

	* eval.c (max_specpdl_size, max_lisp_eval_depth): Use EMACS_INT.
	(funcall_lambda, run_hook_with_args): Make static and add prototype.
	(ml_apply, find_handler_clause): Add prototype.

2001-11-16  Eli Zaretskii  <eliz@gnu.org>

	* config.in: Add #undef HAVE_COFF_H.

	* unexec.c (coff.h): Don't include unless HAVE_COFF_H is defined.
	Required for ISC 4.1.

2001-11-16  Eli Zaretskii  <eliz@is.elta.co.il>

	* syswait.h: (HAVE_SYS_WAIT_H): Undef for ISC 4.1.  Reported by
	Andrew Wiseman <a.wiseman@btclick.com>.

2001-11-16  Kim F. Storm  <storm@cua.dk>

	The following changes are made to clean up the various internal
	references to the fringes to actually use the term `fringe' for
	them.  Previously, they were called `flags areas', `bitmap areas',
	`left/right side of windows', or implicitly as `flags' or
	`bitmaps':

	* dispextern.h (FRINGE_FACE_ID): Renamed from BITMAP_AREA_FACE_ID.
	Comments fixed. Use renamed symbols.

	* dispnew.c: Comment fix. Use renamed symbols.

	* frame.h (FRAME_FRINGE_COLS): Renamed from FRAME_FLAGS_AREA_COLS.
	(FRAME_FRINGE_WIDTH): Renamed from FRAME_FLAGS_AREA_WIDTH.
	(FRAME_LEFT_FRINGE_WIDTH): Renamed from FRAME_LEFT_FLAGS_AREA_WIDTH.

	* msdos.c: Comment fix.

	* w32fns.c: Use renamed symbols.

	* w32term.c: Comment fixes. Use renamed symbols.
	(fringe_bitmap_type): Renamed from bitmap_type.
	(NO_FRINGE_BITMAP): Renamed from NO_BITMAP.
	(w32_draw_fringe_bitmap): Renamed from w32_draw_bitmap.
	(x_draw_row_fringe_bitmaps): Renamed from x_draw_row_bitmaps.

	* w32term.h: Comment fixes. Use renamed symbols.
	(fringes_extra): Renamed from flags_areas_extra.
	(FRAME_FRINGE_BITMAP_WIDTH): Renamed from FRAME_FLAGS_BITMAP_WIDTH.
	(FRAME_FRINGE_BITMAP_HEIGHT): Renamed from FRAME_FLAGS_BITMAP_HEIGHT.
	(FRAME_X_FRINGE_COLS): Renamed from FRAME_X_FLAGS_AREA_COLS.
	(FRAME_X_FRINGE_WIDTH): Renamed from FRAME_X_FLAGS_AREA_WIDTH.
	(FRAME_X_LEFT_FRINGE_WIDTH):
	Renamed from FRAME_X_LEFT_FLAGS_AREA_WIDTH.
	(FRAME_X_RIGHT_FRINGE_WIDTH):
	Renamed from FRAME_X_RIGHT_FLAGS_AREA_WIDTH.

	* widget.c: Use renamed symbols.

	* window.c: Comment fixes. Use renamed symbols.
	(coordinates-in-window-p): Doc fix.

	* xdisp.c: Comment fixes. Use renamed symbols.

	* xfaces.c (realize_basic_faces): Use FRINGE_FACE_ID.

	* xfns.c: Use renamed symbols.

	* xterm.c: Comment fixes. Use renamed symbols.
	(fringe_bitmap_type): Renamed from bitmap_type.
	(NO_FRINGE_BITMAP): Renamed from NO_BITMAP.
	(x_draw_fringe_bitmap): Renamed from x_draw_bitmap.
	(x_draw_row_fringe_bitmaps): Renamed from x_draw_row_bitmaps.

	* xterm.h: Comment fixes. Use renamed symbols.
	(fringes_extra): Renamed from flags_areas_extra.
	(FRAME_FRINGE_BITMAP_WIDTH): Renamed from FRAME_FLAGS_BITMAP_WIDTH.
	(FRAME_FRINGE_BITMAP_HEIGHT): Renamed from FRAME_FLAGS_BITMAP_HEIGHT.
	(FRAME_X_FRINGE_COLS): Renamed from FRAME_X_FLAGS_AREA_COLS.
	(FRAME_X_FRINGE_WIDTH): Renamed from FRAME_X_FLAGS_AREA_WIDTH.
	(FRAME_X_LEFT_FRINGE_WIDTH):
	Renamed from FRAME_X_LEFT_FLAGS_AREA_WIDTH.
	(FRAME_X_RIGHT_FRINGE_WIDTH):
	Renamed from FRAME_X_RIGHT_FLAGS_AREA_WIDTH.

2001-11-15  Jason Rumney  <jasonr@gnu.org>

	* w32menu.c (add-menu-item): Make help_echo and radio buttons
	work for most menu items.  From David Ponce
	<david.ponce@wanadoo.fr>.

2001-11-15  Gerd Moellmann  <gerd@gnu.org>

	* xfns.c (x_set_frame_parameters): Revert change of 2001-11-07.
	Some x_set_* function expect to be called even if old and new
	value are equal.

	* xdisp.c (build_desired_tool_bar_string): Accept zero
	tool_bar_button_relief.

	* xfns.c (Fx_create_frame): Accept zero tool_bar_button_relief.

	* xterm.c (x_draw_image_relief): Accept zero tool_bar_button_relief.

	* xterm.c (x_draw_bar_cursor): If the background color of the
	glyph under the cursor equals the frame's cursor color, use
	the glyph's foreground color for drawing the bar cursor.

	* dispnew.c (direct_output_forward_char): Fix character/byte
	position comparison.

2001-11-15  Miles Bader  <miles@gnu.org>

	* editfns.c (find_field): Add BEG_LIMIT and END_LIMIT parameters.
	(Fdelete_field, Ffield_string, Ffield_string_no_properties):
	Update arguments to find_field.
	(Ffield_beginning, Ffield_end): Add LIMIT param, pass to find_field.
	(Fconstrain_to_field): Use LIMIT arg to shorten search time.
	* lisp.h (Ffield_beginning, Ffield_end): Update EXFUN decl.
	* minibuf.c (Fminibuffer_prompt_end): Update args to Ffield_end.

2001-11-14  Richard M. Stallman  <rms@gnu.org>

	* editfns.c (Fpropertize): Allow call with 1 arg.

	* dispextern.h (image_background, image_background_transparent):
	Conditionalize on HAVE_X_WINDOWS.

2001-11-13  Richard M. Stallman  <rms@gnu.org>

	* print.c (Fprin1_to_string): Doc fix.

	* sunfns.c (Fsun_change_cursor_icon): Doc fix.

	* floatfns.c (Fceiling, Ffloor): Doc fixes.

	* filelock.c (Funlock_buffer, Ffile_locked_p): Doc fixes.

	* fileio.c (Ffile_accessible_directory_p): Doc fix.

	* eval.c (syms_of_eval): Doc fix.

	* coding.c (syms_of_coding): Doc fix.

	* doc.c (Fsnarf_documentation): Doc fix.

	* dispnew.c (syms_of_display): Doc fix.

	* category.c (Fget_unused_category): Doc fix.

	* buffer.c (syms_of_buffer): Doc fixes.

2001-11-14  Eli Zaretskii  <eliz@is.elta.co.il>

	* print.c (prin1, print): Doc fix.

2001-11-14  Pavel Jan,Am(Bk  <Pavel@Janik.cz>

	* fontset.h: Remove declarations of variables
	`Vhighlight_wrong_size_font' and `Vclip_large_size_font'.

	* fontset.c: Remove variables `Vhighlight_wrong_size_font' and
	`Vclip_large_size_font'.

2001-11-13  Jason Rumney  <jasonr@gnu.org>

	* w32fns.c: Doc fix.

2001-11-13  Pavel Jan,Am(Bk  <Pavel@Janik.cz>

	* xfaces.c (Fface_attributes_as_vector): Doc fix.

	* fns.c: Doc fix.

	* emacs.c: Doc fix.

	* coding.c: Doc fix.

	* cmds.c, composite.c, dired.c, doc.c, filelock.c, floatfns.c,
	* fontset.c, insdel.c, keymap.c: Change doc-string comments to
	`new style' [w/`doc:' keyword].

2001-11-12  Richard M. Stallman  <rms@gnu.org>

	* xterm.c (XTread_socket): Don't update focus for EnterNotify or
	LeaveNotify events.  Only FocusIn and FocusOut do that now.
	(x_display_and_set_cursor): Do display hollow cursors in active
	minibuffer windows when they are not selected.

2001-11-12  Jason Rumney  <jasonr@gnu.org>

	* w32console.c, w32fns.c, w32menu.c, w32proc.c, w32select.c,
	* w32term.c: Change doc-string comments to `new style'.
	[w/`doc:' keyword]. Doc fixes.

	* w32fns.c: Don't define max.
	(Fx_open_connection): Only execute once.

2001-11-12  Pavel Jan,Am(Bk  <Pavel@Janik.cz>

	* ccl.c: Change macros to use do-while block instead of if-else.
	Use braces to follow GNU Coding Standards.

2001-11-11  Richard M. Stallman  <rms@gnu.org>

	* sysdep.c (child_setup_tty): Don't clear ICRNL or INLCR.

	* lread.c (read_escape): Use end_of_file_error for reporting eof.

	* insdel.c (replace_range): Use adjust_markers_for_replace
	instead of adjust_markers_for_delete and adjust_markers_for_insert.

	* intervals.h: Declare set_text_properties and set_text_properties_1.

	* textprop.c (set_text_properties_1): New subroutine
	broken out of set_text_properties.
	(set_text_properties): Use set_text_properties_1.

	* intervals.c (graft_intervals_into_buffer):
	Use set_text_properties_1 to clear out properties.

	* search.c (Freplace_match): Use replace_range to insert
	and delete.  Don't request property inheritance from
	surrounding text.

2001-11-10  Jason Rumney  <jasonr@gnu.org>

	* w32fns.c (enum_font_cb2): Use leading @ on face name to detect
	vertical fonts. Allow them if face name is explicitly specified.
	Do not give up if we find a font that cannot be converted to an xlfd.

2001-11-10  Gerd Moellmann  <gerd@gnu.org>

	* unexelf.c (unexec): Use mmap/munmap to allocate buffers
	instead of malloc/free.

2001-11-09  Pavel Jan,Am(Bk  <Pavel@Janik.cz>

	* xfaces.c (merge_face_vectors): Use braces to follow GNU
	Coding Standards.
	(Finternal_set_lisp_face_attribute): Likewise.

	* buffer.c (Fbury_buffer): Likewise.

	* indent.c (current_column_1): Remove unused variable `prev_col'.

	* coding.c (encode_coding): Use precomputed value of `src'.
	(encode_coding): Remove unused variable `src_end'.
	(code_convert_region): Remove unused variables `count'.

2001-11-07  Jason Rumney  <jasonr@gnu.org>

	* w32term.c (x_display_and_set_cursor): Do not move system caret
	if cursor_glyph is NULL.

2001-11-07  Pavel Jan,Am(Bk  <Pavel@Janik.cz>

	* keymap.c (access_keymap): Fix compilation error.

2001-11-07  Miles Bader  <miles@gnu.org>

	* xfns.c (x_set_frame_parameters): Avoid infinite recursion.

2001-11-07  Pavel Jan,Am(Bk  <Pavel@Janik.cz>

	* intervals.c (graft_intervals_into_buffer):
	Remove #ifdef'd-out code.
	(graft_intervals_into_buffer): Remove unused variable `middle'.

	* lread.c (Feval_region): Remove obsolete #ifdef'd-out
	code (eval-current-buffer).
	Change doc-string comments to `new style' [w/`doc:' keyword].

2001-11-06  Richard M. Stallman  <rms@gnu.org>

	* keymap.c (access_keymap): Don't use initializers on Lisp_Object.

2001-11-06  Stefan Monnier  <monnier@cs.yale.edu>

	* lread.c (read1): Fix behavior with nested backquoting.

	* keyboard.c (make_lispy_event): Check integerness and fix
	Lisp_Object/int mixup.

2001-11-06  Pavel Jan,Am(Bk  <Pavel@Janik.cz>

	* fns.c (copy_hash_table): Remove unused variable `v'.

	* fontset.c (fontset_font_pattern): Remove unused variable
	`family_registry'.

	* indent.c (current_column_1): Remove unused variable `prev_col'.

2001-11-05  Richard M. Stallman  <rms@gnu.org>

	* m/news-risc.h (BROKEN_PROTOTYPES): Defined.

	* buffer.c (Fkill_buffer): Don't delete auto save file
	if buffer is modified.

2001-11-05  Andrew Innes  <andrewi@gnu.org>

	* w32proc.c (Fw32_set_keyboard_layout): Use CHECK_NUMBER_CAR and
	CHECK_NUMBER_CDR.

2001-11-05  Richard M. Stallman  <rms@gnu.org>

	* unexelf.c (unexec): Minor changes; clean up comments.

2001-11-05  Sam Steingold  <sds@gnu.org>

	* w32term.c (x_display_and_set_cursor): Fix w32 compilation error.

2001-11-05  Andreas Schwab  <schwab@suse.de>

	* sound.c (sound_perror): Save errno from being clobbered.

2001-11-05  Dale Hagglund  <rdh@yottayotta.com>

	* unexelf.c (unexec): Don't use `mmap'.  Instead, read and write
	the program image directly.

2001-11-05  Pavel Jan,Am(Bk  <Pavel@Janik.cz>

	* buffer.h (Fbuffer_local_value): Add prototype.

2001-11-04  Richard M. Stallman  <rms@gnu.org>

	* buffer.c (Fbuffer_local_value): Remove extra args from CHECK_SYMBOL
	and CHECK_BUFFER.

	* keyboard.c (read_char): Use Fcar and Fcdr, not Fnth.
	(record_char): Likewise.

	* keyboard.c (make_lispy_event): Don't insist a drag event must
	move to a different buffer position.  Instead, check for moving at
	least double_click_fuzz.

	* fns.c (Fmake_hash_table): Use XCAR and XCDR, not Fnth and Flength.

	* keyboard.c (echo-area-clear-hook): Undo Oct 29 change.

	* indent.c (current_column_1, Fmove_to_column): Separate the code
	for display-table glyphs from the code for buffer text, to fix
	bugs in the former.

2001-11-04  Michael Welsh Duggan  <md5i@cs.cmu.edu>

	* buffer.c (Fbuffer_local_value): New function.
	(syms_of_buffer): Defsubr it.

	* xterm.c, w32term.c (x_display_and_set_cursor): Use buffer-local
	value of `cursor-in-non-selected-windows'.

	* lisp.h (Qcursor_in_non_selected_windows): New declaration.
	* xdisp.c (Qcursor_in_non_selected_windows): New variable.
	(syms_of_xdisp): Initialize it.

2001-11-04  Pavel Jan,Am(Bk  <Pavel@Janik.cz>

	* xfns.c (Fx_create_frame): Doc fix.

	* coding.c: Change doc-string comments to `new style' [w/`doc:'
	keyword].

	* eval.c (top_level_value, top_level_set): Remove commented and
	#ifdef'd-out code.
	(Fdefvar): Fix usage in doc-string.

2001-11-03  Richard M. Stallman  <rms@gnu.org>

	* xfns.c: Include unistd.h, if it exists.

	* editfns.c: Move the include of ctype.h after unistd.h.

	* gmalloc.c: Test BROKEN_PROTOTYPES.

2001-11-03  Ken Raeburn  <raeburn@gnu.org>

	* lisp.h (CHECK_STRING_CAR): New macro.
	* lread.c (Fload): Use XSETCARFASTINT, XSETCDRFASTINT instead of
	treating XCAR and XCDR as lvalues.
	(openp): Use CHECK_STRING_CAR.
	(read_list): Use XSETCDR instead of treating XCDR as lvalue.

2001-11-03  Eli Zaretskii  <eliz@is.elta.co.il>

	* s/sco5.h (sigprocmask_set): Declare as extern SIGMASKTYPE.
	(SIGMASKTYPE): Define.

	* syssignal.h (sigunblock): Don't define if already defined.

2001-11-02  Pavel Jan,Am(Bk  <Pavel@Janik.cz>

	* eval.c (debugger_may_continue, Vdebug_ignored_errors)
	(call_debugger, Fcondition_case, skip_debugger, unbind_to):
	Fix typos in comments.

	* mocklisp.c (Fml_defun, Fml_while, Fml_substr): Remove commented
	and #ifdef'd-out code.
	Fix and reindent comments.

	* mocklisp.h: Remove comment which is a copy of comment in mocklisp.c.

	* category.h (CHECK_CATEGORY, CHECK_CATEGORY_SET): Remove unused
	argument `i' in macros.

	* frame.h (CHECK_FRAME, CHECK_LIVE_FRAME): Remove unused argument
	`i' in macros.

	* lisp.h (CHECK_STRING_OR_BUFFER, CHECK_HASH_TABLE, CHECK_LIST)
	(CHECK_STRING, CHECK_CONS, CHECK_SYMBOL, CHECK_CHAR_TABLE)
	(CHECK_VECTOR, CHECK_VECTOR_OR_CHAR_TABLE, CHECK_BUFFER)
	(CHECK_WINDOW, CHECK_LIVE_WINDOW, CHECK_PROCESS, CHECK_NUMBER)
	(CHECK_NATNUM, CHECK_MARKER, CHECK_NUMBER_COERCE_MARKER)
	(CHECK_FLOAT, CHECK_NUMBER_OR_FLOAT)
	(CHECK_NUMBER_OR_FLOAT_COERCE_MARKER, CHECK_OVERLAY)
	(CHECK_NUMBER_CAR, CHECK_NUMBER_CDR): Remove unused argument `i'
	in macros.

	* abbrev.c, alloc.c, buffer.c, bytecode.c, callint.c, callproc.c,
	* casefiddle.c, category.c, ccl.c, charset.c, cmds.c, coding.c,
	* composite.c, data.c, dired.c, dispnew.c, doc.c, dosfns.c, emacs.c,
	* eval.c, fileio.c, filelock.c, fns.c, fontset.c, frame.c, frame.h,
	* indent.c, keyboard.c, keymap.c, lread.c, macros.c, marker.c,
	* minibuf.c, mocklisp.c, msdos.c, print.c, process.c, search.c,
	* sunfns.c, syntax.c, textprop.c, undo.c, w16select.c, w32console.c,
	* w32fns.c, w32menu.c, w32proc.c, w32select.c, window.c, xdisp.c,
	* xfaces.c, xmenu.c, xselect.c: Update usage of CHECK_ macros
	(remove unused second argument).

2001-11-02  Stefan Monnier  <monnier@cs.yale.edu>

	* syntax.c (describe_syntax): New wrapper.
	(Finternal_describe_syntax_value): Rename from describe_syntax.
	Don't insert space at front and \n at the end.
	(syms_of_syntax): Defsubr Sinternal_describe_syntax_value.

	* regex.c (re_wctype): Try to fix some warnings.
	(regcomp, regexec): Don't forget the __restrict.

2001-11-02  Richard M. Stallman  <rms@gnu.org>

	* textprop.c (Fget_char_property): Doc fix.

2001-11-02  Pavel Jan,Am(Bk  <Pavel@Janik.cz>

	* process.c (Fstart_process): Add usage to doc-string.

	* data.c (Fsetq_default): Ditto.

	* callint.c (Finteractive): Ditto.

2001-11-01  Stefan Monnier  <monnier@cs.yale.edu>

	* macros.c: Don't include keymap.h any more.

2001-11-01  Richard M. Stallman  <rms@gnu.org>

	* data.c (Fmake_local_variable): Doc fix.

	* eval.c (Frun_hooks, Frun_hook_with_args_until_failure): Doc fix.
	(Frun_hook_with_args_until_success, Frun_hook_with_args): Doc fix.

	* keymap.c (Fdescribe_buffer_bindings): Print character property
	bindings along with or instead of the buffer local map.
	Make the overriding maps override what they should.

2001-11-01  Pavel Jan,Am(Bk  <Pavel@Janik.cz>

	* window.c (grow_mini_window): Fix typo in comment.

2001-11-01  Gerd Moellmann  <gerd@gnu.org>

	* xterm.c (x_scroll_bar_create): Check for width and height > 0.
	(XTset_vertical_scroll_bar): Likewise.

	* xfns.c (x_build_heuristic_mask): Use four_corners_best
	instead of IMAGE_BACKGROUND.

	* xfns.c (four_corners_best): Reindent.

	* xfaces.c (Finternal_set_lisp_face_attribute_from_resource):
	Handle :box so that it is possible to specify sexprs.

2001-10-31  Eli Zaretskii  <eliz@is.elta.co.il>

	* s/hpux11.h: New file.

2001-10-31  Pavel Jan,Am(Bk  <Pavel@Janik.cz>

	* emacs.c (USAGE1): Show command line option --no-window-system
	instead of --no-windows in usage.
	(standard_args): Rename --no-windows to --no-window-system.
	(bug_reporting_address): Follow Emacs coding conventions.

	* eval.c (Fcommandp): Doc fix.
	Change doc-string comments to `new style' [w/`doc:' keyword].

	* frame.c (Fframe_live_p): Doc fix.

	* buffer.c (selective-display-ellipses): Doc fix.

2001-10-31  Gerd Moellmann  <gerd@gnu.org>

	* lread.c (to_multibyte): Fix computation of new read_buffer_size.

	* xfaces.c (realize_x_face): If C is not a single-byte character,
	set the face's colors_copied_bitwise_p instead of the defaulted_p
	members which have a different meaning.
	(free_face_colors): Do nothing for a face whose colors have been
	copied bitwise.

	* dispextern.h (struct face) <colors_copied_bitwise_p>: New member.

2001-10-31  Pavel Jan,Am(Bk  <Pavel@Janik.cz>

	* marker.c, mocklisp.c: Change doc-string comments to `new style'
	[w/`doc:' keyword].

2001-10-31  Gerd Moellmann  <gerd@gnu.org>

	* fns.c (require_unwind): Return Lisp_Object.

2001-10-31  Pavel Jan,Am(Bk  <Pavel@Janik.cz>

	* keyboard.c (lucid-menu-bar-dirty-flag): Doc fix.
	(last-input-char): Revert doc-string to be the same as the
	doc-string of `last-input-event'.

	* xdisp.c: Fix typos in comments.

2001-10-31  Gerd Moellmann  <gerd@gnu.org>

	* window.c (grow_mini_window): Handle case that the root
	window is already smaller than the nominal mininum height.

2001-10-30  Stefan Monnier  <monnier@cs.yale.edu>

	* emacs.c (main): Don't call keys_of_macros any more.

	* lisp.h (keys_of_macros): Remove.

	* macros.c (keys_of_macros): Remove.

	* xfaces.c (Fface_attribute_relative_p): Declare args.

2001-10-30  Jason Rumney  <jasonr@gnu.org>

	* w32fns.c (w32_to_x_charset): Increase size of XLFD charset buffer.
	(enum_font_cb2): Ignore fonts with vertical orientation.

2001-10-30  Richard M. Stallman  <rms@gnu.org>

	* keyboard.c (Finput_pending_p): Doc fix.

2001-10-30  Gerd Moellmann  <gerd@gnu.org>

	* xterm.c (x_after_update_window_line): Don't run the code
	clearing in borders for rows whose visible height is 0.

	* xdisp.c (clear_garbaged_frames): Redraw the frame only if its
	resized_p flag is set.  If not set, use the much less flickering
	method previously used.

	* dispnew.c (change_frame_size_1): Set frame's resized_p.

	* frame.h (struct frame) <resized_p>: New member.

	* lread.c (to_multibyte): Ensure read_buffer is at least twice
	as large as the number of bytes to convert.

	* lread.c (to_multibyte): New function.
	(read1): Use it.

2001-10-30  Eli Zaretskii  <eliz@is.elta.co.il>

	* msdos.h (FRAME_LINE_HEIGHT): Define (it's used by xmenu.c).

2001-10-30  Gerd Moellmann  <gerd@gnu.org>

	* xterm.c (x_draw_relief_rect): Correct bottom relief by 1 pixel.
	(x_set_glyph_string_background_width): Set extends_to_end_of_line_p
	if the row's fill_line_p is set and drawing the last glyph with
	DRAW_IMAGE_{RAISED,SUNKEN}.

	* xdisp.c (clear_garbaged_frames): Call Fredraw_frame.

2001-10-29  Stefan Monnier  <monnier@cs.yale.edu>

	* xmenu.c: Include coding.h and charset.h.
	(Fx_popup_menu): Use FRAME_PTR and FRAME_FONT and FRAME_LINE_HEIGHT.
	(Fx_popup_dialog): Use FRAME_PTR and enum scroll_bar_part.
	(single_submenu, xmenu_show): Use ENCODE_SYSTEM.
	Explicitly set wv->help.  Use `TRUE' rather than `True'.
	(menu_help_callback): Use empty_string.

	* w32menu.c (Fx_popup_menu): Explicitly init f, xpos, and ypos.
	(Fx_popup_dialog): Explicitly init f.
	(w32_menu_display_help): Use empty_string.

2001-10-29  Richard M. Stallman  <rms@gnu.org>

	* fns.c (Frequire): Detect recursive try to require the same
	feature 3 or more levels deep, and get error.
	(require_unwind): New subroutine.
	(require_nesting_list): New variable.
	(syms_of_fns): Init and staticpro it.

	* print.c (print_object): Clarify indication of insertion type.

2001-10-29  Eli Zaretskii  <eliz@is.elta.co.il>

	* coding.c (syms_of_coding): Document that locale-coding-system is
	used for decoding input on X.

	* window.c (Fscroll_left, Fscroll_right): Doc fix.

2001-10-29  Pavel Jan,Am(Bk  <Pavel@Janik.cz>

	* keyboard.c (Finput_pending_p): Fix typo in doc-string.
	(echo-area-clear-hook): Properly DEFVAR_LISP and staticpro it.

2001-10-29  Gerd Moellmann  <gerd@gnu.org>

	* xterm.c (x_display_and_set_cursor): If cursor_in_echo_area,
	use NO_CURSOR if cursor_in_non_selected_windows is false.

	* xfaces.c (Fface_font): Use UNSPECIFIEDP instead of NILP for
	the slant attribute if FRAME is t.

	* xfns.c (x_set_internal_border_width): Set frame garbaged
	when X window doesn't exist yet.

	* xterm.c (x_after_update_window_line): Clear internal border
	in different circumstances.

	* xterm.c (XTread_socket) <KeyPress>: Don't use
	STRING_CHAR_AND_LENGTH if nchars == nbytes.  From Kenichi Handa
	<handa@etl.go.jp>.

2001-10-28  Eli Zaretskii  <eliz@is.elta.co.il>

	* m/ibms390.h: New file.  From Adam Thornton
	<athornton@sinenomine.net>.

2001-10-28  Gerd Moellmann  <gerd@gnu.org>

	* xfns.c (x_build_heuristic_mask): Use x_alloc_image_color.

	* xfns.c (x_build_heuristic_mask): Fix a bug not incrementing
	a loop counter.

2001-10-28  Pavel Jan,Am(Bk  <Pavel@Janik.cz>

	* emacs.c: Use argv[0] instead of emacs when -t was specified.

	* keyboard.c: Change doc-string comments to `new style' [w/`doc:'
	keyword].
	Fix typos in comments.

	* emacs.c (bug_reporting_address): New function.
	Use it when displaying usage message.

	* minibuf.c (read_minibuf): Remove unused external declaration of
	variable `Qread_only'.

	* keymap.c (access_keymap): Remove unused variable `charset'.

2001-10-28  Miles Bader  <miles@gnu.org>

	* xfaces.c (merge_face_heights): Handle TO being relative as well.
	Remove #ifdef'd-out code.
	(Fface_attribute_relative_p, Fmerge_face_attribute): New functions.
	(syms_of_xfaces): Initialize them.

2001-10-27  Jason Rumney  <jasonr@gnu.org>

	* w32fns.c (w32_wnd_proc) <WM_KILLFOCUS>: Destroy the system caret.
	<WM_EMACS_DESTROY_CARET, WM_EMACS_TRACK_CARET>: Track cursor
	position using the system caret.

	* w32term.c (w32_system_caret_hwnd, w32_system_caret_width)
	(w32_system_caret_height, w32_system_caret_x)
	(w32_system_caret_y): New variables for tracking system caret.
	(w32_initialize): Initialize them.
	(x_display_and_set_cursor): Make system caret follow the active cursor.

	* w32term.h (WM_EMACS_TRACK_CARET, WM_EMACS_DESTROY_CARET):
	New messages types.

	* w32term.c (note_mouse_highlight): Clear old help_echo.

2001-10-27  Pavel Jan,Am(Bk  <Pavel@Janik.cz>

	* xterm.c: Fix typo in a comment.

	* emacs.c: Fix typos in comments.
	Remove unnecessary spaces.
	Change doc-string comments to `new style' [w/`doc:' keyword].
	(USAGE2): Fix typos in usage string.

	* xterm.c: Fix typo in a comment.

	* lisp.h: (gdb_lisp_params): Remove code in #if 0 which is now in
	emacs.c.

2001-10-27  Gerd Moellmann  <gerd@gnu.org>

	* xdisp.c (move_it_vertically_backward): Use 2/3 line_height
	instead of 1/2 line_height in the heuristic for skipping
	farther backward when target_y was not reached.

	* sound.c (sound_perror): Unblock SIGIO, turn on atimers.
	Display errno only if non-zero.
	(sound_warning): New function.
	(vox_configure): Don't treat failing to set sample rate as error.
	(various places): Improve error messages.

2001-10-26  Eli Zaretskii  <eliz@is.elta.co.il>

	* fileio.c (Faccess_file): Run the argument filename through
	Fexpand_file_name, before using it.

	* dispnew.c (syms_of_display) <visible-bell>: Add a reference to
	ring-bell-function.  Suggested by Alf-Ivar Holm <alfh@ifi.uio.no>

2001-10-26  Gerd Moellmann  <gerd@gnu.org>

	* insdel.c (insert_1_both): Do nothing if NCHARS == 0.

	* xterm.c (XTset_vertical_scroll_bar) [!USE_TOOLKIT_SCROLL_BARS]:
	Fix clearing in the case of scroll bars on the right.

2001-10-26  Juanma Barranquero  <lektu@terra.es>

	* w32gui.h (XImage): Add a dummy typedef.

2001-10-26  Gerd Moellmann  <gerd@gnu.org>

	* xfns.c (XScreenNumberOfScreen): Fix struct to pointer comparison.

2001-10-25  Eli Zaretskii  <eliz@is.elta.co.il>

	* frame.c (Fframe_parameter): Fix last change.

	* fileio.c: Revert last change (which removed old commented-out
	version of expand-file-name).  Add a comment that explains why
	this old version should not be removed.

2001-10-25  Gerd Moellmann  <gerd@gnu.org>

	* frame.c (Fframe_parameter): Fix a bug whereby some
	``artificial'' frame parameters, like `minibuffer' were not
	obtained by calling Fframe_parameters.

	* xterm.c (show_mouse_face): Clean up.  Recognize overwritten
	cursor differently.

	* xdisp.c (move_it_vertically_backward): Compute line height
	differently.  Add heuristic to try to be more compatible to 20.x.

2001-10-25  Stefan Monnier  <monnier@cs.yale.edu>

	* lisp.h (make_fixnum_or_float): Coerce double to int explicitly.

	* editfns.c (text_property_stickiness): Fix Lisp_Object used as
	boolean.

2001-10-25  Miles Bader  <miles@gnu.org>

	* xfns.c (png_load): Make sure SPECIFIED_BG is a string.
	BG is a pointer to a structure, not a structure.
	(gif_format, png_format): Add missing commas.

2001-10-24  Richard M. Stallman  <rms@gnu.org>

	* xfaces.c (Fface_attributes_as_vector): New function.
	(syms_of_xfaces): Defsubr it.

2001-10-24  Pavel Jan,Am(Bk  <Pavel@Janik.cz>

	* dispnew.c (sync_window_with_frame_matrix_rows): Remove unused
	variable `area'.

2001-10-25  Pavel Jan,Am(Bk  <Pavel@Janik.cz>

	* search.c (scan_newline): Remove unused variable `selective_display'.

2001-10-25  Miles Bader  <miles@gnu.org>

	* dispextern.h (struct image): Add `background',
	`background_valid', and `background_transparent' fields.
	(image_background, image_background_transparent): New declarations.
	(IMAGE_BACKGROUND, IMAGE_BACKGROUND_TRANSPARENT): New macros.
	* xfns.c (image_background, image_background_transparent)
	(four_corners_best): New functions.
	(xpm_format, png_format, jpeg_format, tiff_format, gif_format)
	(gs_format): Add `:background' entry.
	(lookup_image): Set IMG's background color if specified.
	(pbm_load, xbm_load_image, png_load): Set IMG's background field
	when appropriate.
	(x_clear_image_1): Reset `background_valid' and
	`background_transparent_valid' fields.
	(x_build_heuristic_mask): Use IMAGE_BACKGROUND instead of
	calculating it here.  Set IMG's background_transparent field.
	(enum xpm_keyword_index): Add XPM_BACKGROUND.
	(enum png_keyword_index): Add PNG_BACKGROUND.
	(enum jpeg_keyword_index): Add JPEG_BACKGROUND.
	(enum tiff_keyword_index): Add TIFF_BACKGROUND.
	(enum gif_keyword_index): Add GIF_BACKGROUND.
	(enum gs_keyword_index): Add GS_BACKGROUND.
	(pbm_load, png_load, jpeg_load, tiff_load, gif_load):
	Pre-calculate image background color where necessary.
	* xterm.c (x_setup_relief_colors): Use `IMAGE_BACKGROUND' and
	`IMAGE_BACKGROUND_TRANSPARENT' to calculate the correct background
	color to use for image glyph reliefs.

2001-10-24  Gerd Moellmann  <gerd@gnu.org>

	* xterm.c (x_draw_glyphs): Don't check for cursor overwriting
	in full-width rows.

	* xterm.c (XTset_vertical_scroll_bar) [!USE_TOOLKIT_SCROLL_BARS]:
	Fix clearing of area not covered by scroll bar.

2001-10-24  Pavel Jan,Am(Bk  <Pavel@Janik.cz>

	* xterm.c: (x_insert_glyphs): Remove unused variables `real_end'
	and `real_start'.
	(x_draw_image_foreground): Remove unused variables `mask' and `xgcv'.
	(glyph_rect): Remove unused variable `area'.

2001-10-24  Gerd Moellmann  <gerd@gnu.org>

	* xdisp.c: Change #ifdef GLYPH_DEBUG to #if.

	* xdisp.c (try_window_reusing_current_matrix): Use row_containing_pos.
	(row_containing_pos): Take additional argument DY.
	Treat rows ending in middle of char differently.
	(display_line): Handle tabs on window systems differently.

	* xterm.c, w32term.c (fast_find_position): Call row_containing_pos
	with additional argument.

	* dispextern.h (row_containing_pos): Adjust prototype.

	* xdisp.c (inhibit_try_window_id, inhibit_try_window_reusing)
	(inhibit_try_cursor_movement) [GLYPH_DEBUG]: New variables.
	(try_window_id, try_window_reusing_current_matrix)
	(try_cursor_movement) [GLYPH_DEBUG]: Don't run if inhibited.
	(syms_of_xdisp) [GLYPH_DEBUG]: DEFVAR_BOOL the variables.

2001-10-24  Pavel Jan,Am(Bk  <Pavel@Janik.cz>

	* xmenu.c: Spell the name of Emacs properly (GNU Emacs instead of
	gnuemacs).
	(HAVE_BOXES): Fix typo in comment.
	(push_menu_pane): Fix typo in comment.

	* xdisp.c: (display_prop_string_p): Remove unused local declaration
	of `Qwhen'.
	(single_display_prop_string_p): Remove unused local declarations
	of `Qwhen' and `Qmargin'.
	(string_buffer_position): Remove unused variable `around'.
	(store_frame_title): Remove unused variable `width'.

	* window.c: Don't define max.
	(coordinates_in_window): Remove unused variable `uy'.

	* widget.c: Don't define max.

	* process.c: Don't define max.
	(create_process): Remove unused variable `buffer'.

2001-10-23  Gerd Moellmann  <gerd@gnu.org>

	* xfaces.c (Finternal_set_lisp_face_attribute): Fix compilation error.

2001-10-23  Eli Zaretskii  <eliz@is.elta.co.il>

	* xfaces.c (Finternal_set_lisp_face_attribute)
	[HAVE_WINDOW_SYSTEM]: Don't do anything for QCfont unless the
	frame is on a windowed display.

2001-10-23  Gerd Moellmann  <gerd@gnu.org>

	* dispnew.c (sync_window_with_frame_matrix_rows):
	Fix handling of windows which aren't full-width, fix handling
	of marginal areas.

	* lread.c (syms_of_lread) <recursive-load-depth-limit>: Raise to 50.

2001-10-23  Andreas Schwab  <schwab@suse.de>

	* m/macppc.h [LINUX]: Undef LD_SWITCH_SYSTEM_TEMACS and override
	LD_SWITCH_MACHINE_TEMACS with "-Xlinker -znocombreloc".

2001-10-23  Gerd Moellmann  <gerd@gnu.org>

	* xterm.c (x_draw_glyphs): Remove parameters READ_START and
	REAL_END.  Notice if cursor gets overwritten.
	(notice_overwritten_cursor): Take X positions as parameters.
	(x_draw_phys_cursor_glyph): Save state of w->phys_cursor_on_p
	around call to x_draw_glyphs.

2001-10-23  Pavel Jan,Am(Bk  <Pavel@Janik.cz>

	* syntax.c (modify-syntax-entry): Fix argument names (use CHAR
	instead of C) and usage.

	* editfns.c (char-to-string): Fix argument names (use CHAR instead
	of C) and usage.

	* xfns.c (Fx_show_tip): Remove unused variables `buffer', `top',
	`left', `max_width' and `max_height'.

2001-10-23  Gerd Moellmann  <gerd@gnu.org>

	* xdisp.c (display_line): For a tab continued to the next line,
	set row's ends_in_middle_of_char_p.

2001-10-22  Gerd Moellmann  <gerd@gnu.org>

	* xdisp.c (display_line): Fix computation of continuation lines
	width for TABs.

2001-10-22  Pavel Jan,Am(Bk  <Pavel@Janik.cz>

	* xdisp.c (build_desired_tool_bar_string): Remove unused variable
	`Qlaplace'.

	* fileio.c: Remove unused code.

2001-10-22  Miles Bader  <miles@gnu.org>

	* lisp.h (DEFVAR_LISP, DEFVAR_LISP_NOPRO, DEFVAR_BOOL)
	(DEFVAR_INT, DEFVAR_PER_BUFFER, DEFVAR_KBOARD):
	Remove `DOC_STRINGS_IN_COMMENTS' cases.

2001-10-21  Jason Rumney  <jasonr@gnu.org>

	* w32term.c (x_erase_phys_cursor): Remove inverse_p again.

2001-10-21  Eli Zaretskii  <eliz@is.elta.co.il>

	* mocklisp.c (Fml_if, Fml_provide_prefix_argument)
	(Finsert_string): Avoid the multi-line string literals warning.

2001-10-22  Miles Bader  <miles@gnu.org>

	* doc.c (Vhelp_manyarg_func_alist): Variable removed.
	(Fdocumentation): Don't use it.
	(syms_of_doc): Don't initialize it.

	* keyboard.c (Ftrack_mouse): Add usage: string to doc string.
	* print.c (Fwith_output_to_temp_buffer): Likewise.
	* window.c (Fsave_window_excursion): Likewise.
	* editfns.c (Fsave_excursion, Fsave_current_buffer)
	(Fsave_restriction): Likewise.
	* eval.c (Frun_hooks, Frun_hook_with_args)
	(Frun_hook_with_args_until_failure)
	(Frun_hook_with_args_until_success, Ffuncall, For, Fand, Fif)
	(Fcond, Fprogn, Fprog1, Fprog2, Fsetq, Fquote, Ffunction, Fdefun)
	(Fdefmacro, Fdefvar, Fdefconst, FletX, Flet, Fwhile, Fcatch)
	(Funwind_protect, Fcondition_case): Likewise.
	* coding.c (Ffind_operation_coding_system): Likewise.
	* keyboard.c (Ftrack_mouse): Likewise.

2001-10-21  Miles Bader  <miles@gnu.org>

	* fns.c (Fappend, Fconcat, Fvconcat, Fnconc, Fwidget_apply)
	(Fmake_hash_table): Add usage: string to doc string.
	* editfns.c (Finsert, Finsert_and_inherit, Finsert_before_markers)
	(Fmessage, Fmessage_box, Fmessage_or_box, Fpropertize, Fformat)
	(Fencode_time, Finsert_and_inherit_before_markers): Likewise.
	* mocklisp.c (Finsert_string, Fml_if, Fml_provide_prefix_argument)
	(Fml_prefix_argument_loop): Likewise.

2001-10-21  Pavel Jan,Am(Bk  <Pavel@Janik.cz>

	* fileio.c (Finsert_file_contents): Remove unused variable `gap_size'.

	* sysdep.c (init_sys_modes): Change doc-string comments to `new
	style' [w/`doc:' keyword].

	* data.c, fileio.c, indent.c, print.c, search.c, sound.c,
	* sunfns.c, textprop.c, undo.c, xselect.c: Change doc-string
	comments to `new style' [w/`doc:' keyword].

2001-10-21  Jason Rumney  <jasonr@gnu.org>

	* w32fns.c (Fx_file_dialog): Pass a filter to GetOpenFileName.

	* w32term.c (remember_mouse_glyph): New function.
	(w32_mouse_position): Use it.
	(note_mouse_movement): If the mouse moved off the glyph, remember
	its new position.

	* w32term.h (struct w32_output): Correct spelling of x_compatible.
	(w32_display_info): Add mouse_face_overlay.

	* w32term.c (notice_overwritten_cursor): Renamed from
	note_overwritten_text_cursor.  Rewritten to take glyph widths into
	account.
	(x_y_to_hpos_vpos): Add parameter BUFFER_ONLY_P.
	(fast_find_string_pos): New function.
	(fast_find_position): Return the correct vpos.  Add parameter
	STOP.  In the final row, stop before glyphs having STOP as object.
	Don't consider glyphs that are not from a buffer.
	(fast_find_position) [0]: Add a presumably more correct version
	for after 21.1.
	(expose_window_tree, expose_frame): Don't compute intersections here.
	(expose_window): Do it here instead.
	(expose_window_tree, expose_window, expose_line): Return 1 when
	overwriting mouse-face.
	(expose_window): If W is the window currently being updated, mark
	the frame garbaged.
	(expose_frame): If mouse-face was overwritten, redo it.
	(x_use_underline_position_properties): New variable.
	(syms_of_xterm): DEFVAR_BOOL it.
	(x_draw_glyph_string): Add comment to use it in future.
	(x_draw_glyph_string): Restore clipping after drawing box.
	Fix a computation of the underline position.
	(w32_get_glyph_string_clip_rect): Minor cleanup.
	(x_fill_stretch_glyph_string): Remove an assertion.
	(x_produce_glyphs): Don't convert multibyte characters
	to unibyte characters in unibyte buffers.
	(cursor_in_mouse_face_p): New function.
	(x_draw_stretch_glyph_string): Use it to choose a different GC
	when drawing a cursor within highlighted text.  Don't draw
	background again if it has already been drawn.
	(x_draw_glyph_string_box): Don't draw a full-width
	box just because the glyph row's full_width_p flag is set.
	(x_draw_glyphs): Fix computation of rightmost x for
	full-width rows.
	(x_dump_glyph_string): Put in #if GLYPH_DEBUG.
	(w32_draw_relief_rect): Extend left shadow to the bottom and left;
	change bottom shadow accordingly. Some cleanup.
	(x_update_window_end): Handle overwritten mouse face
	also for tool bar windows.
	(show_mouse_face): Set the glyph row's mouse_face_p flag also when
	DRAW is DRAW_IMAGE_RAISED.
	(clear_mouse_face): Return 1 if text with mouse face was
	actually redrawn.  Make the function static.
	Reset dpyinfo->mouse_face_overlay otherwise note_mouse_highlight might
	optimize away highlighting if we pass over that same overlay again.
	(note_mouse_highlight): Call mouse_face_overlay_overlaps
	to detect a case where we have to highlight a different region
	despite not having left the currently highlighted region.
	Set mouse_face_overlay in the x_display_info.  Avoid changing the
	mouse pointer shape when show_mouse_face has already done it, or
	there is no need.  Handle mouse-face and help-echo in strings.
	(glyph_rect): New function.
	(w32_mouse_position): Use it to raise the threshold for mouse
	movement event generation.
	(w32_initialize_display_info): Initialize the x_display_info's
	mouse_face_overlay.
	(w32_set_vertical_scroll_bar): Don't clear a zero height
	or width area.
	(w32_set_vertical_scroll_bar, x_scroll_bar_create): Don't configure
	a widget to zero height.

	* w32menu.c (single_submenu, w32_menu_show) [!HAVE_MULTILINGUAL_MENU]:
	Protect unibyte strings created by replacing their multibyte
	equivalents in menu_items.
	(w32_menu_show): Don't overwrite an item's name with its key
	description in case the description is a multibyte string.
	(single_submenu): Some cleanup.

	* w32fns.c (x_laplace_read_row, x_laplace_write_row): Removed.
	(postprocess_image): New function.
	(lookup_image): Call it for all image types except PostScript.
	(x_kill_gs_process): Call postprocess_image.
	(tiff_error_handler, tiff_warning_handler): New functions.
	(tiff_load): Install them as handlers.
	(x_kill_gs_process): Recognize if someone has cleared the image
	cache under us.
	(valid_image_p): Protect better against invalid image
	specifications.  Previous code could signal an error.
	(Fx_hide_tip, Fshow_tip): Doc fix.
	(Fv_max_tooltip_size): New variable.
	(syns_of_xfns): DEFVAR_LISP it.
	(Fx_show_tip): Add parameter TEXT.  Set the tip frame's root
	window buffer to *tip* right after creating the frame. Set frame's
	window_width.  Use a maximum tooltip size specified by
	Vx_max_tooltip_size, if that has valid contents.
	(compute_tip_xy): Add parameters WIDTH and HEIGHT.
	Make sure the tooltip is completely visible.
	(x_create_tip_frame): Set tooltip buffer's truncate-lines to nil.
	(Fx_create_frame): Adjust the frame's height for presence
	of the tool bar before calling x_figure_window_size.
	(x_set_tool_bar_lines): Clear the tool bar window's current matrix
	when the window gets smaller.
	(x_set_foreground_color): Set frame's cursor_pixel.
	(x_set_foreground_color, x_set_background_color): Cleaned up.
	(x_set_font): Handle case of x_new_fontset returning the same name
	as before, although there was a change in fontsets.

2001-10-21  Miles Bader  <miles@gnu.org>

	* data.c (Fplus, Fminus, Fmax, Ftimes, Fquo, Flogand, Flogior)
	(Flogxor): Add usage: string to doc string.
	* charset.c (Fstring): Likewise.
	* callproc.c (Fcall_process_region, Fcall_process): Likewise.
	* alloc.c (Fmake_byte_code, Fvector, Flist): Likewise.

2001-10-21  Pavel Jan,Am(Bk  <Pavel@Janik.cz>

	* buffer.c: Reindent DEFUNs and DEFVARs with doc: keywords.

	* alloc.c: Reindent DEFUNs with doc: keywords.

	* abbrev.c (Finsert_abbrev_table_description): Reindent.

	* frame.c: Change doc-string comments to `new style' [w/`doc:'
	keyword].

See ChangeLog.9 for earlier changes.

;; Local Variables:
;; coding: iso-2022-7bit
;; End:

    Copyright (C) 2001, 2002 Free Software Foundation, Inc.
  Copying and distribution of this file, with or without modification,
  are permitted provided the copyright notice and this notice are preserved.

;;; arch-tag: 5dcc435f-4038-4141-b3bf-5be51cd76bd4<|MERGE_RESOLUTION|>--- conflicted
+++ resolved
@@ -1,4 +1,3 @@
-<<<<<<< HEAD
 2002-08-26  Miles Bader  <miles@gnu.org>
 
 	* bytecode.c (Fbyte_code): Fsub1 can GC, so protect it.
@@ -57,7 +56,7 @@
 	* doc.c (Qclosure): New extern declaration.
 	(Fdocumentation, store_function_docstring): Handle interpreted
 	closures.
-=======
+
 2004-02-09  Kim F. Storm  <storm@cua.dk>
 
 	* fringe.c: New file.  Move original fringe related declarations
@@ -215,7 +214,6 @@
 2004-02-04  Luc Teirlinck  <teirllm@auburn.edu>
 
 	* editfns.c (Fchar_after, Fchar_before): Doc fixes.
->>>>>>> 429e7e2d
 
 2004-02-04  Stefan Monnier  <monnier@iro.umontreal.ca>
 
