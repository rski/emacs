dnl  Autoconf script for GNU Emacs
dnl To rebuild the 'configure' script from this, execute the command
dnl	autoconf
dnl in the directory containing this script.
dnl If you changed any AC_DEFINES, also run autoheader.
dnl
dnl Copyright (C) 1994-1996, 1999-2021 Free Software Foundation, Inc.
dnl
dnl  This file is part of GNU Emacs.
dnl
dnl  GNU Emacs is free software: you can redistribute it and/or modify
dnl  it under the terms of the GNU General Public License as published by
dnl  the Free Software Foundation, either version 3 of the License, or
dnl  (at your option) any later version.
dnl
dnl  GNU Emacs is distributed in the hope that it will be useful,
dnl  but WITHOUT ANY WARRANTY; without even the implied warranty of
dnl  MERCHANTABILITY or FITNESS FOR A PARTICULAR PURPOSE.  See the
dnl  GNU General Public License for more details.
dnl
dnl  You should have received a copy of the GNU General Public License
dnl  along with GNU Emacs.  If not, see <https://www.gnu.org/licenses/>.

AC_PREREQ(2.65)
dnl Note this is parsed by (at least) make-dist and lisp/cedet/ede/emacs.el.
AC_INIT(GNU Emacs, 28.0.50, bug-gnu-emacs@gnu.org, , https://www.gnu.org/software/emacs/)

dnl Set emacs_config_options to the options of 'configure', quoted for the shell,
dnl and then quoted again for a C string.  Separate options with spaces.
dnl Add some environment variables, if they were passed via the environment
dnl rather than on the command-line.
emacs_config_options=
optsep=
dnl This is the documented way to record the args passed to configure,
dnl rather than $ac_configure_args.
for opt in "$@" CFLAGS CPPFLAGS LDFLAGS; do
  case $opt in
    -n | --no-create | --no-recursion)
      continue ;;
    CFLAGS | CPPFLAGS | LDFLAGS)
      eval 'test "${'$opt'+set}" = set' || continue
      case " $*" in
	*" $opt="*) continue ;;
      esac
      eval opt=$opt=\$$opt ;;
  esac

  emacs_shell_specials=$IFS\''"#$&()*;<>?@<:@\\`{|~'
  case $opt in
    *[["$emacs_shell_specials"]]*)
      case $opt in
	*\'*)
	  emacs_quote_apostrophes="s/'/'\\\\''/g"
	  opt=`AS_ECHO(["$opt"]) | sed "$emacs_quote_apostrophes"` ;;
      esac
      opt="'$opt'"
      case $opt in
	*[['"\\']]*)
	  emacs_quote_for_c='s/[["\\]]/\\&/g; $!s/$/\\n\\/'
	  opt=`AS_ECHO(["$opt"]) | sed "$emacs_quote_for_c"` ;;
      esac ;;
  esac
  AS_VAR_APPEND([emacs_config_options], ["$optsep$opt"])
  optsep=' '
done

AC_CONFIG_HEADERS(src/config.h:src/config.in)
AC_CONFIG_SRCDIR(src/lisp.h)
AC_CONFIG_AUX_DIR(build-aux)
AC_CONFIG_MACRO_DIR(m4)

xcsdkdir=
AC_CHECK_PROGS(XCRUN, [xcrun])
if test -n "$XCRUN"; then
  if test -z "$MAKE"; then
    dnl Call the variable MAKE_PROG, not MAKE, to avoid confusion with
    dnl the usual MAKE variable that 'make' itself uses.
    AC_CHECK_PROG([MAKE_PROG], [make], [yes])
    if test -z "$MAKE_PROG"; then
      MAKE="$XCRUN MAKE"
      export MAKE
      xcsdkdir=`$XCRUN --show-sdk-path 2>/dev/null`
    fi
  fi
fi

dnl Check for GNU Make and possibly set MAKE.
[emacs_check_gnu_make ()
{
  emacs_makeout=`($1 --version) 2>/dev/null` &&
  case $emacs_makeout in
    'GNU Make '3.8[1-9]* | 'GNU Make '3.9[0-9]* | \
    'GNU Make '3.[1-9][0-9][0-9]* | 'GNU Make '[4-9]* | 'GNU Make '[1-9][0-9]* )
       ac_path_MAKE_found=:;;
  esac
}]
AC_CACHE_CHECK([for GNU Make], [ac_cv_path_MAKE],
  [ac_path_MAKE_found=false
   if test -n "$MAKE"; then
     emacs_check_gnu_make "$MAKE"
     ac_cv_path_MAKE=$MAKE
   else
     emacs_tried_make=false
     emacs_tried_gmake=false
     emacs_tried_gnumake=false
     AC_PATH_PROGS_FEATURE_CHECK([MAKE], [make gmake gnumake],
       [[emacs_check_gnu_make "$ac_path_MAKE"
	 if $ac_path_MAKE_found; then
	   # Use the fully-qualified program name only if the basename
	   # would not resolve to it.
	   if eval \$emacs_tried_$ac_prog; then
	     ac_cv_path_MAKE=$ac_path_MAKE
	   else
	     ac_cv_path_MAKE=$ac_prog
	   fi
	 fi
	 eval emacs_tried_$ac_prog=:]])
   fi])
$ac_path_MAKE_found || {
AC_MSG_ERROR([[Building Emacs requires GNU Make, at least version 3.81.
If you have it installed under another name, configure with 'MAKE=...'.
For example, run '$0 MAKE=gnu-make'.]])
}
MAKE=$ac_cv_path_MAKE
export MAKE

dnl Canonicalize the configuration name.
AC_CANONICAL_HOST

case $host in
 *-mingw*)

  if test -z "$host_alias"; then

      # No --host argument was given to 'configure'; therefore $host
      # was set to a default value based on the build platform.  But
      # this default value may be wrong if we are building from a
      # 64-bit MSYS[2] pre-configured to build 32-bit MinGW programs.
      # Therefore, we'll try to get the right host platform from the
      # compiler's target.

      AC_MSG_CHECKING([the compiler's target])
      if test -z "$CC"; then
	  cc=gcc
      else
	  cc=$CC
      fi
      cc_target=`$cc -v 2>&1 | sed -n 's/Target: //p'`
      case "$cc_target" in
          *-*) host=$cc_target
	      ;;
          "") AC_MSG_ERROR([Impossible to obtain $cc compiler target.
Please explicitly provide --host.])
              ;;
	  *) AC_MSG_WARN([Compiler reported non-standard target.
Defaulting to $host.])
              ;;
      esac
      AC_MSG_RESULT([$host])
  fi

  . $srcdir/nt/mingw-cfg.site

  case $srcdir in
    /* | ?:*)
      # srcdir is an absolute path.  In this case, force the format
      # "/c/foo/bar", to simplify later conversions to native Windows
      # format ("c:/foo/bar").
      srcdir=`cd "${srcdir}" && pwd -W`
      # 'eval' pacifies strict POSIX non-MinGW shells (Bug#18612).
      # We downcase the drive letter to avoid warnings when
      # generating autoloads.
      eval 'srcdir=/`echo ${srcdir:0:1} | sed "y/ABCDEFGHIJKLMNOPQRSTUVWXYZ/abcdefghijklmnopqrstuvwxyz/"`"${srcdir:2}"'
      ;;
  esac;;
esac

canonical=$host
configuration=${host_alias-${build_alias-$host}}
emacs_uname_r=`uname -r`

dnl Support for --program-prefix, --program-suffix and
dnl --program-transform-name options
AC_ARG_PROGRAM

dnl It is important that variables on the RHS not be expanded here,
dnl hence the single quotes.  This is per the GNU coding standards, see
dnl (autoconf) Installation Directory Variables
dnl See also epaths.h below.
lispdirrel='${version}/lisp'
lispdir='${datadir}/emacs/'${lispdirrel}
standardlisppath='${lispdir}'
locallisppath='${datadir}/emacs/${version}/site-lisp:'\
'${datadir}/emacs/site-lisp'
lisppath='${locallisppath}:${standardlisppath}'
etcdir='${datadir}/emacs/${version}/etc'
archlibdir='${libexecdir}/emacs/${version}/${configuration}'
etcdocdir='${datadir}/emacs/${version}/etc'
gamedir='${localstatedir}/games/emacs'

dnl Special option to disable the most of other options.
AC_ARG_WITH(all,
[AS_HELP_STRING([--without-all],
		[omit almost all features and build
		small executable with minimal dependencies])],
  [with_features=$withval],
  [with_features=yes])

dnl OPTION_DEFAULT_OFF(NAME, HELP-STRING)
dnl Create a new --with option that defaults to being disabled.
dnl NAME is the base name of the option.  The shell variable with_NAME
dnl   will be set to either the user's value (if the option is
dnl   specified; 'yes' for a plain --with-NAME) or to 'no' (if the
dnl   option is not specified).  Note that the shell variable name is
dnl   constructed as autoconf does, by replacing non-alphanumeric
dnl   characters with "_".
dnl HELP-STRING is the help text for the option.
AC_DEFUN([OPTION_DEFAULT_OFF], [dnl
  AC_ARG_WITH([$1],[AS_HELP_STRING([--with-$1],[$2])],[],[dnl
    m4_bpatsubst([with_$1], [[^0-9a-z]], [_])=no])dnl
])dnl

dnl OPTION_DEFAULT_IFAVAILABLE(NAME, HELP-STRING)
dnl Create a new --with option that defaults to 'ifavailable'.
dnl NAME is the base name of the option.  The shell variable with_NAME
dnl   will be set to either the user's value (if the option is
dnl   specified; 'yes' for a plain --with-NAME) or to 'ifavailable' (if the
dnl   option is not specified).  Note that the shell variable name is
dnl   constructed as autoconf does, by replacing non-alphanumeric
dnl   characters with "_".
dnl HELP-STRING is the help text for the option.
AC_DEFUN([OPTION_DEFAULT_IFAVAILABLE], [dnl
  AC_ARG_WITH([$1],[AS_HELP_STRING([--with-$1],[$2])],[],[dnl
    m4_bpatsubst([with_$1], [[^0-9a-z]], [_])=ifavailable])dnl
])dnl


dnl OPTION_DEFAULT_ON(NAME, HELP-STRING)
dnl Create a new --with option that defaults to $with_features.
dnl NAME is the base name of the option.  The shell variable with_NAME
dnl   will be set either to 'no' (for a plain --without-NAME) or to
dnl   'yes' (if the option is not specified).  Note that the shell
dnl   variable name is constructed as autoconf does, by replacing
dnl   non-alphanumeric characters with "_".
dnl HELP-STRING is the help text for the option.
AC_DEFUN([OPTION_DEFAULT_ON], [dnl
  AC_ARG_WITH([$1],[AS_HELP_STRING([--without-$1],[$2])],[],[dnl
   m4_bpatsubst([with_$1], [[^0-9a-z]], [_])=$with_features])dnl
])dnl

# For retrieving mail, unencrypted network connections are the default
# only on native MS-Windows platforms.  (FIXME: These platforms should
# also be secure by default.)

AC_ARG_WITH([mailutils],
  [AS_HELP_STRING([--with-mailutils],
     [rely on GNU Mailutils, so that the --without-pop through --with-mailhost
      options are irrelevant; this is the default if GNU Mailutils is
      installed])],
  [],
  [with_mailutils=$with_features
   if test "$with_mailutils" = yes; then
     (movemail --version) >/dev/null 2>&1 || with_mailutils=no
   fi])
if test "$with_mailutils" = no; then
  with_mailutils=
fi
AC_SUBST([with_mailutils])

AC_ARG_WITH([pop],
  [AS_HELP_STRING([--with-pop],
     [Support POP mail retrieval if Emacs movemail is used (not recommended,
      as Emacs movemail POP is insecure).  This is the default only on
      native MS-Windows.])],
  [],
  [case $host in
     *-mingw*) with_pop=yes;;
     *) with_pop=no-by-default;;
   esac])
if test "$with_pop" = yes; then
   AC_DEFINE(MAIL_USE_POP)
fi
AH_TEMPLATE(MAIL_USE_POP, [Define to support POP mail retrieval.])dnl

OPTION_DEFAULT_OFF([kerberos],[support Kerberos-authenticated POP])
if test "$with_kerberos" != no; then
   AC_DEFINE(KERBEROS)
fi
AH_TEMPLATE(KERBEROS,
	    [Define to support Kerberos-authenticated POP mail retrieval.])dnl

OPTION_DEFAULT_OFF([kerberos5],[support Kerberos version 5 authenticated POP])
if test "${with_kerberos5}" != no; then
  if test "${with_kerberos}" = no; then
    with_kerberos=yes
    AC_DEFINE(KERBEROS)
  fi
  AC_DEFINE(KERBEROS5, 1, [Define to use Kerberos 5 instead of Kerberos 4.])
fi

OPTION_DEFAULT_OFF([hesiod],[support Hesiod to get the POP server host])
dnl FIXME hesiod support may not be present, so it seems like an error
dnl to define, or at least use, this unconditionally.
if test "$with_hesiod" != no; then
  AC_DEFINE(HESIOD, 1, [Define to support using a Hesiod database to find the POP server.])
fi

OPTION_DEFAULT_OFF([mail-unlink],[unlink, rather than empty, mail spool after reading])
if test "$with_mail_unlink" != no; then
   AC_DEFINE(MAIL_UNLINK_SPOOL, 1, [Define to unlink, rather than empty, mail spool after reading.])
fi

AC_ARG_WITH([mailhost],[AS_HELP_STRING([--with-mailhost=HOSTNAME],
    [string giving default POP mail host])],
    AC_DEFINE_UNQUOTED(MAILHOST, ["$withval"], [String giving fallback POP mail host.]))

AC_ARG_WITH([sound],[AS_HELP_STRING([--with-sound=VALUE],
  [compile with sound support (VALUE one of: yes, alsa, oss, bsd-ossaudio, no;
default yes).  Only for GNU/Linux, FreeBSD, NetBSD, MinGW, Cygwin.])],
  [ case "${withval}" in
      yes|no|alsa|oss|bsd-ossaudio) val=$withval ;;
      *) AC_MSG_ERROR(['--with-sound=$withval' is invalid;
this option's value should be 'yes', 'no', 'alsa', 'oss', or 'bsd-ossaudio'.])
      ;;
    esac
    with_sound=$val
  ],
  [with_sound=$with_features])

AC_ARG_WITH([pdumper],
  AS_HELP_STRING(
    [--with-pdumper=VALUE],
    [enable pdumper support unconditionally
      ('yes', 'no', or 'auto': default 'auto')]),
    [ case "${withval}" in
        yes|no|auto) val=$withval ;;
        *) AC_MSG_ERROR(
           ['--with-pdumper=$withval' is invalid;
this option's value should be 'yes' or 'no'.]) ;;
      esac
      with_pdumper=$val
    ],
    [with_pdumper=auto])

AC_ARG_WITH([unexec],
  AS_HELP_STRING(
    [--with-unexec=VALUE],
    [enable unexec support unconditionally
      ('yes', 'no', or 'auto': default 'auto')]),
    [ case "${withval}" in
        yes|no|auto) val=$withval ;;
        *) AC_MSG_ERROR(
           ['--with-unexec=$withval' is invalid;
this option's value should be 'yes' or 'no'.]) ;;
      esac
      with_unexec=$val
    ],
    [with_unexec=auto])

AC_ARG_WITH([dumping],[AS_HELP_STRING([--with-dumping=VALUE],
    [kind of dumping to use for initial Emacs build
(VALUE one of: pdumper, unexec, none; default pdumper)])],
    [ case "${withval}" in
        pdumper|unexec|none) val=$withval ;;
        *) AC_MSG_ERROR(['--with-dumping=$withval is invalid;
this option's value should be 'pdumper', 'unexec', or 'none'.])
        ;;
      esac
      with_dumping=$val
    ],
    [with_dumping=pdumper])

if test "$with_pdumper" = "auto"; then
  if test "$with_dumping" = "pdumper"; then
    with_pdumper=yes
  else
    with_pdumper=no
  fi
fi

if test "$with_unexec" = "auto"; then
  if test "$with_dumping" = "unexec"; then
    with_unexec=yes
  else
    with_unexec=no
  fi
fi

if test "$with_dumping" = "pdumper" && test "$with_pdumper" = "no"; then
  AC_MSG_ERROR(['--with-dumping=pdumper' requires pdumper support])
fi

if test "$with_dumping" = "unexec" && test "$with_unexec" = "no"; then
  AC_MSG_ERROR(['--with-dumping=unexec' requires unexec support])
fi

if test "$with_pdumper" = "yes"; then
  AC_DEFINE([HAVE_PDUMPER], 1, [Define to build with portable dumper support])
  HAVE_PDUMPER=yes
else
  HAVE_PDUMPER=no
fi
AC_SUBST([HAVE_PDUMPER])

DUMPING=$with_dumping
AC_SUBST(DUMPING)

dnl FIXME currently it is not the last.
dnl This should be the last --with option, because --with-x is
dnl added later on when we find the file name of X, and it's best to
dnl keep them together visually.
AC_ARG_WITH([x-toolkit],[AS_HELP_STRING([--with-x-toolkit=KIT],
 [use an X toolkit (KIT one of: yes or gtk, gtk2, gtk3, lucid or athena, no)])],
[	  case "${withval}" in
	    y | ye | yes )	val=gtk ;;
	    n | no )		val=no  ;;
	    l | lu | luc | luci | lucid )	val=lucid ;;
	    a | at | ath | athe | athen | athena )	val=athena ;;
	    g | gt | gtk  )	val=gtk ;;
	    gtk2  )	val=gtk2 ;;
	    gtk3  )	val=gtk3 ;;
	    * )
AC_MSG_ERROR(['--with-x-toolkit=$withval' is invalid;
this option's value should be 'yes', 'no', 'lucid', 'athena', 'gtk',
'gtk2' or 'gtk3'.  'yes' and 'gtk' are synonyms.
'athena' and 'lucid' are synonyms.])
	    ;;
	  esac
	  with_x_toolkit=$val
])

OPTION_DEFAULT_OFF([wide-int],
  [prefer wide Emacs integers (typically 62-bit);
   on 32-bit hosts, this allows buffer and string size up to 2GB,
   at the cost of 10% to 30% slowdown of Lisp interpreter
   and larger memory footprint])
if test "$with_wide_int" = yes; then
  AC_DEFINE([WIDE_EMACS_INT], 1, [Use long long for EMACS_INT if available.])
fi

dnl _ON results in a '--without' option in the --help output, so
dnl the help text should refer to "don't compile", etc.
with_xpm_set=${with_xpm+set}
OPTION_DEFAULT_ON([xpm],[don't compile with XPM image support])
OPTION_DEFAULT_ON([jpeg],[don't compile with JPEG image support])
OPTION_DEFAULT_ON([tiff],[don't compile with TIFF image support])
OPTION_DEFAULT_ON([gif],[don't compile with GIF image support])
OPTION_DEFAULT_ON([png],[don't compile with PNG image support])
OPTION_DEFAULT_ON([rsvg],[don't compile with SVG image support])
OPTION_DEFAULT_ON([lcms2],[don't compile with Little CMS support])
OPTION_DEFAULT_ON([libsystemd],[don't compile with libsystemd support])
OPTION_DEFAULT_ON([cairo],[don't compile with Cairo drawing])
OPTION_DEFAULT_ON([xml2],[don't compile with XML parsing support])
OPTION_DEFAULT_OFF([imagemagick],[compile with ImageMagick image support])
OPTION_DEFAULT_ON([native-image-api], [don't use native image APIs (GDI+ on Windows)])
OPTION_DEFAULT_IFAVAILABLE([json], [compile with native JSON support])

OPTION_DEFAULT_ON([xft],[don't use XFT for anti aliased fonts])
OPTION_DEFAULT_ON([harfbuzz],[don't use HarfBuzz for text shaping])
OPTION_DEFAULT_ON([libotf],[don't use libotf for OpenType font support])
OPTION_DEFAULT_ON([m17n-flt],[don't use m17n-flt for text shaping])

OPTION_DEFAULT_ON([toolkit-scroll-bars],[don't use Xaw3d/GTK toolkit scroll bars])
OPTION_DEFAULT_ON([xaw3d],[don't use Xaw3d])
OPTION_DEFAULT_ON([xim],[at runtime, default X11 XIM to off])
OPTION_DEFAULT_ON([xdbe],[don't use X11 double buffering support])
AC_ARG_WITH([ns],[AS_HELP_STRING([--with-ns],
[use Nextstep (macOS Cocoa or GNUstep) windowing system.
On by default on macOS.])],[],[with_ns=maybe])
OPTION_DEFAULT_OFF([w32], [use native MS Windows GUI in a Cygwin build])

OPTION_DEFAULT_ON([gpm],[don't use -lgpm for mouse support on a GNU/Linux console])
OPTION_DEFAULT_ON([dbus],[don't compile with D-Bus support])
AC_ARG_WITH([gconf],[AS_HELP_STRING([--with-gconf],
[compile with Gconf support (Gsettings replaces this)])],[],
[if test $with_features = yes; then
with_gconf=maybe
else
with_gconf=no
fi])
OPTION_DEFAULT_ON([gsettings],[don't compile with GSettings support])
OPTION_DEFAULT_ON([selinux],[don't compile with SELinux support])
OPTION_DEFAULT_ON([gnutls],[don't use -lgnutls for SSL/TLS support])
OPTION_DEFAULT_ON([zlib],[don't compile with zlib decompression support])
OPTION_DEFAULT_ON([modules],[don't compile with dynamic modules support])
OPTION_DEFAULT_ON([threads],[don't compile with elisp threading support])
OPTION_DEFAULT_OFF([native-compilation],[compile with Emacs Lisp native compiler support])

AC_ARG_WITH([file-notification],[AS_HELP_STRING([--with-file-notification=LIB],
 [use a file notification library (LIB one of: yes, inotify, kqueue, gfile, w32, no)])],
 [ case "${withval}" in
    y | ye | yes )	val=yes ;;
    n | no )		val=no  ;;
    i | in | ino | inot | inoti | inotif | inotify )	val=inotify ;;
    k | kq | kqu | kque | kqueu | kqueue )	val=kqueue ;;
    g | gf | gfi | gfil | gfile )	val=gfile ;;
    w | w3 | w32 )	val=w32 ;;
    * ) AC_MSG_ERROR(['--with-file-notification=$withval' is invalid;
this option's value should be 'yes', 'no', 'inotify', 'kqueue', 'gfile' or 'w32'.
'yes' is a synonym for 'w32' on MS-Windows, for 'no' on Nextstep,
otherwise for the first of 'inotify', 'kqueue' or 'gfile' that is usable.])
    ;;
   esac
   with_file_notification=$val
 ],
 [with_file_notification=$with_features])

OPTION_DEFAULT_OFF([xwidgets],
  [enable use of xwidgets in Emacs buffers (requires gtk3 or macOS Cocoa)])

## Makefile.in needs the cache file name.
AC_SUBST(cache_file)

## This is an option because I do not know if all info/man support
## compressed files, nor how to test if they do so.
OPTION_DEFAULT_ON([compress-install],
  [don't compress some files (.el, .info, etc.) when installing.  Equivalent to:
make GZIP_PROG= install])

AC_ARG_WITH(gameuser,dnl
[AS_HELP_STRING([--with-gameuser=USER_OR_GROUP],
		[user for shared game score files.
		An argument prefixed by ':' specifies a group instead.])])
gameuser=
gamegroup=
case ${with_gameuser} in
  '' | no) ;;
  yes) gamegroup=games ;;
  :*) gamegroup=${with_gameuser#:} ;;
  *) gameuser=${with_gameuser} ;;
esac

AC_ARG_WITH([gnustep-conf],dnl
[AS_HELP_STRING([--with-gnustep-conf=FILENAME],
   [name of GNUstep configuration file to use on systems where the command
    'gnustep-config' does not work; default $GNUSTEP_CONFIG_FILE, or
    /etc/GNUstep/GNUstep.conf])])
test "X${with_gnustep_conf}" != X && test "${with_gnustep_conf}" != yes && \
  GNUSTEP_CONFIG_FILE="${with_gnustep_conf}"
test "X$GNUSTEP_CONFIG_FILE" = "X" && \
     GNUSTEP_CONFIG_FILE=/etc/GNUstep/GNUstep.conf

AC_ARG_ENABLE(ns-self-contained,
[AS_HELP_STRING([--disable-ns-self-contained],
                [disable self contained build under NeXTstep])],
   EN_NS_SELF_CONTAINED=$enableval,
   EN_NS_SELF_CONTAINED=yes)

locallisppathset=no
AC_ARG_ENABLE(locallisppath,
[AS_HELP_STRING([--enable-locallisppath=PATH],
                [directories Emacs should search for lisp files specific
		 to this site])],
if test "${enableval}" = "no"; then
  locallisppath=
elif test "${enableval}" != "yes"; then
  locallisppath=${enableval} locallisppathset=yes
fi)

AC_ARG_ENABLE(checking,
[AS_HELP_STRING([--enable-checking@<:@=LIST@:>@],
		[enable expensive checks.  With LIST,
		 enable only specific categories of checks.
		 Categories are: all,yes,no.
		 Flags are: stringbytes, stringoverrun, stringfreelist,
		 structs, glyphs])],
[ac_checking_flags="${enableval}"],[])
IFS="${IFS= 	}"; ac_save_IFS="$IFS"; IFS="$IFS,"
CHECK_STRUCTS=false
for check in $ac_checking_flags
do
	case $check in
	# these set all the flags to specific states
	yes)		ac_enable_checking=1 ;;
	no)		ac_enable_checking= ;
			CHECK_STRUCTS=false
			ac_gc_check_stringbytes= ;
	                ac_gc_check_string_overrun= ;
	                ac_gc_check_string_free_list= ;
			ac_glyphs_debug= ;;
	all)		ac_enable_checking=1 ;
			CHECK_STRUCTS=true
			ac_gc_check_stringbytes=1 ;
	                ac_gc_check_string_overrun=1 ;
	                ac_gc_check_string_free_list=1 ;
			ac_glyphs_debug=1 ;;
	# these enable particular checks
	stringbytes)	ac_gc_check_stringbytes=1 ;;
	stringoverrun)	ac_gc_check_string_overrun=1 ;;
	stringfreelist) ac_gc_check_string_free_list=1 ;;
	structs)	CHECK_STRUCTS=true ;;
	glyphs)		ac_glyphs_debug=1 ;;
	*)	AC_MSG_ERROR(unknown check category $check) ;;
	esac
done
IFS="$ac_save_IFS"

if test x$ac_enable_checking != x ; then
  AC_DEFINE(ENABLE_CHECKING, 1,
[Define to 1 if expensive run-time data type and consistency checks are enabled.])
fi
if $CHECK_STRUCTS; then
  AC_DEFINE([CHECK_STRUCTS], 1,
    [Define this to check whether someone updated the portable dumper
     code after changing the layout of a structure that it uses.
     If you change one of these structures, check that the pdumper.c
     code is still valid, and update the pertinent hash in pdumper.c
     by manually copying the hash from the newly-generated dmpstruct.h.])
fi
AC_SUBST([CHECK_STRUCTS])
if test x$ac_gc_check_stringbytes != x ; then
  AC_DEFINE(GC_CHECK_STRING_BYTES, 1,
[Define this temporarily to hunt a bug.  If defined, the size of
   strings is redundantly recorded in sdata structures so that it can
   be compared to the sizes recorded in Lisp strings.])
fi
if test x$ac_gc_check_string_overrun != x ; then
  AC_DEFINE(GC_CHECK_STRING_OVERRUN, 1,
[Define this to check for short string overrun.])
fi
if test x$ac_gc_check_string_free_list != x ; then
  AC_DEFINE(GC_CHECK_STRING_FREE_LIST, 1,
[Define this to check the string free list.])
fi
if test x$ac_glyphs_debug != x ; then
  AC_DEFINE(GLYPH_DEBUG, 1,
[Define this to enable glyphs debugging code.])
fi

dnl The name of this option is unfortunate.  It predates, and has no
dnl relation to, the "sampling-based elisp profiler" added in 24.3.
dnl Actually, it stops it working.
dnl https://lists.gnu.org/r/emacs-devel/2012-11/msg00393.html
AC_ARG_ENABLE(profiling,
[AS_HELP_STRING([--enable-profiling],
		[build emacs with low-level, gprof profiling support.
                Mainly useful for debugging Emacs itself.  May not work on
                all platforms.  Stops profiler.el working.])],
[ac_enable_profiling="${enableval}"],[])
if test x$ac_enable_profiling != x ; then
   PROFILING_CFLAGS="-DPROFILING=1 -pg"
else
   PROFILING_CFLAGS=
fi
AC_SUBST(PROFILING_CFLAGS)

AC_ARG_ENABLE(autodepend,
[AS_HELP_STRING([--enable-autodepend],
		[automatically generate dependencies to .h-files.
		 Requires gcc, enabled if found.])],
[ac_enable_autodepend="${enableval}"],[ac_enable_autodepend=yes])

AC_ARG_ENABLE(gtk-deprecation-warnings,
[AS_HELP_STRING([--enable-gtk-deprecation-warnings],
		[Show Gtk+/Gdk deprecation warnings for Gtk+ >= 3.0])],
[ac_enable_gtk_deprecation_warnings="${enableval}"],[])

BUILD_DETAILS=
AC_ARG_ENABLE([build-details],
  [AS_HELP_STRING([--disable-build-details],
		  [Make the build more deterministic by omitting host
		   names, time stamps, etc. from the output.])],
  [test "$enableval" = no && BUILD_DETAILS=--no-build-details])
AC_SUBST([BUILD_DETAILS])

dnl This used to use changequote, but, apart from 'changequote is evil'
dnl per the autoconf manual, we can speed up autoconf somewhat by quoting
dnl the great gob of text.  Thus it's not processed for possible expansion.
dnl Just make sure the brackets remain balanced.
dnl
dnl Since Emacs can't find matching pairs of quotes, boundaries are
dnl indicated by comments.
dnl quotation begins
[

### If you add support for a new configuration, add code to this
### switch statement to recognize your configuration name and select
### the appropriate opsys.

### As far as handling version numbers on operating systems is
### concerned, make sure things will fail in a fixable way.  If
### /etc/MACHINES doesn't say anything about version numbers, be
### prepared to handle anything reasonably.  If version numbers
### matter, be sure /etc/MACHINES says something about it.

opsys='' unported=no
case "${canonical}" in

  ## GNU/Linux and similar ports
  *-*-linux* )
    opsys=gnu-linux
  ;;

  ## FreeBSD ports
  *-*-freebsd* )
    opsys=freebsd
  ;;

  ## DragonFly ports
  *-*-dragonfly* )
    opsys=dragonfly
  ;;

  ## FreeBSD kernel + glibc based userland
  *-*-kfreebsd*gnu* )
    opsys=gnu-kfreebsd
  ;;

  ## NetBSD ports
  *-*-netbsd* )
    opsys=netbsd
  ;;

  ## OpenBSD ports
  *-*-openbsd* | *-*-mirbsd* )
    opsys=openbsd
  ;;

  ## Apple Darwin / macOS
  *-apple-darwin* )
    case "${canonical}" in
      *-apple-darwin[0-9].*) unported=yes ;;
      i[3456]86-* | x86_64-* | arm-* | aarch64-* )  ;;
      * )            unported=yes ;;
    esac
    opsys=darwin
    ## FIXME: Find a way to use Fink if available (Bug#11507).
  ;;

  ## Chromium Native Client
  *-nacl )
    opsys=nacl
  ;;

  ## Cygwin ports
  *-*-cygwin )
    opsys=cygwin
  ;;

  ## HP 9000 series 700 and 800, running HP/UX
  hppa*-hp-hpux10.2* )
    opsys=hpux10-20
  ;;
  hppa*-hp-hpux1[1-9]* )
    opsys=hpux11
    CFLAGS="-D_INCLUDE__STDC_A1_SOURCE $CFLAGS"
  ;;

  ## IBM machines
  rs6000-ibm-aix4.[23]* )
    opsys=aix4-2
  ;;
  powerpc-ibm-aix4.[23]*  )
    opsys=aix4-2
  ;;
  rs6000-ibm-aix[56]* )
    opsys=aix4-2
  ;;
  powerpc-ibm-aix[5-9]* | powerpc-ibm-aix[1-9][0-9]* )
    opsys=aix4-2
  ;;

  ## Solaris
  *-*-solaris* | *-*-sunos*)
    case "${canonical}" in
      i[3456]86-*-* )   ;;
      amd64-*-*|x86_64-*-*) ;;
      sparc* )		;;
      * )		unported=yes ;;
    esac
    opsys=solaris
    ## Watch out for a compiler that we know will not work.
    if [ "$CC" = /usr/ucb/cc ]; then
      ## /usr/ucb/cc doesn't work;
      ## we should find some other compiler that does work.
      unset CC
    fi
  ;;

  ## QNX Neutrino
  *-nto-qnx* )
    opsys=qnxnto
    test -z "$CC" && CC=qcc
    LDFLAGS="-N2M $LDFLAGS"
  ;;

  ## Intel 386 machines where we don't care about the manufacturer.
  i[3456]86-*-* )
    case "${canonical}" in
      *-darwin* )               opsys=darwin ;;
      *-mingw* )
		opsys=mingw32
		# MinGW overrides and adds some system headers in nt/inc.
		GCC_TEST_OPTIONS="-I $srcdir/nt/inc"
		;;
      *-sysv4.2uw* )		opsys=unixware ;;
      *-sysv5uw* )		opsys=unixware ;;
      *-sysv5OpenUNIX* )	opsys=unixware ;;
      ## Otherwise, we'll fall through to the generic opsys code at the bottom.
    esac
  ;;

  # MinGW64
  x86_64-*-* )
    case "${canonical}" in
      *-mingw* )
		opsys=mingw32
		# MinGW overrides and adds some system headers in nt/inc.
		GCC_TEST_OPTIONS="-I $srcdir/nt/inc"
		;;
      ## Otherwise, we'll fall through to the generic opsys code at the bottom.
    esac
  ;;

  * )
    unported=yes
  ;;
esac

### If the code above didn't choose an operating system, just choose
### an operating system based on the configuration name.  You really
### only want to use this when you have no idea what the right
### operating system is; if you know what operating systems a machine
### runs, it's cleaner to make it explicit in the case statement
### above.
if test x"${opsys}" = x; then
  case "${canonical}" in
    *-gnu* )				opsys=gnu ;;
    * )
      unported=yes
    ;;
  esac
fi

]
dnl quotation ends

if test $unported = yes; then
  AC_MSG_ERROR([Emacs does not support '${canonical}' systems.
If you think it should, please send a report to ${PACKAGE_BUGREPORT}.
Check 'etc/MACHINES' for recognized configuration names.])
fi

#### Choose a compiler.

dnl Don't bother to test for C89.
AC_DEFUN([_AC_PROG_CC_C89], [$2])

dnl Sets GCC=yes if using gcc.
AC_PROG_CC([gcc cc cl clang "$XCRUN gcc" "$XCRUN clang"])
if test -n "$XCRUN"; then
  AC_CHECK_PROGS(AR, [ar "$XCRUN ar"])
  test -n "$AR" && export AR
fi

dnl Emacs needs C99 or later.
gl_PROG_CC_C99

AC_PROG_CC_C_O

if test x$GCC = xyes; then
  test "x$GCC_TEST_OPTIONS" != x && CC="$CC $GCC_TEST_OPTIONS"
fi

# Avoid gnulib's tests for -lcrypto, so that there's no static dependency on it.
AC_DEFUN([gl_CRYPTO_CHECK])
# Avoid gnulib's tests for HAVE_WORKING_O_NOATIME and HAVE_WORKING_O_NOFOLLOW,
# as we don't use them.
AC_DEFUN([gl_FCNTL_O_FLAGS])
# Avoid gnulib's test for pthread_sigmask.
funcs=
for func in $ac_func_list; do
  test $func = pthread_sigmask || AS_VAR_APPEND([funcs], [" $func"])
done
ac_func_list=$funcs
# Emacs does not use the wchar or wctype-h modules.
AC_DEFUN([gt_TYPE_WINT_T],
  [GNULIB_OVERRIDES_WINT_T=0
   AC_SUBST([GNULIB_OVERRIDES_WINT_T])])

# Initialize gnulib right after choosing the compiler.
dnl Amongst other things, this sets AR and ARFLAGS.
gl_EARLY

if test "$ac_test_CFLAGS" != set; then
  # It's helpful to have C macros available to GDB, so prefer -g3 to -g
  # if -g3 works and the user does not specify CFLAGS.
  # This test must follow gl_EARLY; otherwise AC_LINK_IFELSE complains.
  case $CFLAGS in
    '-g')
      emacs_g3_CFLAGS='-g3';;
    '-g -O2')
      emacs_g3_CFLAGS='-g3 -O2';;
    *)
      emacs_g3_CFLAGS='';;
  esac
  if test -n "$emacs_g3_CFLAGS"; then
    emacs_save_CFLAGS=$CFLAGS
    CFLAGS=$emacs_g3_CFLAGS
    AC_CACHE_CHECK([whether $CC accepts $emacs_g3_CFLAGS],
      [emacs_cv_prog_cc_g3],
      [AC_LINK_IFELSE([AC_LANG_PROGRAM()],
	 [emacs_cv_prog_cc_g3=yes],
	 [emacs_cv_prog_cc_g3=no])])
    if test $emacs_cv_prog_cc_g3 != yes; then
      CFLAGS=$emacs_save_CFLAGS
    fi
    if test $opsys = mingw32; then
      CFLAGS="$CFLAGS -gdwarf-2"
    fi
  fi

  case $CFLAGS in
    *-O*) ;;
    *)
      # No optimization flag was inferred for this non-GCC compiler.
      # Try -O.  This is needed for xlc on AIX; see Bug#14258.
      emacs_save_CFLAGS=$CFLAGS
      test -z "$CFLAGS" || CFLAGS="$CFLAGS "
      CFLAGS=${CFLAGS}-O
      AC_CACHE_CHECK([whether $CC accepts -O],
        [emacs_cv_prog_cc_o],
	[AC_LINK_IFELSE([AC_LANG_PROGRAM()],
	   [emacs_cv_prog_cc_o=yes],
	   [emacs_cv_prog_cc_o=no])])
      if test $emacs_cv_prog_cc_o != yes; then
	CFLAGS=$emacs_save_CFLAGS
      fi ;;
  esac
fi

# gl_GCC_VERSION_IFELSE([major], [minor], [run-if-found], [run-if-not-found])
# ---------------------------------------------------------------------------
# If $CPP is gcc-MAJOR.MINOR or newer, then run RUN-IF-FOUND.
# Otherwise, run RUN-IF-NOT-FOUND.
AC_DEFUN([gl_GCC_VERSION_IFELSE],
  [AC_PREPROC_IFELSE(
    [AC_LANG_PROGRAM(
      [[
#if ($1) < __GNUC__ || (($1) == __GNUC__ && ($2) <= __GNUC_MINOR__)
/* ok */
#else
# error "your version of gcc is older than $1.$2"
#endif
      ]]),
    ], [$3], [$4])
  ]
)

AC_ARG_ENABLE([gcc-warnings],
  [AS_HELP_STRING([--enable-gcc-warnings@<:@=TYPE@:>@],
                  [control generation of GCC warnings.  The TYPE 'yes'
		   means to fail if any warnings are issued; 'warn-only'
		   means issue warnings without failing (default for
		   developer builds); 'no' means disable warnings
		   (default for non-developer builds).])],
  [case $enableval in
     yes|no|warn-only) ;;
     *)      AC_MSG_ERROR([bad value $enableval for gcc-warnings option]) ;;
   esac
   gl_gcc_warnings=$enableval],
  [# By default, use 'warn-only' if it looks like the invoker of 'configure'
   # is a developer as opposed to a builder.  This is most likely true
   # if GCC is recent enough and there is a .git directory or file;
   # however, if there is also a .tarball-version file it is probably
   # just a release imported into Git for patch management.
   gl_gcc_warnings=no
   if test -e "$srcdir"/.git && test ! -f "$srcdir"/.tarball-version; then
     gl_GCC_VERSION_IFELSE([5], [3], [gl_gcc_warnings=warn-only])
   fi])

AC_ARG_ENABLE([check-lisp-object-type],
  [AS_HELP_STRING([--enable-check-lisp-object-type],
     [Enable compile time checks for the Lisp_Object data type,
      which can catch some bugs during development.])])
if test "$enable_check_lisp_object_type" = yes; then
  AC_DEFINE([CHECK_LISP_OBJECT_TYPE], 1,
    [Define to enable compile-time checks for the Lisp_Object data type.])
fi

# clang is unduly picky about some things.
AC_CACHE_CHECK([whether the compiler is clang], [emacs_cv_clang],
  [AC_COMPILE_IFELSE(
     [AC_LANG_PROGRAM([[
	  #ifndef __clang__
	    error "not clang";
	  #endif
        ]])],
     [emacs_cv_clang=yes],
     [emacs_cv_clang=no])])

WERROR_CFLAGS=
# When compiling with GCC, prefer -isystem to -I when including system
# include files, to avoid generating useless diagnostics for the files.
AS_IF([test $gl_gcc_warnings = no],
 [
  isystem='-I'
  AS_IF([test "$emacs_cv_clang" = yes],
   [
     # Turn off some warnings if supported.
     gl_WARN_ADD([-Wno-switch])
     gl_WARN_ADD([-Wno-pointer-sign])
     gl_WARN_ADD([-Wno-string-plus-int])
     gl_WARN_ADD([-Wno-unknown-attributes])
   ])
 ],[
  isystem='-isystem '

  # This, $nw, is the list of warnings we disable.
  nw=

  case $with_x_toolkit in
    lucid | athena | motif)
       # Old toolkits mishandle 'const'.
       nw="$nw -Wwrite-strings"
       ;;
  esac
  AS_IF([test $gl_gcc_warnings = yes],
    [WERROR_CFLAGS=-Werror],
    [# Use -fanalyzer and related options only if --enable-gcc-warnings,
     # as they slow GCC considerably.
     nw="$nw -fanalyzer -Wno-analyzer-double-free -Wno-analyzer-malloc-leak"
     nw="$nw -Wno-analyzer-null-dereference -Wno-analyzer-use-after-free"
     # Use -Wsuggest-attribute=malloc only if --enable-gcc-warnings,
     # as it doesn't flag code that is wrong in any way.
     nw="$nw -Wsuggest-attribute=malloc"])

  nw="$nw -Wcast-align=strict"      # Emacs is tricky with pointers.
  nw="$nw -Wduplicated-branches"    # Too many false alarms
  nw="$nw -Wformat-overflow=2"      # False alarms due to GCC bug 80776
  nw="$nw -Wsystem-headers"         # Don't let system headers trigger warnings
  nw="$nw -Woverlength-strings"     # Not a problem these days
  nw="$nw -Wvla"                    # Emacs uses <vla.h>.
  nw="$nw -Wunused-const-variable=2" # lisp.h declares const objects.
  nw="$nw -Winline"                 # OK to ignore 'inline'
  nw="$nw -Wstrict-overflow"        # OK to optimize assuming that
                                    # signed overflow has undefined behavior
  nw="$nw -Wsync-nand"              # irrelevant here, and provokes ObjC warning
  nw="$nw -Wunsafe-loop-optimizations" # OK to suppress unsafe optimizations
  nw="$nw -Wbad-function-cast"      # These casts are no worse than others.

  # Emacs doesn't care about shadowing; see
  # <https://lists.gnu.org/r/emacs-diffs/2011-11/msg00265.html>.
  nw="$nw -Wshadow"

  # Emacs's use of alloca inhibits protecting the stack.
  nw="$nw -Wstack-protector"

  # Emacs's use of __attribute__ ((cold)) causes false alarms with this option.
  nw="$nw -Wsuggest-attribute=cold"

  # Emacs's use of partly-const functions such as Fgnutls_available_p
  # make this option problematic.
  nw="$nw -Wsuggest-attribute=const"

  # Emacs's use of partly-pure functions such as CHECK_TYPE make this
  # option problematic.
  nw="$nw -Wsuggest-attribute=pure"

  if test "$emacs_cv_clang" = yes; then
    nw="$nw -Wdouble-promotion"
  fi

  # This causes too much noise in the MinGW build.
  if test $opsys = mingw32; then
    nw="$nw -Wsuggest-attribute=format"
  fi

  gl_MANYWARN_ALL_GCC([ws])
  gl_MANYWARN_COMPLEMENT([ws], [$ws], [$nw])
  for w in $ws; do
    gl_WARN_ADD([$w])
  done
  gl_WARN_ADD([-Wredundant-decls])     # Prefer this, as we don't use Bison.
  gl_WARN_ADD([-Wno-missing-field-initializers]) # We need this one
  gl_WARN_ADD([-Wno-override-init])    # More trouble than it is worth
  gl_WARN_ADD([-Wno-sign-compare])     # Too many warnings for now
  gl_WARN_ADD([-Wno-type-limits])      # Too many warnings for now
  gl_WARN_ADD([-Wno-unused-parameter]) # Too many warnings for now
  gl_WARN_ADD([-Wno-format-nonliteral])

  # clang is unduly picky about some things.
  if test "$emacs_cv_clang" = yes; then
    gl_WARN_ADD([-Wno-missing-braces])
    gl_WARN_ADD([-Wno-null-pointer-arithmetic])
  fi

  # This causes too much noise in the MinGW build
  if test $opsys = mingw32; then
    gl_WARN_ADD([-Wno-pointer-sign])
  fi

  AC_DEFINE([GCC_LINT], [1], [Define to 1 if --enable-gcc-warnings.])
  AS_IF([test $gl_gcc_warnings = yes],
    [AC_DEFINE([GNULIB_PORTCHECK], [1], [enable some gnulib portability checks])
     AH_VERBATIM([GNULIB_PORTCHECK_FORTIFY_SOURCE],
     [/* Enable compile-time and run-time bounds-checking, and some warnings,
	 without upsetting glibc 2.15+. */
      #if (defined GNULIB_PORTCHECK && !defined _FORTIFY_SOURCE \
	   && defined __OPTIMIZE__ && __OPTIMIZE__)
      # define _FORTIFY_SOURCE 2
      #endif
     ])])
 ])

# clang is picky about these regardless of whether
# --enable-gcc-warnings is specified.
if test "$emacs_cv_clang" = yes; then
  gl_WARN_ADD([-Wno-initializer-overrides])
  gl_WARN_ADD([-Wno-tautological-compare])
  gl_WARN_ADD([-Wno-tautological-constant-out-of-range-compare])
fi

# Use a slightly smaller set of warning options for lib/.
nw=
nw="$nw -Wunused-macros"
gl_MANYWARN_COMPLEMENT([GNULIB_WARN_CFLAGS], [$WARN_CFLAGS], [$nw])

AC_SUBST([WERROR_CFLAGS])
AC_SUBST([GNULIB_WARN_CFLAGS])

edit_cflags="
  s,///*,/,g
  s/^/ /
  s/ -I/ $isystem/g
  s/^ //
"

AC_ARG_ENABLE(link-time-optimization,
[AS_HELP_STRING([--enable-link-time-optimization],
                [build with link-time optimization
		 (experimental; see INSTALL)])],
if test "${enableval}" != "no"; then
   ac_lto_supported=no
   if test "$emacs_cv_clang" = yes; then
      AC_MSG_CHECKING([whether link-time optimization is supported by clang])
      GOLD_PLUGIN=`$CC -print-file-name=LLVMgold.so 2>/dev/null`
      if test -x "$GOLD_PLUGIN"; then
	 LTO="-flto"
      fi
   elif test x$GCC = xyes; then
      AC_MSG_CHECKING([whether link-time optimization is supported by gcc])
      CPUS=`getconf _NPROCESSORS_ONLN 2>/dev/null`
      if test x$CPUS != x; then
	 LTO="-flto=$CPUS"
      else
	 LTO="-flto"
      fi
   else
      AC_MSG_ERROR([Link-time optimization is not supported with your compiler.])
   fi
   if test -z "$LTO"; then
      ac_lto_supported=no
   else
      old_CFLAGS=$CFLAGS
      CFLAGS="$CFLAGS $LTO"
      AC_COMPILE_IFELSE([AC_LANG_PROGRAM([[]], [[]])],
         [ac_lto_supported=yes], [ac_lto_supported=no])
         CFLAGS="$old_CFLAGS"
   fi
   AC_MSG_RESULT([$ac_lto_supported])
   if test "$ac_lto_supported" = "yes"; then
      CFLAGS="$CFLAGS $LTO"
      if test "$emacs_cv_clang" = yes; then
	 AC_MSG_WARN([Please read INSTALL before using link-time optimization with clang])
	 # WARNING: 'ar --plugin ...' doesn't work without
	 # command, so plugin name is appended to ARFLAGS.
	 ARFLAGS="cru --plugin $GOLD_PLUGIN"
	 RANLIB="$RANLIB --plugin $GOLD_PLUGIN"
      else
        dnl The following is needed for GCC 4.9.0.  The GCC 4.9.0 release notes
        dnl suggest that instead of -ffat-lto-objects we should use gcc-ar and
        dnl gcc-ranlib in place of ar and ranlib, but gcc-ar makes /usr/bin/ar
        dnl dump core on Fedora 20, so play it safe for now.
        gl_COMPILER_OPTION_IF([-ffat-lto-objects],
          [CFLAGS="$CFLAGS -ffat-lto-objects"])
      fi
   fi
fi)


dnl Automake replacements.
AC_DEFUN([AM_CONDITIONAL],
  [$2 && $1=1 || $1=
   AC_SUBST([$1])])

dnl Prefer silent make output.  For verbose output, use
dnl 'configure --disable-silent-rules' or 'make V=1' .
AC_ARG_ENABLE([silent-rules],
  [AS_HELP_STRING(
     [--disable-silent-rules],
     [verbose build output (undo: "make V=0")])])
if test "$enable_silent_rules" = no; then
  AM_DEFAULT_VERBOSITY=1
else
  AM_DEFAULT_VERBOSITY=0
fi
AC_SUBST([AM_DEFAULT_VERBOSITY])
AC_CONFIG_FILES([src/verbose.mk])

dnl Some other nice autoconf tests.
AC_PROG_INSTALL
dnl These are commented out, since gl_EARLY and/or Autoconf already does them.
dnl AC_PROG_MKDIR_P
dnl if test "x$RANLIB" = x; then
dnl   AC_PROG_RANLIB
dnl fi


dnl Sadly, AC_PROG_LN_S is too restrictive.  It also tests whether links
dnl can be made to directories.  This is not relevant for our usage, and
dnl excludes some cases that work fine for us.  Eg MS Windows or files
dnl hosted on AFS, both examples where simple links work, but links to
dnl directories fail.  We use a cut-down version instead.
dnl AC_PROG_LN_S

AC_CACHE_CHECK([command to symlink files in the same directory], [emacs_cv_ln_s_fileonly],
[rm -f conf$$ conf$$.file

emacs_cv_ln_s_fileonly='cp -p'

dnl On MinGW, ensure we will call the MSYS /bin/ln.exe, not some
dnl random program in the current directory.
if (echo >conf$$.file) 2>/dev/null; then
  if test "$opsys" = "mingw32"; then
    emacs_cv_ln_s_fileonly=/bin/ln
  elif ln -s conf$$.file conf$$ 2>/dev/null; then
    emacs_cv_ln_s_fileonly='ln -s'
  elif ln conf$$.file conf$$ 2>/dev/null; then
    emacs_cv_ln_s_fileonly=ln
  fi
fi

rm -f conf$$ conf$$.file])
LN_S_FILEONLY=$emacs_cv_ln_s_fileonly

AC_SUBST(LN_S_FILEONLY)


dnl AC_PROG_LN_S sets LN_S to 'cp -pR' for MinGW, on the premise that 'ln'
dnl doesn't support links to directories, as in "ln file dir".  But that
dnl use is non-portable, and OTOH MinGW wants to use hard links for Emacs
dnl executables at "make install" time.
dnl See https://lists.gnu.org/r/emacs-devel/2013-04/msg00475.html
dnl for more details.
if test "$opsys" = "mingw32"; then
  LN_S="/bin/ln"
fi

dnl On some Debian versions, "install-info" prints irritating messages
dnl "This is not dpkg install-info anymore, but GNU install-info"
dnl if called via an absolute file name.
dnl Use the entirely-identical-but-quieter ginstall-info instead if present.
dnl Sadly some people may have an old ginstall-info installed on
dnl non-Debian systems, so we can't use this.
dnl AC_PATH_PROGS(INSTALL_INFO, [ginstall-info install-info], :,
dnl   $PATH$PATH_SEPARATOR/usr/sbin$PATH_SEPARATOR/sbin)

AC_PATH_PROG(INSTALL_INFO, install-info, :,
  $PATH$PATH_SEPARATOR/usr/sbin$PATH_SEPARATOR/sbin)
dnl Don't use GZIP, which is used by gzip for additional parameters.
AC_PATH_PROG(GZIP_PROG, gzip)

test $with_compress_install != yes && test -n "$GZIP_PROG" && \
   GZIP_PROG=" # $GZIP_PROG # (disabled by configure --without-compress-install)"

if test "$with_dumping" = "unexec" && test "$opsys" = "nacl"; then
  AC_MSG_ERROR([nacl is not compatible with --with-dumping=unexec])
fi

AC_CACHE_CHECK([for 'find' args to delete a file],
  [emacs_cv_find_delete],
  [if touch conftest.tmp && find conftest.tmp -delete 2>/dev/null &&
      test ! -f conftest.tmp
   then emacs_cv_find_delete="-delete"
   else emacs_cv_find_delete="-exec rm -f {} ';'"
   fi])
FIND_DELETE=$emacs_cv_find_delete
AC_SUBST([FIND_DELETE])

PAXCTL_dumped=
PAXCTL_notdumped=
if test $with_unexec = yes && test $opsys = gnu-linux; then
  if test "${SETFATTR+set}" != set; then
    AC_CACHE_CHECK([for setfattr],
      [emacs_cv_prog_setfattr],
      [touch conftest.tmp
       if (setfattr -n user.pax.flags conftest.tmp) >/dev/null 2>&1; then
	 emacs_cv_prog_setfattr=yes
       else
	 emacs_cv_prog_setfattr=no
       fi])
    if test "$emacs_cv_prog_setfattr" = yes; then
      PAXCTL_notdumped='$(SETFATTR) -n user.pax.flags -v er'
      SETFATTR=setfattr
    else
      SETFATTR=
    fi
  fi
  case $opsys,$PAXCTL_notdumped,$emacs_uname_r in
    gnu-linux,,* | netbsd,,[0-7].*)
      AC_PATH_PROG([PAXCTL], [paxctl], [],
	[$PATH$PATH_SEPARATOR/sbin$PATH_SEPARATOR/usr/sbin])
      if test -n "$PAXCTL"; then
	if test "$opsys" = netbsd; then
	  PAXCTL_dumped='$(PAXCTL) +a'
	  PAXCTL_notdumped=$PAXCTL_dumped
	else
	  AC_MSG_CHECKING([whether binaries have a PT_PAX_FLAGS header])
	  AC_LINK_IFELSE([AC_LANG_PROGRAM([], [])],
	    [if $PAXCTL -v conftest$EXEEXT >/dev/null 2>&1; then
	       AC_MSG_RESULT([yes])
	     else
	       AC_MSG_RESULT([no])
	       PAXCTL=
	     fi])
	  if test -n "$PAXCTL"; then
	    PAXCTL_dumped='$(PAXCTL) -zex'
	    PAXCTL_notdumped='$(PAXCTL) -r'
	  fi
	fi
      fi;;
  esac
fi
AC_SUBST([PAXCTL_dumped])
AC_SUBST([PAXCTL_notdumped])
AC_SUBST([SETFATTR])

# Makeinfo on macOS is ancient, check whether there is a more recent
# version installed by Homebrew.
AC_CHECK_PROGS(BREW, [brew])
if test -n "$BREW"; then
  AC_PATH_PROG([MAKEINFO], [makeinfo], [],
    [`$BREW --prefix texinfo 2>/dev/null`/bin$PATH_SEPARATOR$PATH])
fi

## Require makeinfo >= 4.13 (last of the 4.x series) to build the manuals.
: ${MAKEINFO:=makeinfo}
case `($MAKEINFO --version) 2>/dev/null` in
  *' (GNU texinfo) '4.1[[3-9]]* | \
  *' (GNU texinfo) '[[5-9]]* | \
  *' (GNU texinfo) '[[1-9][0-9]]* ) ;;
  *) MAKEINFO=no;;
esac

## Makeinfo is unusual.  For a released Emacs, the manuals are
## pre-built, and not deleted by the normal clean rules.  makeinfo is
## therefore in the category of "special tools" not normally required, which
## configure does not have to check for (eg autoconf itself).
## In a repository checkout on the other hand, the manuals are not included.
## So makeinfo is a requirement to build from the repository, and configure
## should test for it as it does for any other build requirement.
## We use the presence of $srcdir/info/emacs to distinguish a release,
## with pre-built manuals, from a repository checkout.
if test "$MAKEINFO" = "no"; then
  MAKEINFO=makeinfo
  if test ! -e "$srcdir/info/emacs" && test ! -e "$srcdir/info/emacs.info"; then
    AC_MSG_ERROR( [You do not seem to have makeinfo >= 4.13, and your
source tree does not seem to have pre-built manuals in the 'info' directory.
Please install a suitable version of makeinfo.] )
  else
    AC_MSG_WARN( [You do not seem to have makeinfo >= 4.13.
You will not be able to rebuild the manuals if you delete them or change
their sources.] )
  fi
fi
AC_SUBST([MAKEINFO])

if test $opsys = mingw32; then
   DOCMISC_W32=efaq-w32
else
   DOCMISC_W32=
fi
AC_SUBST(DOCMISC_W32)

dnl Add our options to ac_link now, after it is set up.

if test x$GCC = xyes; then
  test "x$GCC_LINK_TEST_OPTIONS" != x && \
    ac_link="$ac_link $GCC_LINK_TEST_OPTIONS"
else
  test "x$NON_GCC_LINK_TEST_OPTIONS" != x && \
    ac_link="$ac_link $NON_GCC_LINK_TEST_OPTIONS"
fi

dnl On some platforms using GNU ld, linking temacs needs -znocombreloc.
dnl Although this has something to do with dumping, the details are unknown.
dnl If the flag is used but not needed,
dnl Emacs should still work (albeit a bit more slowly),
dnl so use the flag everywhere that it is supported.
dnl When testing whether the flag works, treat GCC specially
dnl since it just gives a non-fatal 'unrecognized option'
dnl if not built to support GNU ld.
if test "$GCC" = yes; then
  LDFLAGS_NOCOMBRELOC="-Wl,-znocombreloc"
else
  LDFLAGS_NOCOMBRELOC="-znocombreloc"
fi

AC_CACHE_CHECK([for -znocombreloc], [emacs_cv_znocombreloc],
  [if test $with_unexec = no; then
     emacs_cv_znocombreloc='not needed'
   else
     save_LDFLAGS=$LDFLAGS
     LDFLAGS="$LDFLAGS $LDFLAGS_NOCOMBRELOC"
     AC_LINK_IFELSE([AC_LANG_PROGRAM([], [])],
       [emacs_cv_znocombreloc=yes], [emacs_cv_znocombreloc=no])
     LDFLAGS=$save_LDFLAGS
   fi])

case $emacs_cv_znocombreloc in
  no*)
    LDFLAGS_NOCOMBRELOC= ;;
esac


AC_CACHE_CHECK([whether addresses are sanitized],
  [emacs_cv_sanitize_address],
  [AC_COMPILE_IFELSE(
     [AC_LANG_PROGRAM(
	[[#ifndef __has_feature
	  #define __has_feature(f) 0
	  #endif
	  #if defined __SANITIZE_ADDRESS__ || __has_feature (address_sanitizer)
	  #else
	   error "Addresses are not sanitized.";
	  #endif
	]])],
     [emacs_cv_sanitize_address=yes],
     [emacs_cv_sanitize_address=no])])

if test $with_unexec = yes; then
  AC_DEFINE([HAVE_UNEXEC], 1, [Define if Emacs supports unexec.])
  if test "$emacs_cv_sanitize_address" = yes; then
    AC_MSG_WARN([[Addresses are sanitized; suggest --without-unexec]])
  fi
fi


UNEXEC_OBJ=
test $with_unexec = yes &&
case "$opsys" in
  # MSDOS uses unexcoff.o
  aix4-2)
   UNEXEC_OBJ=unexaix.o
   ;;
  cygwin)
   UNEXEC_OBJ=unexcw.o
   ;;
  darwin)
   UNEXEC_OBJ=unexmacosx.o
   ;;
  hpux10-20 | hpux11)
   UNEXEC_OBJ=unexhp9k800.o
   ;;
  mingw32)
   UNEXEC_OBJ=unexw32.o
   ;;
  solaris)
   # Use the Solaris dldump() function, called from unexsol.c, to dump
   # emacs, instead of the generic ELF dump code found in unexelf.c.
   # The resulting binary has a complete symbol table, and is better
   # for debugging and other observability tools (debuggers, pstack, etc).
   UNEXEC_OBJ=unexsol.o
   ;;
  *)
   UNEXEC_OBJ=unexelf.o
   ;;
esac
AC_SUBST(UNEXEC_OBJ)

LD_SWITCH_SYSTEM=
test "$with_unexec" = no || case "$opsys" in
  freebsd|dragonfly)
   ## Let 'ld' find image libs and similar things in /usr/local/lib.
   ## The system compiler, GCC, has apparently been modified to not
   ## look there, contrary to what a stock GCC would do.
### It's not our place to do this.  See bug#10313#17.
###   LD_SWITCH_SYSTEM=-L/usr/local/lib
      :
   ;;

  gnu-linux)
   ## cpp test was "ifdef __mips__", but presumably this is equivalent...
   case $host_cpu in mips*) LD_SWITCH_SYSTEM="-G 0";; esac
   ;;

  netbsd)
### It's not our place to do this.  See bug#10313#17.
###   LD_SWITCH_SYSTEM="-Wl,-rpath,/usr/pkg/lib -L/usr/pkg/lib -Wl,-rpath,/usr/local/lib -L/usr/local/lib"
      :
   ;;

  openbsd)
   ## Han Boetes <han@boetes.org> says this is necessary,
   ## otherwise Emacs dumps core on elf systems.
   LD_SWITCH_SYSTEM="-Z"
   ;;
esac
AC_SUBST(LD_SWITCH_SYSTEM)

ac_link="$ac_link $LD_SWITCH_SYSTEM"

## This setting of LD_SWITCH_SYSTEM references LD_SWITCH_X_SITE_RPATH,
## which has not been defined yet.  When this was handled with cpp,
## it was expanded to null when configure sourced the s/*.h file.
## Thus LD_SWITCH_SYSTEM had different values in configure and the Makefiles.
## FIXME it would be cleaner to put this in LD_SWITCH_SYSTEM_TEMACS
## (or somesuch), but because it is supposed to go at the _front_
## of LD_SWITCH_SYSTEM, we cannot do that in exactly the same way.
## Compare with the gnu-linux case below, which added to the end
## of LD_SWITCH_SYSTEM, and so can instead go at the front of
## LD_SWITCH_SYSTEM_TEMACS.
case "$opsys" in
  netbsd|openbsd)
   LD_SWITCH_SYSTEM="\$(LD_SWITCH_X_SITE_RPATH) $LD_SWITCH_SYSTEM" ;;
esac

C_SWITCH_MACHINE=

test $with_unexec = yes &&
case $canonical in
 alpha*)
    ## With ELF, make sure that all common symbols get allocated to in the
    ## data section.  Otherwise, the dump of temacs may miss variables in
    ## the shared library that have been initialized.  For example, with
    ## GNU libc, __malloc_initialized would normally be resolved to the
    ## shared library's .bss section, which is fatal.
    if test "x$GCC" = "xyes"; then
      C_SWITCH_MACHINE="-fno-common"
    else
      AC_MSG_ERROR([Non-GCC compilers are not supported.])
    fi
  ;;
esac
AC_SUBST(C_SWITCH_MACHINE)

C_SWITCH_SYSTEM=
## Some programs in src produce warnings saying certain subprograms
## are too complex and need a MAXMEM value greater than 2000 for
## additional optimization.  --nils@exp-math.uni-essen.de
test "$opsys" = "aix4.2" && test "x$GCC" != "xyes" && \
  C_SWITCH_SYSTEM="-ma -qmaxmem=4000"
if test "$opsys" = "mingw32"; then
  case "$canonical" in
    x86_64-*-mingw*) C_SWITCH_SYSTEM="-mtune=generic" ;;
    *) C_SWITCH_SYSTEM="-mtune=pentium4" ;;
  esac
fi
## gnu-linux might need -D_BSD_SOURCE on old libc5 systems.
## It is redundant in glibc2, since we define _GNU_SOURCE.
AC_SUBST(C_SWITCH_SYSTEM)


LIBS_SYSTEM=
case "$opsys" in
  ## IBM's X11R5 uses -lIM and -liconv in AIX 3.2.2.
  aix4-2) LIBS_SYSTEM="-lrts -lIM -liconv" ;;

  freebsd|dragonfly) LIBS_SYSTEM="-lutil" ;;

  hpux*) LIBS_SYSTEM="-l:libdld.sl" ;;

  qnxnto) LIBS_SYSTEM="-lsocket" ;;

  solaris) LIBS_SYSTEM="-lsocket -lnsl" ;;

  ## Motif needs -lgen.
  unixware) LIBS_SYSTEM="-lsocket -lnsl -lelf -lgen" ;;
esac

AC_SUBST(LIBS_SYSTEM)

### Make sure subsequent tests use flags consistent with the build flags.

if test x"${OVERRIDE_CPPFLAGS}" != x; then
  CPPFLAGS="${OVERRIDE_CPPFLAGS}"
else
  CPPFLAGS="$C_SWITCH_SYSTEM $C_SWITCH_MACHINE $CPPFLAGS"
fi

# Suppress obsolescent Autoconf test for size_t; Emacs assumes C99 or better.
AC_DEFUN([AC_TYPE_SIZE_T])
# Likewise for obsolescent test for uid_t, gid_t; Emacs assumes them.
AC_DEFUN([AC_TYPE_UID_T])

# sqrt and other floating-point functions such as fmod and frexp
# are found in -lm on many systems.
OLD_LIBS=$LIBS
AC_SEARCH_LIBS([sqrt], [m])
if test "X$LIBS" = "X$OLD_LIBS"; then
  LIB_MATH=
else
  LIB_MATH=$ac_cv_search_sqrt
fi
LIBS=$OLD_LIBS

dnl Current possibilities handled by sed (aix4-2 -> aix,
dnl gnu-linux -> gnu/linux, etc.):
dnl gnu, gnu/linux, gnu/kfreebsd, aix, cygwin, darwin, hpux.
dnl And special cases: berkeley-unix, usg-unix-v, ms-dos, windows-nt.
SYSTEM_TYPE=`echo $opsys | sed -e 's/[[0-9]].*//' -e 's|-|/|'`

case $opsys in
  cygwin )
    LIB_MATH=
    ;;
  darwin )
    ## Adding -lm confuses the dynamic linker, so omit it.
    LIB_MATH=
    ;;
  freebsd | dragonfly )
    SYSTEM_TYPE=berkeley-unix
    ;;
  gnu-linux | gnu-kfreebsd )
    ;;
  hpux10-20 | hpux11 )
    ;;
  mingw32 )
    LIB_MATH=
    SYSTEM_TYPE=windows-nt
    ;;
  netbsd | openbsd )
    SYSTEM_TYPE=berkeley-unix
    ;;

  solaris | unixware )
    SYSTEM_TYPE=usg-unix-v
    ;;

esac

AC_SUBST(LIB_MATH)
AC_DEFINE_UNQUOTED(SYSTEM_TYPE, "$SYSTEM_TYPE",
  [The type of system you are compiling for; sets 'system-type'.])
AC_SUBST([SYSTEM_TYPE])


pre_PKG_CONFIG_CFLAGS=$CFLAGS
pre_PKG_CONFIG_LIBS=$LIBS

PKG_PROG_PKG_CONFIG(0.9.0)

dnl EMACS_CHECK_MODULES(GSTUFF, gtk+-2.0 >= 1.3 glib = 1.3.4)
dnl acts like PKG_CHECK_MODULES(GSTUFF, gtk+-2.0 >= 1.3 glib = 1.3.4,
dnl HAVE_GSTUFF=yes, HAVE_GSTUFF=no) -- see pkg-config man page --
dnl except that it postprocesses CFLAGS as needed for --enable-gcc-warnings.
dnl EMACS_CHECK_MODULES accepts optional 3rd and 4th arguments that
dnl can take the place of the default HAVE_GSTUFF=yes and HAVE_GSTUFF=no
dnl actions.
AC_DEFUN([EMACS_CHECK_MODULES],
  [PKG_CHECK_MODULES([$1], [$2],
     [$1_CFLAGS=`AS_ECHO(["$$1_CFLAGS"]) | sed -e "$edit_cflags"`
      m4_default([$3], [HAVE_$1=yes])],
     [m4_default([$4], [HAVE_$1=no])])])

HAVE_SOUND=no
if test "${with_sound}" != "no"; then
  # Sound support for GNU/Linux, the free BSDs, MinGW, and Cygwin.
  AC_CHECK_HEADERS([machine/soundcard.h sys/soundcard.h soundcard.h mmsystem.h],
    have_sound_header=yes, [], [
    #ifdef __MINGW32__
    #define WIN32_LEAN_AND_MEAN
    #include <windows.h>
    #endif
    ])
  test "${with_sound}" = "oss" && test "${have_sound_header}" != "yes" && \
    AC_MSG_ERROR([OSS sound support requested but not found.])

  if test "${with_sound}" = "bsd-ossaudio" || test "${with_sound}" = "yes"; then
    # Emulation library used on NetBSD.
    AC_CHECK_LIB(ossaudio, _oss_ioctl, LIBSOUND=-lossaudio, LIBSOUND=)
    test "${with_sound}" = "bsd-ossaudio" && test -z "$LIBSOUND" && \
      AC_MSG_ERROR([bsd-ossaudio sound support requested but not found.])
    dnl FIXME?  If we did find ossaudio, should we set with_sound=bsd-ossaudio?
    dnl Traditionally, we go on to check for alsa too.  Does that make sense?
  fi
  AC_SUBST(LIBSOUND)

  if test "${with_sound}" = "alsa" || test "${with_sound}" = "yes"; then
    ALSA_REQUIRED=1.0.0
    ALSA_MODULES="alsa >= $ALSA_REQUIRED"
    EMACS_CHECK_MODULES([ALSA], [$ALSA_MODULES])
    if test $HAVE_ALSA = yes; then
      LIBSOUND="$LIBSOUND $ALSA_LIBS"
      CFLAGS_SOUND="$CFLAGS_SOUND $ALSA_CFLAGS"
      AC_DEFINE(HAVE_ALSA, 1, [Define to 1 if ALSA is available.])
    elif test "${with_sound}" = "alsa"; then
      AC_MSG_ERROR([ALSA sound support requested but not found.])
    fi
  fi                            dnl with_sound = alsa|yes

  dnl Define HAVE_SOUND if we have sound support.  We know it works and
  dnl compiles only on the specified platforms.  For others, it
  dnl probably doesn't make sense to try.
  dnl FIXME So surely we should bypass this whole section if not using
  dnl one of these platforms?
  if test x$have_sound_header = xyes || test $HAVE_ALSA = yes; then
     case "$opsys" in
       dnl defined __FreeBSD__ || defined __NetBSD__ || defined __linux__
       dnl Adjust the --with-sound help text if you change this.
       gnu-linux|freebsd|netbsd|mingw32|cygwin)
         AC_DEFINE(HAVE_SOUND, 1, [Define to 1 if you have sound support.])
         HAVE_SOUND=yes
         ;;
     esac
  fi

  AC_SUBST(CFLAGS_SOUND)
fi

dnl checks for header files
AC_CHECK_HEADERS_ONCE(
  linux/fs.h
  malloc.h
  sys/systeminfo.h
  sys/sysinfo.h
  coff.h pty.h
  sys/resource.h
  sys/utsname.h pwd.h utmp.h util.h
  sanitizer/lsan_interface.h)

AC_CACHE_CHECK([for ADDR_NO_RANDOMIZE],
  [emacs_cv_personality_addr_no_randomize],
  [AC_COMPILE_IFELSE(
     [AC_LANG_PROGRAM([[#include <sys/personality.h>]],
		      [[personality (personality (0xffffffff)
				     | ADDR_NO_RANDOMIZE)]])],
     [emacs_cv_personality_addr_no_randomize=yes],
     [emacs_cv_personality_addr_no_randomize=no])])
if test $emacs_cv_personality_addr_no_randomize = yes; then
  AC_DEFINE([HAVE_PERSONALITY_ADDR_NO_RANDOMIZE], [1],
            [Define to 1 if personality flag ADDR_NO_RANDOMIZE exists.])
fi

# Note that Solaris has sys/sysinfo.h which defines struct
# sysinfo as well.  To make sure that we're using GNU/Linux
# sysinfo, we explicitly set one of its fields.
if test "$ac_cv_header_sys_sysinfo_h" = yes; then
  AC_CACHE_CHECK([if Linux sysinfo may be used], [emacs_cv_linux_sysinfo],
  [AC_COMPILE_IFELSE([AC_LANG_PROGRAM([[#include <sys/sysinfo.h>]],
                                     [[struct sysinfo si;
                                       si.totalram = 0;
                                       sysinfo (&si)]])],
    emacs_cv_linux_sysinfo=yes, emacs_cv_linux_sysinfo=no)])

  if test $emacs_cv_linux_sysinfo = yes; then
    AC_DEFINE([HAVE_LINUX_SYSINFO], 1, [Define to 1 if you have Linux sysinfo function.])
    AC_COMPILE_IFELSE([AC_LANG_PROGRAM([[#include <sys/sysinfo.h>]],
                                       [[struct sysinfo si; return si.mem_unit]])],
      AC_DEFINE(LINUX_SYSINFO_UNIT, 1,
                [Define to 1 if Linux sysinfo sizes are in multiples of mem_unit bytes.]))
  fi
fi

dnl On Solaris 8 there's a compilation warning for term.h because
dnl it doesn't define 'bool'.
AC_PREPROC_IFELSE([AC_LANG_PROGRAM([[#include <term.h>]],[[]])],
  AC_DEFINE(HAVE_TERM_H, 1, [Define to 1 if you have the <term.h> header file.]))
AC_HEADER_SYS_WAIT

AC_CHECK_HEADERS_ONCE(sys/socket.h)
AC_CHECK_HEADERS(net/if.h, , , [AC_INCLUDES_DEFAULT
#if HAVE_SYS_SOCKET_H
#include <sys/socket.h>
#endif])
AC_CHECK_HEADERS(ifaddrs.h, , , [AC_INCLUDES_DEFAULT
#if HAVE_SYS_SOCKET_H
#include <sys/socket.h>
#endif])
AC_CHECK_HEADERS(net/if_dl.h, , , [AC_INCLUDES_DEFAULT
#if HAVE_SYS_SOCKET_H
#include <sys/socket.h>
#endif])

dnl checks for structure members
AC_CHECK_MEMBERS([struct ifreq.ifr_flags, struct ifreq.ifr_hwaddr,
		  struct ifreq.ifr_netmask, struct ifreq.ifr_broadaddr,
		  struct ifreq.ifr_addr,
		  struct ifreq.ifr_addr.sa_len], , ,
		 [AC_INCLUDES_DEFAULT
#if HAVE_SYS_SOCKET_H
#include <sys/socket.h>
#endif
#if HAVE_NET_IF_H
#include <net/if.h>
#endif])

dnl Check for endianness.
dnl AC_C_BIGENDIAN is done by gnulib.

dnl check for Make feature

AUTO_DEPEND=no
AUTODEPEND_PARENTS='lib src'
dnl check if we have GCC and autodepend is on.
if test "$GCC" = yes && test "$ac_enable_autodepend" = yes; then
   AC_CACHE_CHECK([whether gcc understands -MMD -MF], [emacs_cv_autodepend],
   [SAVE_CFLAGS="$CFLAGS"
   CFLAGS="$CFLAGS -MMD -MF deps.d -MP"
   AC_COMPILE_IFELSE([AC_LANG_PROGRAM([[]], [[]])],
     [emacs_cv_autodepend=yes], [emacs_cv_autodepend=no])
   CFLAGS="$SAVE_CFLAGS"
   test -f deps.d || emacs_cv_autodepend=no
   rm -rf deps.d])
   if test $emacs_cv_autodepend = yes; then
      AUTO_DEPEND=yes
   fi
fi
AC_SUBST(AUTO_DEPEND)

#### Choose a window system.

## We leave window_system equal to none if
## we end up building without one.  Any new window system should
## set window_system to an appropriate value and add objects to
## window-system-specific substs.

window_system=none
AC_PATH_X
if test "$no_x" != yes; then
  window_system=x11
fi

LD_SWITCH_X_SITE_RPATH=
if test "${x_libraries}" != NONE; then
  if test -n "${x_libraries}"; then
    LD_SWITCH_X_SITE=-L`AS_ECHO(["$x_libraries"]) | sed -e 's/:/ -L/g'`
    LD_SWITCH_X_SITE_RPATH=-Wl,-rpath,`
      AS_ECHO(["$x_libraries"]) | sed -e 's/:/ -Wl,-rpath,/g'
    `
  fi
  x_default_search_path=""
  x_search_path=${x_libraries}
  if test -z "${x_search_path}"; then
    x_search_path=/usr/lib
  fi
  for x_library in `AS_ECHO(["$x_search_path:"]) | \
		    sed -e "s/:/ /g" -e p -e "s:/lib[[^ /]]* :/share :g"`; do
    x_search_path="\
${x_library}/X11/%L/%T/%N%C%S:\
${x_library}/X11/%l/%T/%N%C%S:\
${x_library}/X11/%T/%N%C%S:\
${x_library}/X11/%L/%T/%N%S:\
${x_library}/X11/%l/%T/%N%S:\
${x_library}/X11/%T/%N%S"
    if test x"${x_default_search_path}" = x; then
      x_default_search_path=${x_search_path}
    else
      x_default_search_path="${x_search_path}:${x_default_search_path}"
    fi
  done
fi
AC_SUBST(LD_SWITCH_X_SITE_RPATH)

if test "${x_includes}" != NONE && test -n "${x_includes}"; then
  C_SWITCH_X_SITE=$isystem`AS_ECHO(["$x_includes"]) | sed -e "s/:/ $isystem/g"`
fi

if test x"${x_includes}" = x; then
  bitmapdir=/usr/include/X11/bitmaps
else
  # accumulate include directories that have X11 bitmap subdirectories
  bmd_acc=
  for bmd in `AS_ECHO(["$x_includes"]) | sed -e 's/:/ /g'`; do
    if test -d "${bmd}/X11/bitmaps"; then
      bmd_acc="${bmd_acc}:${bmd}/X11/bitmaps"
    fi
    if test -d "${bmd}/bitmaps"; then
      bmd_acc="${bmd_acc}:${bmd}/bitmaps"
    fi
  done
  bitmapdir=${bmd_acc#:}
fi

NATIVE_IMAGE_API=no

test "${with_ns}" = maybe && test "${opsys}" != darwin && with_ns=no
HAVE_NS=no
NS_GNUSTEP_CONFIG=no
NS_IMPL_COCOA=no
NS_IMPL_GNUSTEP=no
tmp_CPPFLAGS="$CPPFLAGS"
tmp_CFLAGS="$CFLAGS"
CPPFLAGS="$CPPFLAGS -x objective-c"
CFLAGS="$CFLAGS -x objective-c"
GNU_OBJC_CFLAGS=""
LIBS_GNUSTEP=
if test "${with_ns}" != no; then
  # macfont.o requires macuvs.h which is absent after 'make extraclean',
  # so avoid NS_IMPL_COCOA if macuvs.h is absent.
  # Even a headless Emacs can build macuvs.h, so this should let you bootstrap.
  if test "${opsys}" = darwin && test -f "$srcdir/src/macuvs.h"; then
     lispdirrel=Contents/Resources/lisp
     NS_IMPL_COCOA=yes
     ns_appdir=`pwd`/nextstep/Emacs.app
     ns_appbindir=${ns_appdir}/Contents/MacOS
     ns_appresdir=${ns_appdir}/Contents/Resources
     ns_appsrc=Cocoa/Emacs.base
     ns_fontfile=macfont.o
  elif flags=$( (gnustep-config --objc-flags) 2>/dev/null); then
     NS_IMPL_GNUSTEP=yes
     NS_GNUSTEP_CONFIG=yes
     GNU_OBJC_CFLAGS="$flags"
     LIBS_GNUSTEP=$(gnustep-config --gui-libs) || exit
  elif test -f $GNUSTEP_CONFIG_FILE; then
     NS_IMPL_GNUSTEP=yes
     dnl FIXME sourcing this several times in subshells seems inefficient.
     GNUSTEP_SYSTEM_HEADERS=$(
       . $GNUSTEP_CONFIG_FILE
       AS_ECHO(["$GNUSTEP_SYSTEM_HEADERS"])
     )
     GNUSTEP_SYSTEM_LIBRARIES=$(
       . $GNUSTEP_CONFIG_FILE
       AS_ECHO(["$GNUSTEP_SYSTEM_LIBRARIES"])
     )
     dnl I seemed to need these as well with GNUstep-startup 0.25.
     GNUSTEP_LOCAL_HEADERS=$(
       . $GNUSTEP_CONFIG_FILE
       AS_ECHO(["$GNUSTEP_LOCAL_HEADERS"])
     )
     GNUSTEP_LOCAL_LIBRARIES=$(
       . $GNUSTEP_CONFIG_FILE
       AS_ECHO(["$GNUSTEP_LOCAL_LIBRARIES"])
     )
     test "x${GNUSTEP_LOCAL_HEADERS}" != "x" && \
       GNUSTEP_LOCAL_HEADERS="-I${GNUSTEP_LOCAL_HEADERS}"
     test "x${GNUSTEP_LOCAL_LIBRARIES}" != "x" && \
       GNUSTEP_LOCAL_LIBRARIES="-L${GNUSTEP_LOCAL_LIBRARIES}"
     CPPFLAGS="$CPPFLAGS -I${GNUSTEP_SYSTEM_HEADERS} ${GNUSTEP_LOCAL_HEADERS}"
     CFLAGS="$CFLAGS -I${GNUSTEP_SYSTEM_HEADERS} ${GNUSTEP_LOCAL_HEADERS}"
     LDFLAGS="$LDFLAGS -L${GNUSTEP_SYSTEM_LIBRARIES} ${GNUSTEP_LOCAL_LIBRARIES}"
     LIBS_GNUSTEP="-lgnustep-gui -lgnustep-base -lobjc -lpthread"
     dnl GNUstep defines BASE_NATIVE_OBJC_EXCEPTIONS to 0 or 1.
     dnl If they had chosen to either define it or not, we could have
     dnl just used AC_CHECK_DECL here.
     AC_CACHE_CHECK(if GNUstep defines BASE_NATIVE_OBJC_EXCEPTIONS,
       emacs_cv_objc_exceptions,
AC_COMPILE_IFELSE([AC_LANG_PROGRAM([[#include <GNUstepBase/GSConfig.h>]],
[[#if defined BASE_NATIVE_OBJC_EXCEPTIONS && BASE_NATIVE_OBJC_EXCEPTIONS > 0
1;
#else
fail;
#endif]])], emacs_cv_objc_exceptions=yes, emacs_cv_objc_exceptions=no ) )
     if test $emacs_cv_objc_exceptions = yes; then
       dnl _NATIVE_OBJC_EXCEPTIONS is used by the GNUstep headers.
       AC_DEFINE(_NATIVE_OBJC_EXCEPTIONS, 1,
         [Define if GNUstep uses ObjC exceptions.])
       GNU_OBJC_CFLAGS="$GNU_OBJC_CFLAGS -fobjc-exceptions"
     fi
  fi
  if test $NS_IMPL_GNUSTEP = yes; then
     ns_appdir=`pwd`/nextstep/Emacs.app
     ns_appbindir=${ns_appdir}
     ns_appresdir=${ns_appdir}/Resources
     ns_appsrc=GNUstep/Emacs.base
     ns_fontfile=nsfont.o
  fi

  dnl This is only used while we test the NS headers, it gets reset below.
  CPPFLAGS="$CPPFLAGS $GNU_OBJC_CFLAGS"
  CFLAGS="$CFLAGS $GNU_OBJC_CFLAGS"

  AC_CHECK_HEADER([AppKit/AppKit.h], [HAVE_NS=yes],
		  [AC_MSG_ERROR([The include files (AppKit/AppKit.h etc) that
are required for a Nextstep build are missing or cannot be compiled.
Either fix this, or re-configure with the option '--without-ns'.])])

  macfont_file=""
  if test "${NS_IMPL_COCOA}" = "yes"; then
    AC_MSG_CHECKING([for Mac OS X 10.6 or newer])
    AC_COMPILE_IFELSE([AC_LANG_PROGRAM([#include <AppKit/AppKit.h>],
                                     [
#ifdef MAC_OS_X_VERSION_MAX_ALLOWED
#if MAC_OS_X_VERSION_MAX_ALLOWED >= 1060
 ; /* OK */
#else
 error "Mac OS X 10.6 or newer required";
#endif
#endif
		    ])],
		    ns_osx_have_106=yes,
		    ns_osx_have_106=no)
    AC_MSG_RESULT([$ns_osx_have_106])

    if test $ns_osx_have_106 = no; then
       AC_MSG_ERROR([Mac OS X 10.6 or newer is required]);
    fi
  fi

  if test "${with_native_image_api}" = yes; then
     AC_DEFINE(HAVE_NATIVE_IMAGE_API, 1, [Define to use native OS APIs for images.])
     NATIVE_IMAGE_API="yes (ns)"
  fi
fi

AC_SUBST(LIBS_GNUSTEP)

INSTALL_ARCH_INDEP_EXTRA=install-etc
ns_self_contained=no
NS_OBJ=
NS_OBJC_OBJ=
if test "${HAVE_NS}" = yes; then
  if test "$with_toolkit_scroll_bars" = "no"; then
    AC_MSG_WARN([Non-toolkit scroll bars are not implemented for Nextstep.])
  fi

  window_system=nextstep
  # set up packaging dirs
  if test "${EN_NS_SELF_CONTAINED}" = yes; then
     ns_self_contained=yes
     prefix=${ns_appresdir}
     exec_prefix=${ns_appbindir}
     dnl This one isn't really used, only archlibdir is.
     libexecdir="\${ns_appbindir}/libexec"
     archlibdir="\${ns_appbindir}/libexec"
     etcdocdir="\${ns_appresdir}/etc"
     etcdir="\${ns_appresdir}/etc"
     dnl FIXME maybe set datarootdir instead.
     dnl That would also get applications, icons, man.
     infodir="\${ns_appresdir}/info"
     mandir="\${ns_appresdir}/man"
     lispdir="\${ns_appresdir}/lisp"
     test "$locallisppathset" = no && locallisppath=""
     INSTALL_ARCH_INDEP_EXTRA=
  fi

  NS_OBJC_OBJ="nsterm.o nsfns.o nsmenu.o nsselect.o nsimage.o $ns_fontfile"
fi
CFLAGS="$tmp_CFLAGS"
CPPFLAGS="$tmp_CPPFLAGS"
AC_SUBST(INSTALL_ARCH_INDEP_EXTRA)
AC_SUBST(ns_self_contained)
AC_SUBST(NS_OBJ)
AC_SUBST(NS_OBJC_OBJ)

if test "${HAVE_NS}" = yes; then
  AC_CACHE_CHECK(
    [if the Objective C compiler supports instancetype],
    [emacs_cv_objc_instancetype],
    [AC_LANG_PUSH([Objective C])
     AC_COMPILE_IFELSE(
       [AC_LANG_SOURCE([[@interface Test
                          + (instancetype)test;
                          @end]])],
       emacs_cv_objc_instancetype=yes,
       emacs_cv_objc_instancetype=no)
     AC_LANG_POP([Objective C])])

  if test x$emacs_cv_objc_instancetype = xyes ; then
    AC_DEFINE(NATIVE_OBJC_INSTANCETYPE, 1,
              [Define if ObjC compiler supports instancetype natively.])
  fi

  AC_CACHE_CHECK(
    [if the Objective C compiler defaults to C99],
    [emacs_cv_objc_c99],
    [AC_LANG_PUSH([Objective C])
     AC_COMPILE_IFELSE(
       [AC_LANG_PROGRAM([], [[for (int i = 0;;);]])],
       emacs_cv_objc_c99=yes,
       emacs_cv_objc_c99=no)
     AC_LANG_POP([Objective C])])

   if test x$emacs_cv_objc_c99 = xno ; then
     GNU_OBJC_CFLAGS="$GNU_OBJC_CFLAGS -std=c99"
   fi
fi

HAVE_W32=no
W32_OBJ=
W32_LIBS=
EMACSRES=
CLIENTRES=
CLIENTW=
W32_RES_LINK=
EMACS_MANIFEST=
if test "${with_w32}" != no; then
  case "${opsys}" in
    cygwin)
      AC_CHECK_HEADER([windows.h], [HAVE_W32=yes],
             [AC_MSG_ERROR(['--with-w32' was specified, but windows.h
                   cannot be found.])])
    ;;
    mingw32)
    ## Using --with-w32 with MinGW is a no-op, but we allow it.
    ;;
    *)
      AC_MSG_ERROR([Using w32 with an autotools build is only supported for Cygwin and MinGW32.])
    ;;
  esac
fi

if test "${opsys}" = "mingw32"; then
  AC_CACHE_CHECK([whether Windows API headers are recent enough], [emacs_cv_w32api],
  [AC_COMPILE_IFELSE([AC_LANG_PROGRAM([[
     #include <windows.h>
     #include <usp10.h>]],
   [[PIMAGE_NT_HEADERS pHeader;
     PIMAGE_SECTION_HEADER pSection = IMAGE_FIRST_SECTION(pHeader)]])],
   [emacs_cv_w32api=yes], [emacs_cv_w32api=no])])
  if test "${emacs_cv_w32api}" = "no"; then
    AC_MSG_ERROR([the Windows API headers are too old to support this build.])
  fi
  HAVE_W32=${emacs_cv_w32api}
fi

FIRSTFILE_OBJ=
NTDIR=
LIBS_ECLIENT=
LIB_WSOCK32=
NTLIB=
CM_OBJ="cm.o"
XARGS_LIMIT=
if test "${HAVE_W32}" = "yes"; then
  AC_DEFINE(HAVE_NTGUI, 1, [Define to use native MS Windows GUI.])
  if test "$with_toolkit_scroll_bars" = "no"; then
    AC_MSG_ERROR([Non-toolkit scroll bars are not implemented for w32 build.])
  fi
  AC_CHECK_TOOL(WINDRES, [windres],
                [AC_MSG_ERROR([No resource compiler found.])])
  W32_OBJ="w32fns.o w32menu.o w32reg.o w32font.o w32term.o"
  W32_OBJ="$W32_OBJ w32xfns.o w32select.o w32uniscribe.o w32cygwinx.o"
  EMACSRES="emacs.res"
  case "$canonical" in
    x86_64-*-*) EMACS_MANIFEST="emacs-x64.manifest" ;;
    *) EMACS_MANIFEST="emacs-x86.manifest" ;;
  esac
  dnl Construct something of the form "24,4,0,0" with 4 components.
  comma_version=`echo "${PACKAGE_VERSION}.0.0" | sed -e 's/\./,/g' -e 's/^\([[^,]]*,[[^,]]*,[[^,]]*,[[^,]]*\).*/\1/'`

  comma_space_version=`echo "$comma_version" | sed 's/,/, /g'`
  AC_SUBST(comma_version)
  AC_SUBST(comma_space_version)
  AC_CONFIG_FILES([nt/emacs.rc nt/emacsclient.rc])
  if test "${opsys}" = "cygwin"; then
    W32_LIBS="$W32_LIBS -lkernel32 -luser32 -lusp10 -lgdi32"
    W32_LIBS="$W32_LIBS -lole32 -lcomdlg32 -lcomctl32 -lwinspool"
    # Tell the linker that emacs.res is an object (which we compile from
    # the rc file), not a linker script.
    W32_RES_LINK="-Wl,emacs.res"
  else
    W32_OBJ="$W32_OBJ w32.o w32console.o w32heap.o w32inevt.o w32proc.o"
    dnl FIXME: This should probably be supported for Cygwin/w32 as
    dnl well, but the Cygwin build needs to link against -lgdiplus
    if test "${with_native_image_api}" = yes; then
      AC_DEFINE(HAVE_NATIVE_IMAGE_API, 1, [Define to use native OS APIs for images.])
      NATIVE_IMAGE_API="yes (w32)"
      W32_OBJ="$W32_OBJ w32image.o"
    fi
    W32_LIBS="$W32_LIBS -lwinmm -lusp10 -lgdi32 -lcomdlg32"
    W32_LIBS="$W32_LIBS -lmpr -lwinspool -lole32 -lcomctl32"
    W32_RES_LINK="\$(EMACSRES)"
    CLIENTRES="emacsclient.res"
    CLIENTW="emacsclientw\$(EXEEXT)"
    FIRSTFILE_OBJ=firstfile.o
    NTDIR=nt
    CM_OBJ=
    LIBS_ECLIENT="-lcomctl32"
    LIB_WSOCK32="-lwsock32"
    NTLIB="ntlib.$ac_objext"
    XARGS_LIMIT="-s 10000"
  fi
fi

if test "${HAVE_W32}" = "no" && test "${opsys}" = "cygwin"; then
  W32_LIBS="-lkernel32"
  W32_OBJ="w32cygwinx.o"
fi

AC_SUBST(W32_OBJ)
AC_SUBST(W32_LIBS)
AC_SUBST(EMACSRES)
AC_SUBST(EMACS_MANIFEST)
AC_SUBST(CLIENTRES)
AC_SUBST(CLIENTW)
AC_SUBST(W32_RES_LINK)
AC_SUBST(FIRSTFILE_OBJ)
AC_SUBST(NTDIR)
AC_SUBST(CM_OBJ)
AC_SUBST(LIBS_ECLIENT)
AC_SUBST(LIB_WSOCK32)
AC_SUBST(NTLIB)
AC_SUBST(XARGS_LIMIT)

if test "${HAVE_W32}" = "yes"; then
  window_system=w32
  with_xft=no
fi

## $window_system is now set to the window system we will
## ultimately use.

term_header=
HAVE_X_WINDOWS=no
HAVE_X11=no
USE_X_TOOLKIT=none

case "${window_system}" in
  x11 )
    HAVE_X_WINDOWS=yes
    HAVE_X11=yes
    term_header=xterm.h
    case "${with_x_toolkit}" in
      athena | lucid ) USE_X_TOOLKIT=LUCID ;;
      motif ) USE_X_TOOLKIT=MOTIF ;;
      gtk ) with_gtk=yes
            term_header=gtkutil.h
dnl Don't set this for GTK.  A lot of tests below assumes Xt when
dnl USE_X_TOOLKIT is set.
            USE_X_TOOLKIT=none ;;
      gtk2 ) with_gtk2=yes
             term_header=gtkutil.h
             USE_X_TOOLKIT=none ;;
      gtk3 ) with_gtk3=yes
             term_header=gtkutil.h
             USE_X_TOOLKIT=none ;;
      no ) USE_X_TOOLKIT=none ;;
dnl If user did not say whether to use a toolkit, make this decision later:
dnl use the toolkit if we have gtk, or X11R5 or newer.
      * ) USE_X_TOOLKIT=maybe ;;
    esac
  ;;
  nextstep )
    term_header=nsterm.h
  ;;
  w32 )
    term_header=w32term.h
  ;;
esac

if test "$window_system" = none && test "X$with_x" != "Xno"; then
   AC_CHECK_PROG(HAVE_XSERVER, X, true, false)
   if test "$HAVE_XSERVER" = true ||
      test -n "$DISPLAY" ||
      {
        for emacs_libX11 in /usr/lib/libX11.*; do break; done
        test "$emacs_libX11" != '/usr/lib/libX11.*'
      }
   then
        AC_MSG_ERROR([You seem to be running X, but no X development libraries
were found.  You should install the relevant development files for X
and for the toolkit you want, such as Gtk+.  Also make
sure you have development files for image handling, i.e.
tiff, gif, jpeg, png and xpm.
If you are sure you want Emacs compiled without X window support, pass
  --without-x
to configure.])
   fi
fi

# Does the opsystem file prohibit the use of the GNU malloc?
# Assume not, until told otherwise.
GNU_MALLOC=yes

AC_CACHE_CHECK(
  [whether malloc is Doug Lea style],
  [emacs_cv_var_doug_lea_malloc],
  [emacs_cv_var_doug_lea_malloc=no
   dnl Hooks do not work with address sanitization.
   if test "$emacs_cv_sanitize_address" != yes; then
     AC_LINK_IFELSE(
       [AC_LANG_PROGRAM(
	  [[#include <malloc.h>
	    static void hook (void) {}]],
	  [[malloc_set_state (malloc_get_state ());
	    __after_morecore_hook = hook;
	    __malloc_initialize_hook = hook;]])],
       [emacs_cv_var_doug_lea_malloc=yes])
   fi])
doug_lea_malloc=$emacs_cv_var_doug_lea_malloc

hybrid_malloc=
system_malloc=yes

test $with_unexec = yes &&
case "$opsys" in
  ## darwin ld insists on the use of malloc routines in the System framework.
  darwin | mingw32 | nacl | solaris) ;;
  cygwin | qnxnto | freebsd)
	  hybrid_malloc=yes
          system_malloc= ;;
  *) test "$ac_cv_func_sbrk" = yes && system_malloc=$emacs_cv_sanitize_address;;
esac

if test "${system_malloc}" != yes && test "${doug_lea_malloc}" != yes \
   && test "${UNEXEC_OBJ}" = unexelf.o; then
  hybrid_malloc=yes
fi

GMALLOC_OBJ=
HYBRID_MALLOC=
if test "${system_malloc}" = "yes"; then
  AC_DEFINE([SYSTEM_MALLOC], 1,
    [Define to 1 to use the system memory allocator, even if it is not
     Doug Lea style.])
  GNU_MALLOC=no
  GNU_MALLOC_reason="
    (The GNU allocators don't work with this system configuration.)"
  VMLIMIT_OBJ=
elif test "$hybrid_malloc" = yes; then
  AC_DEFINE(HYBRID_MALLOC, 1,
    [Define to use gmalloc before dumping and the system malloc after.])
  HYBRID_MALLOC=1
  GNU_MALLOC=no
  GNU_MALLOC_reason=" (only before dumping)"
  GMALLOC_OBJ=gmalloc.o
  VMLIMIT_OBJ=
else
  test "$doug_lea_malloc" != "yes" && GMALLOC_OBJ=gmalloc.o
  VMLIMIT_OBJ=vm-limit.o

  AC_CHECK_HEADERS([sys/vlimit.h])
  AC_CACHE_CHECK([for data_start], [emacs_cv_data_start],
    [AC_LINK_IFELSE(
       [AC_LANG_PROGRAM(
	 [[extern char data_start[]; char ch;]],
	 [[return data_start < &ch;]])],
       [emacs_cv_data_start=yes],
       [emacs_cv_data_start=no])])
  if test $emacs_cv_data_start = yes; then
    AC_DEFINE([HAVE_DATA_START], 1,
      [Define to 1 if data_start is the address of the start
       of the main data segment.])
  fi
fi
AC_SUBST([HYBRID_MALLOC])
AC_SUBST(GMALLOC_OBJ)
AC_SUBST(VMLIMIT_OBJ)

if test "$doug_lea_malloc" = "yes" && test "$hybrid_malloc" != yes; then
  if test "$GNU_MALLOC" = yes ; then
    GNU_MALLOC_reason="
      (Using Doug Lea's new malloc from the GNU C Library.)"
  fi
  AC_DEFINE(DOUG_LEA_MALLOC, 1,
    [Define to 1 if the system memory allocator is Doug Lea style,
     with malloc hooks and malloc_set_state.])

  ## Use mmap directly for allocating larger buffers.
  ## FIXME this comes from src/s/{gnu,gnu-linux}.h:
  ## #ifdef DOUG_LEA_MALLOC; #undef REL_ALLOC; #endif
  ## Does the AC_FUNC_MMAP test below make this check unnecessary?
  case "$opsys" in
    mingw32|gnu*) REL_ALLOC=no ;;
  esac
fi

if test x"${REL_ALLOC}" = x; then
  REL_ALLOC=${GNU_MALLOC}
fi

use_mmap_for_buffers=no
case "$opsys" in
  mingw32) use_mmap_for_buffers=yes ;;
esac

AC_FUNC_MMAP
if test $use_mmap_for_buffers = yes; then
  AC_DEFINE(USE_MMAP_FOR_BUFFERS, 1, [Define to use mmap to allocate buffer text.])
  REL_ALLOC=no
fi

LIBS="$LIBS_SYSTEM $LIBS"

dnl FIXME replace main with a function we actually want from this library.
AC_CHECK_LIB(Xbsd, main, LD_SWITCH_X_SITE="$LD_SWITCH_X_SITE -lXbsd")

dnl Check for the POSIX thread library.
LIB_PTHREAD=
AC_CHECK_HEADERS_ONCE(pthread.h)
if test "$ac_cv_header_pthread_h" && test "$opsys" != "mingw32"; then
  AC_CACHE_CHECK([for pthread library],
    [emacs_cv_pthread_lib],
    [emacs_cv_pthread_lib=no
     OLD_LIBS=$LIBS
     for emacs_pthread_lib in 'none needed' -lpthread; do
       case $emacs_pthread_lib in
	 -*) LIBS="$OLD_LIBS $emacs_pthread_lib";;
       esac
       AC_LINK_IFELSE(
	 [AC_LANG_PROGRAM(
	    [[#include <pthread.h>
	      #include <signal.h>
	      sigset_t old_mask, new_mask;
	      void noop (void) {}]],
	    [[pthread_t th = pthread_self ();
	      int status = 0;
	      status += pthread_create (&th, 0, 0, 0);
	      status += pthread_sigmask (SIG_BLOCK, &new_mask, &old_mask);
	      status += pthread_kill (th, 0);
	      #if ! (defined SYSTEM_MALLOC || defined HYBRID_MALLOC \
		     || defined DOUG_LEA_MALLOC)
	      /* Test for pthread_atfork only if gmalloc uses it,
		 as older-style hosts like MirBSD 10 lack it.  */
	      status += pthread_atfork (noop, noop, noop);
	      #endif
	      return status;]])],
	 [emacs_cv_pthread_lib=$emacs_pthread_lib])
       LIBS=$OLD_LIBS
       if test "$emacs_cv_pthread_lib" != no; then
	 break
       fi
     done])
  if test "$emacs_cv_pthread_lib" != no; then
    AC_DEFINE([HAVE_PTHREAD], 1, [Define to 1 if you have POSIX threads.])
    case $emacs_cv_pthread_lib in
      -*) LIB_PTHREAD=$emacs_cv_pthread_lib;;
    esac
    ac_cv_func_pthread_sigmask=yes
    # Some systems optimize for single-threaded programs by default, and
    # need special flags to disable these optimizations. For example, the
    # definition of 'errno' in <errno.h>.
    case $opsys in
      hpux* | solaris)
	AC_DEFINE([_REENTRANT], 1,
	  [Define to 1 if your system requires this in multithreaded code.]);;
      aix4-2)
	AC_DEFINE([_THREAD_SAFE], 1,
	  [Define to 1 if your system requires this in multithreaded code.]);;
    esac
  fi
fi
AC_SUBST([LIB_PTHREAD])

AC_MSG_CHECKING([for thread support])
threads_enabled=no
if test "$with_threads" = yes; then
   if test "$emacs_cv_pthread_lib" != no; then
      AC_DEFINE(THREADS_ENABLED, 1,
                [Define to 1 if you want elisp thread support.])
      threads_enabled=yes
   elif test "${opsys}" = "mingw32"; then
      dnl MinGW can do native Windows threads even without pthreads
      AC_DEFINE(THREADS_ENABLED, 1,
                [Define to 1 if you want elisp thread support.])
      threads_enabled=yes
   fi
fi
AC_MSG_RESULT([$threads_enabled])

dnl Check for need for bigtoc support on IBM AIX

case ${host_os} in
aix*)
  AC_CACHE_CHECK([for -bbigtoc option], [gdb_cv_bigtoc], [
    case $GCC in
    yes) gdb_cv_bigtoc=-Wl,-bbigtoc ;;
    *) gdb_cv_bigtoc=-bbigtoc ;;
    esac

    LDFLAGS=$LDFLAGS\ $gdb_cv_bigtoc
    AC_LINK_IFELSE([AC_LANG_PROGRAM([[]], [[int i;]])], [], [gdb_cv_bigtoc=])
  ])
  ;;
esac

# Change CFLAGS, CPPFLAGS, and LIBS temporarily so that C_SWITCH_X_SITE
# is for the tests that follow.  We set them back later on.

REAL_CFLAGS="$CFLAGS"
REAL_CPPFLAGS="$CPPFLAGS"
REAL_LIBS="$LIBS"

if test "${HAVE_X11}" = "yes"; then
  DEFS="$C_SWITCH_X_SITE $DEFS"
  LDFLAGS="$LDFLAGS $LD_SWITCH_X_SITE"
  LIBS="-lX11 $LIBS"
  CFLAGS="$C_SWITCH_X_SITE $CFLAGS"
  CPPFLAGS="$C_SWITCH_X_SITE $CPPFLAGS"

  # On Solaris, arrange for LD_RUN_PATH to point to the X libraries for tests.
  # This is handled by LD_SWITCH_X_SITE_RPATH during the real build,
  # but it's more convenient here to set LD_RUN_PATH since this
  # also works on hosts that don't understand LD_SWITCH_X_SITE_RPATH.
  if test "${x_libraries}" != NONE && test -n "${x_libraries}"; then
    LD_RUN_PATH=$x_libraries${LD_RUN_PATH+:}$LD_RUN_PATH
    export LD_RUN_PATH
  fi

  if test "${opsys}" = "gnu-linux"; then
    AC_CACHE_CHECK([whether X on GNU/Linux needs -b to link], [emacs_cv_b_link],
    [AC_LINK_IFELSE([AC_LANG_PROGRAM([[]],
     [[XOpenDisplay ("foo");]])],
     [xgnu_linux_first_failure=no],
     [xgnu_linux_first_failure=yes])
    if test "${xgnu_linux_first_failure}" = "yes"; then
      OLD_CPPFLAGS="$CPPFLAGS"
      OLD_LIBS="$LIBS"
      CPPFLAGS="$CPPFLAGS -b i486-linuxaout"
      LIBS="$LIBS -b i486-linuxaout"
      AC_LINK_IFELSE([AC_LANG_PROGRAM([[]],
       [[XOpenDisplay ("foo");]])],
       [xgnu_linux_second_failure=no],
       [xgnu_linux_second_failure=yes])
      if test "${xgnu_linux_second_failure}" = "yes"; then
	# If we get the same failure with -b, there is no use adding -b.
	# So leave it out.  This plays safe.
        emacs_cv_b_link=no
      else
        emacs_cv_b_link=yes
      fi
      CPPFLAGS=$OLD_CPPFLAGS
      LIBS=$OLD_LIBS
    else
      emacs_cv_b_link=no
    fi])
    if test "x$emacs_cv_b_link" = xyes ; then
      LD_SWITCH_X_SITE="$LD_SWITCH_X_SITE -b i486-linuxaout"
      C_SWITCH_X_SITE="$C_SWITCH_X_SITE -b i486-linuxaout"
    fi
  fi

  # Reportedly, some broken Solaris systems have XKBlib.h but are missing
  # header files included from there.
  AC_CACHE_CHECK([for Xkb], [emacs_cv_xkb],
  [AC_LINK_IFELSE([AC_LANG_PROGRAM([[#include <X11/Xlib.h>
#include <X11/XKBlib.h>]],
	[[XkbDescPtr kb = XkbGetKeyboard (0, XkbAllComponentsMask, XkbUseCoreKbd);]])],
	emacs_cv_xkb=yes, emacs_cv_xkb=no)])
  if test $emacs_cv_xkb = yes; then
    AC_DEFINE(HAVE_XKB, 1, [Define to 1 if you have the Xkb extension.])
  fi

  AC_CHECK_FUNCS(XrmSetDatabase XScreenResourceString \
XScreenNumberOfScreen)
fi

if test "${window_system}" = "x11"; then
  AC_MSG_CHECKING(X11 version 6)
  AC_CACHE_VAL(emacs_cv_x11_version_6,
  [AC_LINK_IFELSE([AC_LANG_PROGRAM([[#include <X11/Xlib.h>]],
[[#if XlibSpecificationRelease < 6
fail;
#endif
]])], emacs_cv_x11_version_6=yes, emacs_cv_x11_version_6=no)])
  if test $emacs_cv_x11_version_6 = yes; then
    AC_MSG_RESULT(6 or newer)
    AC_DEFINE(HAVE_X11R6, 1,
	      [Define to 1 if you have the X11R6 or newer version of Xlib.])
    AC_DEFINE(HAVE_X_I18N, 1, [Define if you have usable i18n support.])
    ## inoue@ainet.or.jp says Solaris has a bug related to X11R6-style
    ## XIM support.
    case "$opsys" in
      solaris) : ;;
      *) AC_DEFINE(HAVE_X11R6_XIM, 1,
           [Define if you have usable X11R6-style XIM support.])
         ;;
    esac
  else
    AC_MSG_RESULT(before 6)
  fi
fi


### Use -lrsvg-2 if available, unless '--with-rsvg=no' is specified.
HAVE_RSVG=no
if test "${HAVE_X11}" = "yes" || test "${HAVE_NS}" = "yes" || test "${opsys}" = "mingw32"; then
  if test "${with_rsvg}" != "no"; then
    RSVG_REQUIRED=2.14.0
    RSVG_MODULE="librsvg-2.0 >= $RSVG_REQUIRED"

    EMACS_CHECK_MODULES([RSVG], [$RSVG_MODULE])
    AC_SUBST(RSVG_CFLAGS)
    AC_SUBST(RSVG_LIBS)

    if test $HAVE_RSVG = yes; then
      AC_DEFINE(HAVE_RSVG, 1, [Define to 1 if using librsvg.])
      CFLAGS="$CFLAGS $RSVG_CFLAGS"
      # Windows loads librsvg dynamically
      if test "${opsys}" = "mingw32"; then
	RSVG_LIBS=
      fi
    fi
  fi
fi

HAVE_IMAGEMAGICK=no
if test "${HAVE_X11}" = "yes" || test "${HAVE_NS}" = "yes" || test "${HAVE_W32}" = "yes"; then
  if test "${with_imagemagick}" != "no"; then
    if test -n "$BREW"; then
      # Homebrew doesn't link ImageMagick 6 by default, so make sure
      # pkgconfig can find it.
      export PKG_CONFIG_PATH="$PKG_CONFIG_PATH$PATH_SEPARATOR`$BREW --prefix imagemagick@6 2>/dev/null`/lib/pkgconfig"
    fi

    EMACS_CHECK_MODULES([IMAGEMAGICK], [MagickWand >= 7])
    if test $HAVE_IMAGEMAGICK = yes; then
       AC_DEFINE([HAVE_IMAGEMAGICK7], 1, [Define to 1 if using ImageMagick7.])
    else
       ## 6.3.5 is the earliest version known to work; see Bug#17339.
       ## 6.8.2 makes Emacs crash; see Bug#13867.
       EMACS_CHECK_MODULES([IMAGEMAGICK], [Wand >= 6.3.5 Wand != 6.8.2])
    fi

    if test $HAVE_IMAGEMAGICK = yes; then
      OLD_CFLAGS=$CFLAGS
      OLD_LIBS=$LIBS
      CFLAGS="$CFLAGS $IMAGEMAGICK_CFLAGS"
      LIBS="$IMAGEMAGICK_LIBS $LIBS"
      AC_CHECK_FUNCS([MagickRelinquishMemory MagickExportImagePixels \
		      MagickMergeImageLayers MagickAutoOrientImage])
      CFLAGS=$OLD_CFLAGS
      LIBS=$OLD_LIBS
      # Check that ImageMagick links.  It does not link on Fedora 25
      # with './configure CC=clang', as pkg-config outputs flags like
      # -lomp that work for GCC but not Clang.
      if test "$ac_cv_func_MagickRelinquishMemory" != yes; then
	HAVE_IMAGEMAGICK=no
      fi
    fi
    if test $HAVE_IMAGEMAGICK = yes; then
      AC_DEFINE([HAVE_IMAGEMAGICK], 1, [Define to 1 if using ImageMagick.])
    else
      if test "${with_imagemagick}" != "no"; then
        AC_MSG_ERROR([ImageMagick wanted, but it does not compile.  Maybe some library files are missing?]);
      fi
      IMAGEMAGICK_CFLAGS=
      IMAGEMAGICK_LIBS=
    fi
    AC_SUBST([IMAGEMAGICK_CFLAGS])
    AC_SUBST([IMAGEMAGICK_LIBS])
  fi
fi

AC_CHECK_LIB(anl, getaddrinfo_a, HAVE_GETADDRINFO_A=yes)
if test "${HAVE_GETADDRINFO_A}" = "yes"; then
  AC_DEFINE(HAVE_GETADDRINFO_A, 1,
[Define to 1 if you have getaddrinfo_a for asynchronous DNS resolution.])
  GETADDRINFO_A_LIBS="-lanl"
  AC_SUBST(GETADDRINFO_A_LIBS)
fi

HAVE_GTK=no
GTK_OBJ=
gtk_term_header=$term_header
check_gtk2=no
gtk3_pkg_errors=
if test "${opsys}" != "mingw32"; then
  if test "${with_gtk3}" = "yes" || test "${with_gtk}" = "yes" || test "$USE_X_TOOLKIT" = "maybe"; then
    GLIB_REQUIRED=2.37.5
    GTK_REQUIRED=3.10
    GTK_MODULES="gtk+-3.0 >= $GTK_REQUIRED glib-2.0 >= $GLIB_REQUIRED"

    dnl Checks for libraries.
    EMACS_CHECK_MODULES([GTK], [$GTK_MODULES],
      [pkg_check_gtk=yes], [pkg_check_gtk=no])
    if test "$pkg_check_gtk" = "no" && test "$with_gtk3" = "yes"; then
       AC_MSG_ERROR($GTK_PKG_ERRORS)
    fi
    if test "$pkg_check_gtk" = "yes"; then
       AC_DEFINE(HAVE_GTK3, 1, [Define to 1 if using GTK 3 or later.])
       GTK_OBJ=emacsgtkfixed.o
       gtk_term_header=gtkutil.h
       USE_GTK_TOOLKIT="GTK3"
       if test "x$ac_enable_gtk_deprecation_warnings" = x; then
	 AC_DEFINE([GDK_DISABLE_DEPRECATION_WARNINGS], [1],
	   [Define to 1 to disable GTK+/GDK deprecation warnings.])
	 AC_DEFINE([GLIB_DISABLE_DEPRECATION_WARNINGS], [1],
	   [Define to 1 to disable Glib deprecation warnings.])
       fi
    else
       check_gtk2=yes
       gtk3_pkg_errors="$GTK_PKG_ERRORS "
    fi
  fi

  if test "${with_gtk2}" = "yes" || test "$check_gtk2" = "yes"; then
    GLIB_REQUIRED=2.28
    GTK_REQUIRED=2.24
    GTK_MODULES="gtk+-2.0 >= $GTK_REQUIRED glib-2.0 >= $GLIB_REQUIRED"

    dnl Checks for libraries.
    EMACS_CHECK_MODULES([GTK], [$GTK_MODULES],
      [pkg_check_gtk=yes], [pkg_check_gtk=no])
    if test "$pkg_check_gtk" = "no" &&
       { test "$with_gtk" = yes || test "$with_gtk2" = "yes"; }
    then
      AC_MSG_ERROR($gtk3_pkg_errors$GTK_PKG_ERRORS)
    fi
    test "$pkg_check_gtk" = "yes" && USE_GTK_TOOLKIT="GTK2"
  fi
fi

OLD_CFLAGS=$CFLAGS
OLD_LIBS=$LIBS

if test x"$pkg_check_gtk" = xyes; then

  AC_SUBST(GTK_LIBS)
  CFLAGS="$CFLAGS $GTK_CFLAGS"
  LIBS="$GTK_LIBS $LIBS"
  dnl Try to compile a simple GTK program.
  AC_CACHE_CHECK([whether GTK compiles], [emacs_cv_gtk_compiles],
  [AC_LINK_IFELSE(
    [AC_LANG_PROGRAM(
       [[/* Check the Gtk and Glib APIs.  */
	 #include <gtk/gtk.h>
	 #include <glib-object.h>
	 static void
	 callback (GObject *go, GParamSpec *spec, gpointer user_data)
	 {}
       ]],
       [[
	 GtkSettings *gs = 0;
	 /* Use G_CALLBACK to make sure function pointers can be cast to void *;
	    strict C prohibits this.  Use gtk_main_iteration to test that the
	    libraries are there.  */
	 if (g_signal_handler_find (G_OBJECT (gs), G_SIGNAL_MATCH_FUNC,
				    0, 0, 0, G_CALLBACK (callback), 0))
	   gtk_main_iteration ();
       ]])],
    [emacs_cv_gtk_compiles=yes], [emacs_cv_gtk_compiles=no])])
  if test "${emacs_cv_gtk_compiles}" != "yes"; then
    GTK_OBJ=
    if test "$USE_X_TOOLKIT" != "maybe"; then
      AC_MSG_ERROR([Gtk+ wanted, but it does not compile, see config.log.  Maybe some x11-devel files missing?]);
    fi
  else
    C_SWITCH_X_SITE="$C_SWITCH_X_SITE $GTK_CFLAGS"
    HAVE_GTK=yes
    AC_DEFINE(USE_GTK, 1, [Define to 1 if using GTK.])
    GTK_OBJ="gtkutil.o $GTK_OBJ"
    term_header=$gtk_term_header
    USE_X_TOOLKIT=none
    AC_MSG_WARN([[Your version of Gtk+ will have problems with
       closing open displays.  This is no problem if you just use
       one display, but if you use more than one and close one of them
       Emacs may crash.
       See https://gitlab.gnome.org/GNOME/gtk/issues/221]])
  fi

fi
AC_SUBST(GTK_OBJ)


if test "${HAVE_GTK}" = "yes"; then

  dnl  GTK scrollbars resemble toolkit scrollbars a lot, so to avoid
  dnl  a lot if #ifdef:s, say we have toolkit scrollbars.
  if test "$with_toolkit_scroll_bars" != no; then
    with_toolkit_scroll_bars=yes
  fi

  term_header=gtkutil.h

  if test "${USE_GTK_TOOLKIT}" = GTK2; then

    dnl  Check if we have the old file selection dialog declared and
    dnl  in the link library.  In 2.x it may be in the library,
    dnl  but not declared if deprecated featured has been selected out.
    dnl  AC_CHECK_DECL checks for a macro, so check for GTK_TYPE_FILE_SELECTION.
    HAVE_GTK_FILE_SELECTION=no
    AC_CHECK_DECL(GTK_TYPE_FILE_SELECTION, HAVE_GTK_FILE_SELECTION=yes,
                     HAVE_GTK_FILE_SELECTION=no, [AC_INCLUDES_DEFAULT
#include <gtk/gtk.h>])
    if test "$HAVE_GTK_FILE_SELECTION" = yes; then
      AC_CHECK_FUNCS(gtk_file_selection_new)
    fi

    dnl This procedure causes a bug on certain Ubuntu GTK+2 builds
    AC_CHECK_FUNCS(gtk_window_set_has_resize_grip)
  fi
fi


dnl Enable xwidgets if GTK3 and WebKitGTK+ are available.
dnl Enable xwidgets if macOS Cocoa and WebKit framework are available.
HAVE_XWIDGETS=no
XWIDGETS_OBJ=
if test "$with_xwidgets" != "no"; then
  if test "$USE_GTK_TOOLKIT" = "GTK3" && test "$window_system" != "none"; then
    WEBKIT_REQUIRED=2.12
    WEBKIT_MODULES="webkit2gtk-4.0 >= $WEBKIT_REQUIRED"
    EMACS_CHECK_MODULES([WEBKIT], [$WEBKIT_MODULES])
    HAVE_XWIDGETS=$HAVE_WEBKIT
    XWIDGETS_OBJ="xwidget.o"
  elif test "${NS_IMPL_COCOA}" = "yes"; then
    dnl FIXME: Check framework WebKit2
    dnl WEBKIT_REQUIRED=M.m.p
    WEBKIT_LIBS="-Wl,-framework -Wl,WebKit"
    WEBKIT_CFLAGS="-I/System/Library/Frameworks/WebKit.framework/Headers"
    HAVE_WEBKIT="yes"
    HAVE_XWIDGETS=$HAVE_WEBKIT
    XWIDGETS_OBJ="xwidget.o"
    NS_OBJC_OBJ="$NS_OBJC_OBJ nsxwidget.o"
    dnl Update NS_OBJC_OBJ with added nsxwidget.o
    AC_SUBST(NS_OBJC_OBJ)
  else
    AC_MSG_ERROR([xwidgets requested, it requires GTK3 as X window toolkit or macOS Cocoa as window system.])
  fi

  test $HAVE_XWIDGETS = yes ||
    AC_MSG_ERROR([xwidgets requested but WebKitGTK+ or WebKit framework not found.])

  AC_DEFINE([HAVE_XWIDGETS], 1, [Define to 1 if you have xwidgets support.])
fi
AC_SUBST(XWIDGETS_OBJ)

CFLAGS=$OLD_CFLAGS
LIBS=$OLD_LIBS

dnl D-Bus has been tested under GNU/Linux only.  Must be adapted for
dnl other platforms.
HAVE_DBUS=no
DBUS_OBJ=
if test "${with_dbus}" = "yes"; then
   EMACS_CHECK_MODULES([DBUS], [dbus-1 >= 1.0])
   if test "$HAVE_DBUS" = yes; then
     AC_DEFINE(HAVE_DBUS, 1, [Define to 1 if using D-Bus.])
     dnl dbus_watch_get_unix_fd has been introduced in D-Bus 1.1.1.
     dnl dbus_type_is_valid and dbus_validate_* have been introduced in
     dnl D-Bus 1.5.12.
     OLD_LIBS=$LIBS
     LIBS="$LIBS $DBUS_LIBS"
     AC_CHECK_FUNCS(dbus_watch_get_unix_fd \
		    dbus_type_is_valid \
		    dbus_validate_bus_name \
                    dbus_validate_path \
		    dbus_validate_interface \
		    dbus_validate_member)
     LIBS=$OLD_LIBS
     DBUS_OBJ=dbusbind.o
   fi
fi
AC_SUBST(DBUS_CFLAGS)
AC_SUBST(DBUS_LIBS)
AC_SUBST(DBUS_OBJ)

dnl GSettings has been tested under GNU/Linux only.
HAVE_GSETTINGS=no
if test "${HAVE_X11}" = "yes" && test "${with_gsettings}" = "yes"; then
   EMACS_CHECK_MODULES([GSETTINGS], [gio-2.0 >= 2.26])
   if test "$HAVE_GSETTINGS" = "yes"; then
      old_CFLAGS=$CFLAGS
      CFLAGS="$CFLAGS $GSETTINGS_CFLAGS"
      old_LIBS=$LIBS
      LIBS="$LIBS $GSETTINGS_LIBS"
      AC_CACHE_CHECK([whether GSettings is in gio], [emacs_cv_gsettings_in_gio],
      [AC_LINK_IFELSE(
         [AC_LANG_PROGRAM(
	     [[/* Check that gsettings really is present.  */
	     #include <glib-object.h>
	     #include <gio/gio.h>
	     ]],
	     [[
	       GSettings *settings;
	       GVariant *val = g_settings_get_value (settings, "");
	     ]])],
       [emacs_cv_gsettings_in_gio=yes], [emacs_cv_gsettings_in_gio=no])])

      if test "$emacs_cv_gsettings_in_gio" = "yes"; then
        AC_DEFINE(HAVE_GSETTINGS, 1, [Define to 1 if using GSettings.])
	SETTINGS_CFLAGS="$GSETTINGS_CFLAGS"
	SETTINGS_LIBS="$GSETTINGS_LIBS"
	test "$with_gconf" = "yes" || with_gconf=no
      fi
      CFLAGS=$old_CFLAGS
      LIBS=$old_LIBS
   fi
fi

dnl GConf has been tested under GNU/Linux only.
dnl The version is really arbitrary, it is about the same age as Gtk+ 2.6.
HAVE_GCONF=no
if test "${HAVE_X11}" = "yes" && test "${with_gconf}" != "no"; then
   EMACS_CHECK_MODULES([GCONF], [gconf-2.0 >= 2.13])
   if test "$HAVE_GCONF" = yes; then
      AC_DEFINE(HAVE_GCONF, 1, [Define to 1 if using GConf.])
      dnl Newer GConf doesn't link with g_objects, so this is not defined.
      SETTINGS_CFLAGS="$SETTINGS_CFLAGS $GCONF_CFLAGS"
      SETTINGS_LIBS="$SETTINGS_LIBS $GCONF_LIBS"
   fi
fi

if test "$HAVE_GSETTINGS" = "yes" || test "$HAVE_GCONF" = "yes"; then
    EMACS_CHECK_MODULES([GOBJECT], [gobject-2.0 >= 2.0])
    if test "$HAVE_GOBJECT" = "yes"; then
       SETTINGS_CFLAGS="$SETTINGS_CFLAGS $GOBJECT_CFLAGS"
       SETTINGS_LIBS="$SETTINGS_LIBS $GOBJECT_LIBS"
    fi
    SAVE_CFLAGS="$CFLAGS"
    SAVE_LIBS="$LIBS"
    CFLAGS="$SETTINGS_CFLAGS $CFLAGS"
    LIBS="$SETTINGS_LIBS $LIBS"
    CFLAGS="$SAVE_CFLAGS"
    LIBS="$SAVE_LIBS"
fi
AC_SUBST(SETTINGS_CFLAGS)
AC_SUBST(SETTINGS_LIBS)


dnl SELinux is available for GNU/Linux only.
HAVE_LIBSELINUX=no
LIBSELINUX_LIBS=
if test "${with_selinux}" = "yes"; then
   AC_CHECK_LIB([selinux], [lgetfilecon], HAVE_LIBSELINUX=yes, HAVE_LIBSELINUX=no)
   if test "$HAVE_LIBSELINUX" = yes; then
      AC_DEFINE(HAVE_LIBSELINUX, 1, [Define to 1 if using SELinux.])
      LIBSELINUX_LIBS=-lselinux
   fi
fi
AC_SUBST(LIBSELINUX_LIBS)

HAVE_GNUTLS=no
if test "${with_gnutls}" != "no" ; then
  EMACS_CHECK_MODULES([LIBGNUTLS], [gnutls >= 2.12.2],
    [HAVE_GNUTLS=yes], [HAVE_GNUTLS=no])
  if test "${HAVE_GNUTLS}" = "yes"; then
    AC_DEFINE(HAVE_GNUTLS, 1, [Define if using GnuTLS.])
  fi

  # Windows loads GnuTLS dynamically
  if test "${opsys}" = "mingw32"; then
    LIBGNUTLS_LIBS=
  fi
fi

AC_SUBST(LIBGNUTLS_LIBS)
AC_SUBST(LIBGNUTLS_CFLAGS)

HAVE_LIBSYSTEMD=no
if test "${with_libsystemd}" = "yes" ; then
  dnl This code has been tested with libsystemd 222 and later.
  dnl FIXME: Find the earliest version number for which Emacs should work,
  dnl and change '222' to that number.
  EMACS_CHECK_MODULES([LIBSYSTEMD], [libsystemd >= 222],
    [HAVE_LIBSYSTEMD=yes], [HAVE_LIBSYSTEMD=no])
  if test "${HAVE_LIBSYSTEMD}" = "yes"; then
    AC_DEFINE(HAVE_LIBSYSTEMD, 1, [Define if using libsystemd.])
  fi
fi

AC_SUBST(LIBSYSTEMD_LIBS)
AC_SUBST(LIBSYSTEMD_CFLAGS)

HAVE_JSON=no
JSON_OBJ=

if test "${with_json}" != no; then
  EMACS_CHECK_MODULES([JSON], [jansson >= 2.7],
    [HAVE_JSON=yes], [HAVE_JSON=no])
  if test "${HAVE_JSON}" = yes; then
    AC_DEFINE(HAVE_JSON, 1, [Define if using Jansson.])
    JSON_OBJ=json.o
  fi

  # Windows loads libjansson dynamically
  if test "${opsys}" = "mingw32"; then
    JSON_LIBS=
  fi
fi

AC_SUBST(JSON_LIBS)
AC_SUBST(JSON_CFLAGS)
AC_SUBST(JSON_OBJ)

NOTIFY_OBJ=
NOTIFY_SUMMARY=no

dnl MS Windows native file monitor is available for mingw32 only.
case $with_file_notification,$opsys in
  w32,cygwin)
    AC_MSG_ERROR(['--with-file-notification=w32' was specified, but
    this is only supported on MS-Windows native and MinGW32 builds.
    Consider using gfile instead.])
    ;;
  w32,* | yes,mingw32)
    AC_CHECK_HEADER(windows.h)
    if test "$ac_cv_header_windows_h" = yes ; then
       AC_DEFINE(HAVE_W32NOTIFY, 1, [Define to 1 to use w32notify.])
       NOTIFY_OBJ=w32notify.o
       NOTIFY_SUMMARY="yes (w32)"
    fi ;;
esac

dnl inotify is available only on GNU/Linux.
case $with_file_notification,$NOTIFY_OBJ in
  inotify, | yes,)
    AC_CHECK_HEADER(sys/inotify.h)
    if test "$ac_cv_header_sys_inotify_h" = yes ; then
	AC_CHECK_FUNC(inotify_init1)
	if test "$ac_cv_func_inotify_init1" = yes; then
	  AC_DEFINE(HAVE_INOTIFY, 1, [Define to 1 to use inotify.])
	  NOTIFY_OBJ=inotify.o
	  NOTIFY_SUMMARY="yes -lglibc (inotify)"
       fi
    fi ;;
esac

dnl kqueue is available on BSD-like systems.
case $with_file_notification,$NOTIFY_OBJ in
  kqueue,* | yes,)
    EMACS_CHECK_MODULES([KQUEUE], [libkqueue])
    if test "$HAVE_KQUEUE" = "yes"; then
       AC_DEFINE(HAVE_KQUEUE, 1, [Define to 1 to use kqueue.])
       CPPFLAGS="$CPPFLAGS -I/usr/include/kqueue"
       NOTIFY_CFLAGS=$KQUEUE_CFLAGS
       NOTIFY_LIBS=$KQUEUE_LIBS
       NOTIFY_OBJ=kqueue.o
       NOTIFY_SUMMARY="yes -lkqueue"
    else
       AC_SEARCH_LIBS(kqueue, [])
       if test "$ac_cv_search_kqueue" != no; then
         AC_DEFINE(HAVE_KQUEUE, 1, [Define to 1 to use kqueue.])
	 NOTIFY_OBJ=kqueue.o
	 NOTIFY_SUMMARY="yes (kqueue)"
       fi
    fi ;;
esac

dnl g_file_monitor exists since glib 2.18.  G_FILE_MONITOR_EVENT_MOVED
dnl has been added in glib 2.24.  It has been tested under
dnl GNU/Linux only.
case $with_file_notification,$NOTIFY_OBJ in
  gfile,* | yes,)
    if test "${HAVE_NS}" = yes; then
       AC_MSG_ERROR(['--with-file-notification=gfile' is not supported in NextStep builds.
Consider kqueue instead.])
    else
       EMACS_CHECK_MODULES([GFILENOTIFY], [gio-2.0 >= 2.24])
       if test "$HAVE_GFILENOTIFY" = "yes"; then
	  AC_DEFINE(HAVE_GFILENOTIFY, 1, [Define to 1 if using GFile.])
	  NOTIFY_CFLAGS=$GFILENOTIFY_CFLAGS
	  NOTIFY_LIBS=$GFILENOTIFY_LIBS
	  NOTIFY_OBJ=gfilenotify.o
	  NOTIFY_SUMMARY="yes -lgio (gfile)"
       fi
    fi ;;
esac

case $with_file_notification,$NOTIFY_OBJ in
  yes,* | no,* | *,?*) ;;
  *) AC_MSG_ERROR([File notification '$with_file_notification' requested but requirements not found.]) ;;
esac

if test -n "$NOTIFY_OBJ"; then
   AC_DEFINE(USE_FILE_NOTIFY, 1, [Define to 1 if using file notifications.])
fi
AC_SUBST(NOTIFY_CFLAGS)
AC_SUBST(NOTIFY_LIBS)
AC_SUBST(NOTIFY_OBJ)

dnl Do not put whitespace before the #include statements below.
dnl Older compilers (eg sunos4 cc) choke on it.
HAVE_XAW3D=no
LUCID_LIBW=
if test x"${USE_X_TOOLKIT}" = xmaybe || test x"${USE_X_TOOLKIT}" = xLUCID; then
  if test "$with_xaw3d" != no; then
    AC_CACHE_VAL(emacs_cv_xaw3d,
    [AC_LINK_IFELSE([AC_LANG_PROGRAM([[
#include <X11/Intrinsic.h>
#include <X11/Xaw3d/Simple.h>]],
      [[]])],
      [AC_CHECK_LIB(Xaw3d, XawScrollbarSetThumb,
                    emacs_cv_xaw3d=yes, emacs_cv_xaw3d=no)],
      emacs_cv_xaw3d=no)])
  else
    emacs_cv_xaw3d=no
  fi
  if test $emacs_cv_xaw3d = yes; then
    AC_MSG_CHECKING(for xaw3d)
    AC_MSG_RESULT([yes; using Lucid toolkit])
    USE_X_TOOLKIT=LUCID
    HAVE_XAW3D=yes
    LUCID_LIBW=-lXaw3d
    AC_DEFINE(HAVE_XAW3D, 1,
              [Define to 1 if you have the Xaw3d library (-lXaw3d).])
  else
    AC_MSG_CHECKING(for xaw3d)
    AC_MSG_RESULT(no)
    AC_MSG_CHECKING(for libXaw)
    AC_CACHE_VAL(emacs_cv_xaw,
    [AC_LINK_IFELSE([AC_LANG_PROGRAM([[
#include <X11/Intrinsic.h>
#include <X11/Xaw/Simple.h>]],
      [[]])],
      emacs_cv_xaw=yes,
      emacs_cv_xaw=no)])
    if test $emacs_cv_xaw = yes; then
      AC_MSG_RESULT([yes; using Lucid toolkit])
      USE_X_TOOLKIT=LUCID
      LUCID_LIBW=-lXaw
    elif test x"${USE_X_TOOLKIT}" = xLUCID; then
      AC_MSG_ERROR([Lucid toolkit requires X11/Xaw include files])
    else
      AC_MSG_ERROR([No X toolkit could be found.
If you are sure you want Emacs compiled without an X toolkit, pass
  --with-x-toolkit=no
to configure.  Otherwise, install the development libraries for the toolkit
that you want to use (e.g. Gtk+) and re-run configure.])
    fi
  fi
fi

X_TOOLKIT_TYPE=$USE_X_TOOLKIT

LIBXTR6=
LIBXMU=
if test "${USE_X_TOOLKIT}" != "none"; then
  AC_MSG_CHECKING(X11 toolkit version)
  AC_CACHE_VAL(emacs_cv_x11_toolkit_version_6,
  [AC_LINK_IFELSE([AC_LANG_PROGRAM([[#include <X11/Intrinsic.h>]],
[[#if XtSpecificationRelease < 6
fail;
#endif
]])], emacs_cv_x11_toolkit_version_6=yes, emacs_cv_x11_toolkit_version_6=no)])
  HAVE_X11XTR6=$emacs_cv_x11_toolkit_version_6
  if test $emacs_cv_x11_toolkit_version_6 = yes; then
    AC_MSG_RESULT(6 or newer)
    AC_DEFINE(HAVE_X11XTR6, 1,
	      [Define to 1 if you have the X11R6 or newer version of Xt.])
    LIBXTR6="-lSM -lICE"
    case "$opsys" in
      ## Use libw.a along with X11R6 Xt.
      unixware) LIBXTR6="$LIBXTR6 -lw" ;;
    esac
  else
    AC_MSG_RESULT(before 6)
  fi

dnl If using toolkit, check whether libXmu.a exists.
dnl tranle@intellicorp.com says libXmu.a can need XtMalloc in libXt.a to link.
  OLDLIBS="$LIBS"
  if test x$HAVE_X11XTR6 = xyes; then
    OTHERLIBS='-lXt -lSM -lICE'
  else
    OTHERLIBS='-lXt'
  fi
  AC_SEARCH_LIBS([XmuConvertStandardSelection], [Xmu], [], [], [$OTHERLIBS])
  if test "X$LIBS" != "X$OLDLIBS"; then
    LIBXMU=$ac_cv_search_XmuConvertStandardSelection
  fi
  LIBS=$OLDLIBS
  dnl ac_cv_search_XmuConvertStandardSelection is also referenced below.
fi
AC_SUBST(LIBXTR6)
AC_SUBST(LIBXMU)

LIBXP=
if test "${USE_X_TOOLKIT}" = "MOTIF"; then
  # OpenMotif may be installed in such a way on some GNU/Linux systems.
  if test -d /usr/include/openmotif; then
    CPPFLAGS="-I/usr/include/openmotif $CPPFLAGS"
    emacs_cv_openmotif=yes
    case "$canonical" in
      x86_64-*-linux-gnu* | powerpc64-*-linux-gnu* | sparc64-*-linux-gnu*)
      test -d /usr/lib64/openmotif && LDFLAGS="-L/usr/lib64/openmotif $LDFLAGS"
      ;;
      *)
      test -d /usr/lib/openmotif && LDFLAGS="-L/usr/lib/openmotif $LDFLAGS"
    esac
  else
    emacs_cv_openmotif=no
  fi
  AC_CACHE_CHECK(for (Open)Motif version 2.1, emacs_cv_motif_version_2_1,
  [AC_COMPILE_IFELSE([AC_LANG_PROGRAM([[#include <Xm/Xm.h>]],
    [[#if XmVERSION > 2 || (XmVERSION == 2 && XmREVISION >= 1)
int x = 5;
#else
Motif version prior to 2.1.
#endif]])],
    emacs_cv_motif_version_2_1=yes, emacs_cv_motif_version_2_1=no)])
  if test $emacs_cv_motif_version_2_1 = yes; then
    AC_CHECK_LIB(Xp, XpCreateContext, LIBXP=-lXp)
    if test x$emacs_cv_openmotif = xyes; then
      REAL_CPPFLAGS="-I/usr/include/openmotif $REAL_CPPFLAGS"
    fi
  else
    AC_CACHE_CHECK(for LessTif where some systems put it, emacs_cv_lesstif,
    # We put this in CFLAGS temporarily to precede other -I options
    # that might be in CFLAGS temporarily.
    # We put this in CPPFLAGS where it precedes the other -I options.
    OLD_CPPFLAGS=$CPPFLAGS
    OLD_CFLAGS=$CFLAGS
    CPPFLAGS="-I/usr/X11R6/LessTif/Motif1.2/include $CPPFLAGS"
    CFLAGS="-I/usr/X11R6/LessTif/Motif1.2/include $CFLAGS"
    [AC_COMPILE_IFELSE([AC_LANG_PROGRAM([[#include </usr/X11R6/LessTif/Motif1.2/include/Xm/Xm.h>]],
      [[int x = 5;]])],
      emacs_cv_lesstif=yes, emacs_cv_lesstif=no)])
    if test $emacs_cv_lesstif = yes; then
      # Make sure this -I option remains in CPPFLAGS after it is set
      # back to REAL_CPPFLAGS.
      # There is no need to change REAL_CFLAGS, because REAL_CFLAGS does not
      # have those other -I options anyway.  Ultimately, having this
      # directory ultimately in CPPFLAGS will be enough.
      REAL_CPPFLAGS="-I/usr/X11R6/LessTif/Motif1.2/include $REAL_CPPFLAGS"
      LDFLAGS="-L/usr/X11R6/LessTif/Motif1.2/lib $LDFLAGS"
    else
      CFLAGS=$OLD_CFLAGS
      CPPFLAGS=$OLD_CPPFLAGS
    fi
  fi
  AC_CHECK_HEADER([Xm/BulletinB.h], [],
    [AC_MSG_ERROR([Motif toolkit requested but requirements not found.])])
fi

dnl Use toolkit scroll bars if configured for GTK or X toolkit and either
dnl using Motif or Xaw3d is available, and unless
dnl --with-toolkit-scroll-bars=no was specified.

AH_TEMPLATE(USE_TOOLKIT_SCROLL_BARS,
	    [Define to 1 if we should use toolkit scroll bars.])dnl
USE_TOOLKIT_SCROLL_BARS=no
if test "${with_toolkit_scroll_bars}" != "no"; then
  if test "${USE_X_TOOLKIT}" != "none"; then
    if test "${USE_X_TOOLKIT}" = "MOTIF"; then
      AC_DEFINE(USE_TOOLKIT_SCROLL_BARS)
      HAVE_XAW3D=no
      USE_TOOLKIT_SCROLL_BARS=yes
    elif test "${HAVE_XAW3D}" = "yes" || test "${USE_X_TOOLKIT}" = "LUCID"; then
      AC_DEFINE(USE_TOOLKIT_SCROLL_BARS)
      USE_TOOLKIT_SCROLL_BARS=yes
    fi
  elif test "${HAVE_GTK}" = "yes"; then
    AC_DEFINE(USE_TOOLKIT_SCROLL_BARS)
    USE_TOOLKIT_SCROLL_BARS=yes
  elif test "${HAVE_NS}" = "yes"; then
    AC_DEFINE(USE_TOOLKIT_SCROLL_BARS)
    USE_TOOLKIT_SCROLL_BARS=yes
  elif test "${HAVE_W32}" = "yes"; then
    AC_DEFINE(USE_TOOLKIT_SCROLL_BARS)
    USE_TOOLKIT_SCROLL_BARS=yes
  fi
fi

dnl See if XIM is available.
AC_COMPILE_IFELSE([AC_LANG_PROGRAM([[
	  #include <X11/Xlib.h>
	  #include <X11/Xresource.h>]],
	 [[XIMProc  callback;]])],
	 [HAVE_XIM=yes
	 AC_DEFINE(HAVE_XIM, 1, [Define to 1 if XIM is available])],
	 HAVE_XIM=no)

dnl Note this is non-standard.  --with-xim does not control whether
dnl XIM support is compiled in, it only affects the runtime default of
dnl use_xim in xterm.c.
if test "${with_xim}" != "no"; then
  AC_DEFINE(USE_XIM, 1,
	    [Define to 1 to default runtime use of XIM to on.])
fi


if test "${HAVE_XIM}" != "no"; then
  late_CFLAGS=$CFLAGS
  if test "$GCC" = yes; then
    CFLAGS="$CFLAGS --pedantic-errors"
  fi
  AC_COMPILE_IFELSE([AC_LANG_PROGRAM([[
#include <X11/Xlib.h>
#include <X11/Xresource.h>]],
[[Display *display;
XrmDatabase db;
char *res_name;
char *res_class;
XIMProc  callback;
XPointer *client_data;
#ifndef __GNUC__
/* If we're not using GCC, it's probably not XFree86, and this is
   probably right, but we can't use something like --pedantic-errors.  */
extern Bool XRegisterIMInstantiateCallback(Display*, XrmDatabase, char*,
                                           char*, XIMProc, XPointer*);
#endif
(void)XRegisterIMInstantiateCallback(display, db, res_name, res_class, callback,
   client_data);]])],
    [emacs_cv_arg6_star=yes])
  AH_TEMPLATE(XRegisterIMInstantiateCallback_arg6,
         [Define to the type of the 6th arg of XRegisterIMInstantiateCallback,
either XPointer or XPointer*.])dnl
  if test "$emacs_cv_arg6_star" = yes; then
    AC_DEFINE(XRegisterIMInstantiateCallback_arg6, [XPointer*])
  else
    AC_DEFINE(XRegisterIMInstantiateCallback_arg6, [XPointer])
  fi
  CFLAGS=$late_CFLAGS
fi

# Check for XRender
HAVE_XRENDER=no
if test "${HAVE_X11}" = "yes"; then
  AC_COMPILE_IFELSE(
    [AC_LANG_PROGRAM(
       [[#include <X11/Intrinsic.h>
	 #include <X11/extensions/Xrender.h>
       ]],
       [[return !XRenderQueryExtension;]])],
    [AC_CHECK_LIB([Xrender], [XRenderQueryExtension], [HAVE_XRENDER=yes])])
  if test $HAVE_XRENDER = yes; then
    XRENDER_LIBS="-lXrender"
    AC_SUBST(XRENDER_LIBS)
    AC_DEFINE([HAVE_XRENDER], 1, [Define to 1 if XRender is available.])
  fi
fi

HAVE_CAIRO=no
if test "${HAVE_X11}" = "yes"; then
  if test "${with_cairo}" != "no"; then
    CAIRO_REQUIRED=1.8.0
    CAIRO_MODULE="cairo >= $CAIRO_REQUIRED"
    EMACS_CHECK_MODULES(CAIRO, $CAIRO_MODULE)
    if test $HAVE_CAIRO = yes; then
      AC_DEFINE(USE_CAIRO, 1, [Define to 1 if using cairo.])
      CFLAGS="$CFLAGS $CAIRO_CFLAGS"
      LIBS="$LIBS $CAIRO_LIBS"
      AC_SUBST(CAIRO_CFLAGS)
      AC_SUBST(CAIRO_LIBS)
    else
      AC_MSG_WARN([cairo requested but not found.])
    fi
  fi
fi

### Start of font-backend (under any platform) section.
# (nothing here yet -- this is a placeholder)
### End of font-backend (under any platform) section.

### Start of font-backend (under X11) section.
if test "${HAVE_X11}" = "yes"; then
  if test $HAVE_CAIRO = yes; then
    dnl Strict linkers fail with
    dnl ftfont.o: undefined reference to symbol 'FT_New_Face'
    dnl if -lfreetype is not specified.
    dnl The following is needed to set FREETYPE_LIBS.
    EMACS_CHECK_MODULES([FREETYPE], [freetype2])

    test "$HAVE_FREETYPE" = "no" && AC_MSG_ERROR(cairo requires libfreetype)

    EMACS_CHECK_MODULES([FONTCONFIG], [fontconfig >= 2.2.0])

    test "$HAVE_FONTCONFIG" = "no" && AC_MSG_ERROR(cairo requires libfontconfig)
    dnl For the "Does Emacs use" message at the end.
    HAVE_XFT=no
  else
    ## Use -lXft if available, unless '--with-xft=no'.
    HAVE_XFT=maybe
    if test "x${with_x}" = "xno"; then
      with_xft="no";
    fi

    if test "$with_xft" != no; then
      EMACS_CHECK_MODULES([FONTCONFIG], [fontconfig >= 2.2.0])
      with_xft=$HAVE_FONTCONFIG
    fi

    if test "x${with_xft}" != "xno"; then

      EMACS_CHECK_MODULES([XFT], [xft >= 0.13.0], [], [HAVE_XFT=no])
      ## Because xterm.c uses XRenderQueryExtension when XFT is
      ## enabled, we also need to link to -lXrender.
      if test "$HAVE_XFT" != no && test "$HAVE_XRENDER" != no; then
	OLD_CPPFLAGS="$CPPFLAGS"
	OLD_CFLAGS="$CFLAGS"
	OLD_LIBS="$LIBS"
	CPPFLAGS="$CPPFLAGS $XFT_CFLAGS"
	CFLAGS="$CFLAGS $XFT_CFLAGS"
	LIBS="$XFT_LIBS $LIBS"
	AC_CHECK_HEADER(X11/Xft/Xft.h,
	  AC_CHECK_LIB(Xft, XftFontOpen, HAVE_XFT=yes, , $XFT_LIBS) , ,
          [[#include <X11/X.h>]])

	if test "${HAVE_XFT}" = "yes"; then
	  AC_DEFINE(HAVE_XFT, 1, [Define to 1 if you have the Xft library.])
	    AC_SUBST(XFT_LIBS)
	  C_SWITCH_X_SITE="$C_SWITCH_X_SITE $XFT_CFLAGS"
	fi                        # "${HAVE_XFT}" = "yes"
	CPPFLAGS=$OLD_CPPFLAGS
	CFLAGS=$OLD_CFLAGS
	LIBS=$OLD_LIBS
      else
      # Make sure XFT is disabled if we found XFT but not XRender
	HAVE_XFT=no
      fi                          # "$HAVE_XFT" != no
    fi                            # "x${with_xft}" != "xno"

    if test "$HAVE_XFT" != "yes"; then
       dnl For the "Does Emacs use" message at the end.
       HAVE_XFT=no
       HAVE_FREETYPE=no
    else
       dnl Strict linkers fail with
       dnl ftfont.o: undefined reference to symbol 'FT_New_Face'
       dnl if -lfreetype is not specified.
       dnl The following is needed to set FREETYPE_LIBS.
       EMACS_CHECK_MODULES([FREETYPE], [freetype2])

       test "$HAVE_FREETYPE" = "no" && AC_MSG_ERROR(libxft requires libfreetype)
    fi
  fi				  # $HAVE_CAIRO != yes

  HAVE_LIBOTF=no
  if test "${HAVE_FREETYPE}" = "yes"; then
    AC_DEFINE(HAVE_FREETYPE, 1,
	      [Define to 1 if using the freetype and fontconfig libraries.])
    OLD_CFLAGS=$CFLAGS
    OLD_LIBS=$LIBS
    CFLAGS="$CFLAGS $FREETYPE_CFLAGS"
    LIBS="$FREETYPE_LIBS $LIBS"
    AC_CHECK_FUNCS(FT_Face_GetCharVariantIndex)
    CFLAGS=$OLD_CFLAGS
    LIBS=$OLD_LIBS
    if test "${with_libotf}" != "no"; then
      EMACS_CHECK_MODULES([LIBOTF], [libotf])
      if test "$HAVE_LIBOTF" = "yes"; then
	AC_DEFINE(HAVE_LIBOTF, 1, [Define to 1 if using libotf.])
	AC_CHECK_LIB(otf, OTF_get_variation_glyphs,
		     HAVE_OTF_GET_VARIATION_GLYPHS=yes,
		     HAVE_OTF_GET_VARIATION_GLYPHS=no)
	if test "${HAVE_OTF_GET_VARIATION_GLYPHS}" = "yes"; then
	  AC_DEFINE(HAVE_OTF_GET_VARIATION_GLYPHS, 1,
		    [Define to 1 if libotf has OTF_get_variation_glyphs.])
	fi
	if ! $PKG_CONFIG --atleast-version=0.9.16 libotf; then
	  AC_DEFINE(HAVE_OTF_KANNADA_BUG, 1,
[Define to 1 if libotf is affected by https://debbugs.gnu.org/28110.])
	fi
      fi
    fi
  dnl FIXME should there be an error if HAVE_FREETYPE != yes?
  dnl Does the new font backend require it, or can it work without it?
  fi

  HAVE_M17N_FLT=no
  if test "${HAVE_LIBOTF}" = yes; then
    if test "${with_m17n_flt}" != "no"; then
      EMACS_CHECK_MODULES([M17N_FLT], [m17n-flt])
      if test "$HAVE_M17N_FLT" = "yes"; then
	AC_DEFINE(HAVE_M17N_FLT, 1, [Define to 1 if using libm17n-flt.])
      fi
    fi
  fi
else # "${HAVE_X11}" != "yes"
  HAVE_XFT=no
  HAVE_FREETYPE=no
  HAVE_LIBOTF=no
  HAVE_M17N_FLT=no
fi   # "${HAVE_X11}" != "yes"

HAVE_HARFBUZZ=no
### On MS-Windows we use hb_font_get_nominal_glyph, which appeared
### in HarfBuzz version 1.2.3
if test "${HAVE_W32}" = "yes"; then
  harfbuzz_required_ver=1.2.3
else
  harfbuzz_required_ver=0.9.42
fi
if test "${HAVE_X11}" = "yes" && test "${HAVE_FREETYPE}" = "yes" \
        || test "${HAVE_W32}" = "yes"; then
  if test "${with_harfbuzz}" != "no"; then
    EMACS_CHECK_MODULES([HARFBUZZ], [harfbuzz >= $harfbuzz_required_ver])
    if test "$HAVE_HARFBUZZ" = "yes"; then
      AC_DEFINE(HAVE_HARFBUZZ, 1, [Define to 1 if using HarfBuzz.])
      ### mingw32 and Cygwin-w32 don't use -lharfbuzz, since they load
      ### the library dynamically.
      if test "${HAVE_W32}" = "yes"; then
        HARFBUZZ_LIBS=
      fi
    fi
  fi
fi

### End of font-backend section.

AC_SUBST(FREETYPE_CFLAGS)
AC_SUBST(FREETYPE_LIBS)
AC_SUBST(FONTCONFIG_CFLAGS)
AC_SUBST(FONTCONFIG_LIBS)
AC_SUBST(HARFBUZZ_CFLAGS)
AC_SUBST(HARFBUZZ_LIBS)
AC_SUBST(LIBOTF_CFLAGS)
AC_SUBST(LIBOTF_LIBS)
AC_SUBST(M17N_FLT_CFLAGS)
AC_SUBST(M17N_FLT_LIBS)

if test "${HAVE_X11}" = "yes"; then
  AC_CHECK_HEADER(X11/Xlib-xcb.h,
    AC_CHECK_LIB(xcb, xcb_translate_coordinates, HAVE_XCB=yes))
  if test "${HAVE_XCB}" = "yes"; then
    AC_CHECK_LIB(X11-xcb, XGetXCBConnection, HAVE_X11_XCB=yes)
    if test "${HAVE_X11_XCB}" = "yes"; then
      AC_DEFINE(USE_XCB, 1,
[Define to 1 if you have the XCB library and X11-XCB library for mixed
   X11/XCB programming.])
      XCB_LIBS="-lX11-xcb -lxcb"
      AC_SUBST(XCB_LIBS)
    fi
  fi
fi

### Use -lXpm if available, unless '--with-xpm=no'.
### mingw32 doesn't use -lXpm, since it loads the library dynamically.
### The Cygwin-w32 build uses <noX/xpm.h> instead of <X11/xpm.h>, so
### we need to set LDFLAGS accordingly.
HAVE_XPM=no
LIBXPM=
if test "${HAVE_W32}" = "yes" && test "${opsys}" = "cygwin"; then
  if test "${with_xpm}" != "no"; then
    SAVE_LDFLAGS="$LDFLAGS"
    LDFLAGS="$LDFLAGS -L/usr/lib/noX"
    AC_CHECK_HEADER(noX/xpm.h,
      [AC_CHECK_LIB(Xpm, XpmReadFileToImage, HAVE_XPM=yes)])
    if test "${HAVE_XPM}" = "yes"; then
      AC_CACHE_CHECK([for XpmReturnAllocPixels preprocessor define],
      [emacs_cv_cpp_xpm_return_alloc_pixels],
      [AC_EGREP_CPP(no_return_alloc_pixels,
      [#include "noX/xpm.h"
#ifndef XpmReturnAllocPixels
no_return_alloc_pixels
#endif
      ], emacs_cv_cpp_xpm_return_alloc_pixels=no,
      emacs_cv_cpp_xpm_return_alloc_pixels=yes)])

      if test "$emacs_cv_cpp_xpm_return_alloc_pixels" = "no"; then
        HAVE_XPM=no
        LDFLAGS="$SAVE_LDFLAGS"
      fi
    fi
  fi

  if test "${HAVE_XPM}" = "yes"; then
    AC_DEFINE(HAVE_XPM, 1, [Define to 1 if you have the Xpm library (-lXpm).])
    LIBXPM=-lXpm
  fi
fi

if test "${HAVE_X11}" = "yes"; then
  dnl Avoid Xpm on AIX unless requested, as it crashes; see Bug#17598.
  case $opsys,$with_xpm_set,$with_xpm in
    aix4-2,set,yes) ;;
    aix4-2,*) with_xpm=no;;
  esac

  if test "${with_xpm}" != "no"; then
    AC_CHECK_HEADER(X11/xpm.h,
      [AC_CHECK_LIB(Xpm, XpmReadFileToPixmap, HAVE_XPM=yes, , -lX11)])
    if test "${HAVE_XPM}" = "yes"; then
      AC_CACHE_CHECK([for XpmReturnAllocPixels preprocessor define],
      [emacs_cv_cpp_xpm_return_alloc_pixels],
      [AC_EGREP_CPP(no_return_alloc_pixels,
      [#include "X11/xpm.h"
#ifndef XpmReturnAllocPixels
no_return_alloc_pixels
#endif
      ], emacs_cv_cpp_xpm_return_alloc_pixels=no,
      emacs_cv_cpp_xpm_return_alloc_pixels=yes)])

      if test "$emacs_cv_cpp_xpm_return_alloc_pixels" = "no"; then
	HAVE_XPM=no
      fi
    fi
  fi

  if test "${HAVE_XPM}" = "yes"; then
    AC_DEFINE(HAVE_XPM, 1, [Define to 1 if you have the Xpm library (-lXpm).])
    LIBXPM=-lXpm
  elif test "$opsys,$LUCID_LIBW" = aix4-2,-lXaw; then
    dnl AIX -lXaw needs -lXpm linked too; see Bug#17598 Message#152.
    LIBXPM=-lXpm
  fi
fi

### FIXME: Perhaps regroup to minimize code duplication due to MinGW's
### slightly different requirements wrt image libraries (it doesn't
### use -lXpm because it loads the xpm shared library dynamically at
### run time).
if test "${opsys}" = "mingw32"; then
  if test "${with_xpm}" != "no"; then
    AC_CHECK_HEADER(X11/xpm.h, HAVE_XPM=yes, HAVE_XPM=no, [
#define FOR_MSW 1])
  fi

  if test "${HAVE_XPM}" = "yes"; then
    AC_DEFINE(HAVE_XPM, 1, [Define to 1 if you have the Xpm library (-lXpm).])
  fi
fi

AC_SUBST(LIBXPM)

### Use -ljpeg if available, unless '--with-jpeg=no'.
HAVE_JPEG=no
LIBJPEG=
if test "${HAVE_X11}" = "yes" || test "${HAVE_W32}" = "yes" \
   || test "${HAVE_NS}" = "yes"; then
  if test "${with_jpeg}" != "no"; then
    AC_CACHE_CHECK([for jpeglib 6b or later],
      [emacs_cv_jpeglib],
      [OLD_LIBS=$LIBS
       for emacs_cv_jpeglib in yes -ljpeg no; do
	 case $emacs_cv_jpeglib in
	   yes) ;;
	   no) break;;
	   *) LIBS="$LIBS $emacs_cv_jpeglib";;
	 esac
	 AC_LINK_IFELSE(
	   [AC_LANG_PROGRAM(
	      [[#undef HAVE_STDLIB_H /* Avoid config.h/jpeglib.h collision.  */
		#include <stdio.h> /* jpeglib.h needs FILE and size_t.  */
		#include <jpeglib.h>
		#include <jerror.h>
		char verify[JPEG_LIB_VERSION < 62 ? -1 : 1];
		struct jpeg_decompress_struct cinfo;
	      ]],
	      [[
		jpeg_create_decompress (&cinfo);
		WARNMS (&cinfo, JWRN_JPEG_EOF);
		jpeg_destroy_decompress (&cinfo);
	      ]])],
	   [emacs_link_ok=yes],
	   [emacs_link_ok=no])
	 LIBS=$OLD_LIBS
	 test $emacs_link_ok = yes && break
       done])
    if test "$emacs_cv_jpeglib" != no; then
      HAVE_JPEG=yes
      AC_DEFINE([HAVE_JPEG], 1,
	[Define to 1 if you have the jpeg library (typically -ljpeg).])
      ### mingw32 doesn't use -ljpeg, since it loads the library
      ### dynamically when needed, and doesn't want a run-time
      ### dependency on the jpeglib DLL.
      test "$emacs_cv_jpeglib" != yes && test "${opsys}" != "mingw32" \
      && LIBJPEG=$emacs_cv_jpeglib
    fi
  fi
fi
AC_SUBST(LIBJPEG)

HAVE_LCMS2=no
LCMS2_CFLAGS=
LCMS2_LIBS=
if test "${with_lcms2}" != "no"; then
  EMACS_CHECK_MODULES([LCMS2], [lcms2])
fi
if test "${HAVE_LCMS2}" = "yes"; then
  AC_DEFINE([HAVE_LCMS2], 1, [Define to 1 if you have the lcms2 library (-llcms2).])
  ### mingw32 doesn't use -llcms2, since it loads the library dynamically.
  if test "${opsys}" = "mingw32"; then
     LCMS2_LIBS=
  fi
fi
AC_SUBST(LCMS2_CFLAGS)
AC_SUBST(LCMS2_LIBS)

HAVE_ZLIB=no
LIBZ=
if test "${with_zlib}" != "no"; then
  OLIBS=$LIBS
  AC_SEARCH_LIBS([inflateEnd], [z], [HAVE_ZLIB=yes])
  LIBS=$OLIBS
  case $ac_cv_search_inflateEnd in
    -*) LIBZ=$ac_cv_search_inflateEnd ;;
  esac
fi
if test "${HAVE_ZLIB}" = "yes"; then
  AC_DEFINE([HAVE_ZLIB], 1, [Define to 1 if you have the zlib library (-lz).])
  ### mingw32 doesn't use -lz, since it loads the library dynamically.
  if test "${opsys}" = "mingw32"; then
     LIBZ=
  fi
fi
AC_SUBST(LIBZ)

### Dynamic modules support
LIBMODULES=
HAVE_MODULES=no
MODULES_OBJ=
NEED_DYNLIB=no
case $opsys in
  cygwin|mingw32) MODULES_SUFFIX=".dll" ;;
  darwin) MODULES_SUFFIX=".dylib" ;;
  *) MODULES_SUFFIX=".so" ;;
esac
case "${opsys}" in
  darwin) MODULES_SECONDARY_SUFFIX='.so' ;;
  *) MODULES_SECONDARY_SUFFIX='' ;;
esac
if test "${with_modules}" != "no"; then
  case $opsys in
    gnu|gnu-linux)
      LIBMODULES="-ldl"
      HAVE_MODULES=yes
      ;;
    cygwin|mingw32|darwin)
      HAVE_MODULES=yes
      ;;
    *)
      # BSD systems have dlopen in libc.
      AC_CHECK_FUNC([dlopen], [HAVE_MODULES=yes])
      ;;
  esac

  if test "${HAVE_MODULES}" = no; then
    AC_MSG_ERROR([Dynamic modules are not supported on your system])
  else
    SAVE_LIBS=$LIBS
    LIBS="$LIBS $LIBMODULES"
    AC_CHECK_FUNCS([dladdr dlfunc])
    LIBS=$SAVE_LIBS
  fi
fi

if test "${HAVE_MODULES}" = yes; then
   MODULES_OBJ="emacs-module.o"
   NEED_DYNLIB=yes
   AC_DEFINE(HAVE_MODULES, 1, [Define to 1 if dynamic modules are enabled])
   AC_DEFINE_UNQUOTED(MODULES_SUFFIX, "$MODULES_SUFFIX",
     [System extension for dynamic libraries])
   if test -n "${MODULES_SECONDARY_SUFFIX}"; then
     AC_DEFINE_UNQUOTED(MODULES_SECONDARY_SUFFIX, "$MODULES_SECONDARY_SUFFIX",
       [Alternative system extension for dynamic libraries.])
   fi
fi
AC_SUBST(MODULES_OBJ)
AC_SUBST(LIBMODULES)
AC_SUBST(HAVE_MODULES)
AC_SUBST(MODULES_SUFFIX)
AC_SUBST(MODULES_SECONDARY_SUFFIX)

AC_CONFIG_FILES([src/emacs-module.h])
AC_SUBST_FILE([module_env_snippet_25])
AC_SUBST_FILE([module_env_snippet_26])
AC_SUBST_FILE([module_env_snippet_27])
AC_SUBST_FILE([module_env_snippet_28])
module_env_snippet_25="$srcdir/src/module-env-25.h"
module_env_snippet_26="$srcdir/src/module-env-26.h"
module_env_snippet_27="$srcdir/src/module-env-27.h"
module_env_snippet_28="$srcdir/src/module-env-28.h"
emacs_major_version="${PACKAGE_VERSION%%.*}"
AC_SUBST(emacs_major_version)

### Emacs Lisp native compiler support

AC_DEFUN([libgccjit_smoke_test], [
  AC_LANG_SOURCE(
    [[#include <libgccjit.h>
      #include <stdlib.h>
      #include <stdio.h>
      int
      main (int argc, char **argv)
      {
        gcc_jit_context *ctxt;
        gcc_jit_result *result;
        ctxt = gcc_jit_context_acquire ();
        if (!ctxt)
          exit (1);
        gcc_jit_type *int_type =
          gcc_jit_context_get_type (ctxt, GCC_JIT_TYPE_INT);
        gcc_jit_function *func =
          gcc_jit_context_new_function (ctxt, NULL,
                                        GCC_JIT_FUNCTION_EXPORTED,
                                        int_type, "foo", 0, NULL, 0);
        gcc_jit_block *block = gcc_jit_function_new_block (func, "foo");
        gcc_jit_block_end_with_return (
          block,
          NULL,
          gcc_jit_context_new_rvalue_from_int (ctxt, int_type, 1));
        result = gcc_jit_context_compile (ctxt);
        if (!result)
          exit (1);
        typedef int (*fn_type) (void);
        fn_type foo =
          (fn_type)gcc_jit_result_get_code (result, "foo");
        if (!foo)
          exit (1);
        if (foo () != 1)
          exit (1);
        gcc_jit_context_release (ctxt);
        gcc_jit_result_release (result);
        return 0;
      }]])])

AC_DEFUN([libgccjit_not_found], [
  AC_MSG_ERROR([elisp native compiler requested but libgccjit not found.
Please try installing libgccjit or similar package.
If you are sure you want Emacs compiled without elisp native compiler, pass
  --without-native-compilation
to configure.])])

AC_DEFUN([libgccjit_dev_not_found], [
  AC_MSG_ERROR([elisp native compiler requested but libgccjit header files were
not found.
Please try installing libgccjit-dev or similar package.
If you are sure you want Emacs compiled without elisp native compiler, pass
--without-nativecomp
to configure.])])

AC_DEFUN([libgccjit_broken], [
  AC_MSG_ERROR([Installed libgccjit has failed passing the smoke test.
You can verify it yourself compiling:
<https://gcc.gnu.org/onlinedocs/jit/intro/tutorial01.html>.
Please report the issue to your distribution if libgccjit was installed through
that.
Here instructions on how to compile and install libgccjit from source:
<https://gcc.gnu.org/wiki/JIT>.])])

HAVE_NATIVE_COMP=no
LIBGCCJIT_LIB=
if test "${with_native_compilation}" != "no"; then
    if test "${HAVE_PDUMPER}" = no; then
       AC_MSG_ERROR(['--with-nativecomp' requires '--with-dumping=pdumper'])
    fi
    if test "${HAVE_ZLIB}" = no; then
       AC_MSG_ERROR(['--with-nativecomp' requires zlib])
    fi

    # Ensure libgccjit installed by Homebrew can be found.
    if test -n "$BREW"; then
      BREW_LIBGCCJIT_PREFIX=`$BREW --prefix --installed libgccjit 2>/dev/null`
      if test "$BREW_LIBGCCJIT_PREFIX"; then
        brew_libdir=`find ${BREW_LIBGCCJIT_PREFIX}/ -name \*.so \
                     | sed -e '1!d;s|/[[^/]]*\.so$||'`
        CFLAGS="$CFLAGS -I${BREW_LIBGCCJIT_PREFIX}/include"
        LDFLAGS="$LDFLAGS -L${brew_libdir} -I${BREW_LIBGCCJIT_PREFIX}/include"
      fi
    fi

    # Check if libgccjit is available.
    AC_CHECK_LIB(gccjit, gcc_jit_context_acquire, [], [libgccjit_not_found])
    AC_CHECK_HEADERS(libgccjit.h, [], [libgccjit_dev_not_found])
    emacs_save_LIBS=$LIBS
    LIBS="-lgccjit"
    # Check if libgccjit really works.
    AC_RUN_IFELSE([libgccjit_smoke_test], [], [libgccjit_broken])
    LIBS=$emacs_save_LIBS
    HAVE_NATIVE_COMP=yes
    case "${opsys}" in
      # mingw32 loads the library dynamically.
      mingw32) ;;
      # OpenBSD doesn't have libdl, all the functions are in libc
      openbsd)
        LIBGCCJIT_LIB="-lgccjit" ;;
      *)
        LIBGCCJIT_LIB="-lgccjit -ldl" ;;
    esac
    NEED_DYNLIB=yes
    AC_DEFINE(HAVE_NATIVE_COMP, 1, [Define to 1 if native compiler is available.])
fi
AC_DEFINE_UNQUOTED(NATIVE_ELISP_SUFFIX, ".eln",
  [System extension for native compiled elisp])
AC_SUBST(HAVE_NATIVE_COMP)
AC_SUBST(LIBGCCJIT_LIB)

DYNLIB_OBJ=
if test "${NEED_DYNLIB}" = yes; then
  DYNLIB_OBJ="dynlib.o"
fi
AC_SUBST(DYNLIB_OBJ)

### Use -lpng if available, unless '--with-png=no'.
HAVE_PNG=no
LIBPNG=
PNG_CFLAGS=
if test "${with_png}" != no; then
  # mingw32 loads the library dynamically.
  if test "$opsys" = mingw32; then
    AC_CHECK_HEADER([png.h], [HAVE_PNG=yes])
  elif test "${HAVE_X11}" = "yes" || test "${HAVE_W32}" = "yes" \
       || test "${HAVE_NS}" = "yes"; then
    EMACS_CHECK_MODULES([PNG], [libpng >= 1.0.0])
    if test $HAVE_PNG = yes; then
      LIBPNG=$PNG_LIBS
    else
      # Test old way in case pkg-config doesn't have it (older machines).
      AC_MSG_CHECKING([for libpng not configured by pkg-config])

      png_cflags=`(libpng-config --cflags) 2>&AS_MESSAGE_LOG_FD` &&
      png_ldflags=`(libpng-config --ldflags) 2>&AS_MESSAGE_LOG_FD` || {
	# libpng-config does not work; configure by hand.
	# Debian unstable as of July 2003 has multiple libpngs, and puts png.h
	# in /usr/include/libpng.
	if test -r /usr/include/libpng/png.h &&
	   test ! -r /usr/include/png.h; then
	  png_cflags=-I/usr/include/libpng
	else
	  png_cflags=
	fi
	png_ldflags='-lpng'
      }
      SAVE_CFLAGS=$CFLAGS
      SAVE_LIBS=$LIBS
      CFLAGS="$CFLAGS $png_cflags"
      LIBS="$png_ldflags -lz -lm $LIBS"
      AC_LINK_IFELSE(
	[AC_LANG_PROGRAM([[#include <png.h>]],
	   [[return !png_get_channels (0, 0);]])],
	[HAVE_PNG=yes
	 PNG_CFLAGS=`AS_ECHO(["$png_cflags"]) | sed -e "$edit_cflags"`
	 LIBPNG=$png_ldflags])
      CFLAGS=$SAVE_CFLAGS
      LIBS=$SAVE_LIBS
      AC_MSG_RESULT([$HAVE_PNG])
    fi

    # $LIBPNG requires explicit -lz in some cases.
    # We don't know what those cases are, exactly, so play it safe and
    # append -lz to any nonempty $LIBPNG, unless we're already using LIBZ.
    case " $LIBPNG ",$LIBZ in
      *' -lz '*, | *' ',?*) ;;
      *) LIBPNG="$LIBPNG -lz" ;;
    esac
  fi
fi
if test $HAVE_PNG = yes; then
  AC_DEFINE([HAVE_PNG], [1], [Define to 1 if you have the png library.])

  SAVE_CFLAGS=$CFLAGS
  CFLAGS="$CFLAGS $PNG_CFLAGS"
  AC_CHECK_DECL([png_longjmp],
    [],
    [AC_DEFINE([PNG_DEPSTRUCT], [],
       [Define to empty to suppress deprecation warnings when building
	with --enable-gcc-warnings and with libpng versions before 1.5,
	which lack png_longjmp.])],
    [[#include <png.h>
    ]])
  CFLAGS=$SAVE_CFLAGS
fi
AC_SUBST(LIBPNG)
AC_SUBST(PNG_CFLAGS)

### Use -ltiff if available, unless '--with-tiff=no'.
### mingw32 doesn't use -ltiff, since it loads the library dynamically.
HAVE_TIFF=no
LIBTIFF=
if test "${opsys}" = "mingw32"; then
  if test "${with_tiff}" != "no"; then
    AC_CHECK_HEADER(tiffio.h, HAVE_TIFF=yes, HAVE_TIFF=no)
  fi
  if test "${HAVE_TIFF}" = "yes"; then
    AC_DEFINE(HAVE_TIFF, 1, [Define to 1 if you have the tiff library (-ltiff).])
  fi
elif test "${HAVE_X11}" = "yes" || test "${HAVE_W32}" = "yes" \
     || test "${HAVE_NS}" = "yes"; then
  if test "${with_tiff}" != "no"; then
    AC_CHECK_HEADER(tiffio.h,
      [tifflibs="-lz -lm"
      # At least one tiff package requires the jpeg library.
      if test "${HAVE_JPEG}" = yes; then tifflibs="-ljpeg $tifflibs"; fi
      AC_CHECK_LIB(tiff, TIFFGetVersion, HAVE_TIFF=yes, , $tifflibs)])
  fi

  if test "${HAVE_TIFF}" = "yes"; then
    AC_DEFINE(HAVE_TIFF, 1, [Define to 1 if you have the tiff library (-ltiff).])
    dnl FIXME -lz -lm, as per libpng?
    LIBTIFF=-ltiff
  fi
fi
AC_SUBST(LIBTIFF)

### Use -lgif or -lungif if available, unless '--with-gif=no'.
### mingw32 doesn't use -lgif/-lungif, since it loads the library dynamically.
HAVE_GIF=no
LIBGIF=
if test "${opsys}" = "mingw32"; then
  if test "${with_gif}" != "no"; then
    AC_CHECK_HEADER(gif_lib.h, HAVE_GIF=yes, HAVE_GIF=no)
  fi
  if test "${HAVE_GIF}" = "yes"; then
    AC_DEFINE(HAVE_GIF, 1, [Define to 1 if you have a gif (or ungif) library.])
  fi
elif test "${HAVE_X11}" = "yes" && test "${with_gif}" != "no" \
        || test "${HAVE_W32}" = "yes" || test "${HAVE_NS}" = "yes"; then
  AC_CHECK_HEADER(gif_lib.h,
# EGifPutExtensionLast only exists from version libungif-4.1.0b1.
# Earlier versions can crash Emacs, but version 5.0 removes EGifPutExtensionLast.
    [AC_CHECK_LIB(gif, GifMakeMapObject, HAVE_GIF=yes,
        [AC_CHECK_LIB(gif, EGifPutExtensionLast, HAVE_GIF=yes, HAVE_GIF=maybe)])])

  if test "$HAVE_GIF" = yes; then
    LIBGIF=-lgif
  elif test "$HAVE_GIF" = maybe; then
# If gif_lib.h but no libgif, try libungif.
    AC_CHECK_LIB(ungif, EGifPutExtensionLast, HAVE_GIF=yes, HAVE_GIF=no)
    test "$HAVE_GIF" = yes && LIBGIF=-lungif
  fi

  if test "${HAVE_GIF}" = "yes"; then
    AC_DEFINE(HAVE_GIF, 1, [Define to 1 if you have a gif (or ungif) library.])
  fi
fi
AC_SUBST(LIBGIF)

dnl Check for required libraries.
MISSING=
WITH_IFAVAILABLE=
if test "${HAVE_X11}" = "yes"; then
  case $with_xpm,$HAVE_XPM in
    no,* | ifavailable,* | *,yes) ;;
    *) MISSING="libXpm"
       WITH_IFAVAILABLE="--with-xpm=ifavailable";;
  esac
  case $with_jpeg,$HAVE_JPEG in
    no,* | ifavailable,* | *,yes) ;;
    *) MISSING="$MISSING libjpeg"
       WITH_IFAVAILABLE="$WITH_IFAVAILABLE --with-jpeg=ifavailable";;
  esac
  case $with_png,$HAVE_PNG in
    no,* | ifavailable,* | *,yes) ;;
    *) MISSING="$MISSING libpng"
       WITH_IFAVAILABLE="$WITH_IFAVAILABLE --with-png=ifavailable";;
  esac
  case $with_gif,$HAVE_GIF in
    no,* | ifavailable,* | *,yes) ;;
    *) MISSING="$MISSING libgif/libungif"
       WITH_IFAVAILABLE="$WITH_IFAVAILABLE --with-gif=ifavailable";;
  esac
  case $with_tiff,$HAVE_TIFF in
    no,* | ifavailable,* | *,yes) ;;
    *) MISSING="$MISSING libtiff"
       WITH_IFAVAILABLE="$WITH_IFAVAILABLE --with-tiff=ifavailable";;
  esac
fi
case $with_gnutls,$HAVE_GNUTLS in
  no,* | ifavailable,* | *,yes) ;;
  *) MISSING="$MISSING gnutls"
     WITH_IFAVAILABLE="$WITH_IFAVAILABLE --with-gnutls=ifavailable";;
esac
case $with_json,$HAVE_JSON in
  no,* | ifavailable,* | *,yes) ;;
  *) MISSING="$MISSING json"
     WITH_IFAVAILABLE="$WITH_IFAVAILABLE --with-json=ifavailable";;
esac
if test "X${MISSING}" != X; then
  # If we have a missing library, and we don't have pkg-config installed,
  # the missing pkg-config may be the reason.  Give the user a hint.
  if test "X${PKG_CONFIG}" = X; then
    AC_MSG_WARN([Unable to locate a usable pkg-config])
  fi
  AC_MSG_ERROR([The following required libraries were not found:
    $MISSING
Maybe some development libraries/packages are missing?
To build anyway, give:
    $WITH_IFAVAILABLE
as options to configure.])
fi

### Use -lgpm if available, unless '--with-gpm=no'.
HAVE_GPM=no
LIBGPM=
if test "${with_gpm}" != "no"; then
  AC_CHECK_HEADER(gpm.h,
    [AC_CHECK_LIB(gpm, Gpm_Open, HAVE_GPM=yes)])

  if test "${HAVE_GPM}" = "yes"; then
    AC_DEFINE(HAVE_GPM, 1, [Define to 1 if you have the gpm library (-lgpm).])
    LIBGPM=-lgpm
  fi
fi
AC_SUBST(LIBGPM)

dnl Check for malloc/malloc.h on darwin
AC_CHECK_HEADERS_ONCE(malloc/malloc.h)

GNUSTEP_CFLAGS=
### Use NeXTstep API to implement GUI.
if test "${HAVE_NS}" = "yes"; then
  AC_DEFINE(HAVE_NS, 1, [Define to 1 if you are using the NeXTstep API, either GNUstep or Cocoa on macOS.])
  if test "${NS_IMPL_COCOA}" = "yes"; then
    AC_DEFINE(NS_IMPL_COCOA, 1, [Define to 1 if you are using NS windowing under macOS.])
  fi
  if test "${NS_IMPL_GNUSTEP}" = "yes"; then
    AC_DEFINE(NS_IMPL_GNUSTEP, 1, [Define to 1 if you are using NS windowing under GNUstep.])
    if test $NS_GNUSTEP_CONFIG != yes; then
      # See also .m.o rule in src/Makefile.in.  */
      # FIXME: are all these flags really needed?  Document here why.  */
      GNUSTEP_CFLAGS="-D_REENTRANT -fPIC -fno-strict-aliasing -I${GNUSTEP_SYSTEM_HEADERS} ${GNUSTEP_LOCAL_HEADERS}"
      ## Extra CFLAGS applied to src/*.m files.
      GNU_OBJC_CFLAGS="$GNU_OBJC_CFLAGS -fgnu-runtime -Wno-import -fconstant-string-class=NSConstantString -DGNUSTEP_BASE_LIBRARY=1 -DGNU_GUI_LIBRARY=1 -DGNU_RUNTIME=1 -DGSWARN -DGSDIAGNOSE"
    fi
  fi
  OTHER_FILES=ns-app
fi

### Use session management (-lSM -lICE) if available
HAVE_X_SM=no
LIBXSM=
if test "${HAVE_X11}" = "yes"; then
  AC_CHECK_HEADER(X11/SM/SMlib.h,
    [AC_CHECK_LIB(SM, SmcOpenConnection, HAVE_X_SM=yes, , -lICE)])

  if test "${HAVE_X_SM}" = "yes"; then
    AC_DEFINE(HAVE_X_SM, 1, [Define to 1 if you have the SM library (-lSM).])
    LIBXSM="-lSM -lICE"
  fi
fi
AC_SUBST(LIBXSM)

### Use XRandr (-lXrandr) if available
HAVE_XRANDR=no
if test "${HAVE_X11}" = "yes"; then
  XRANDR_REQUIRED=1.2.2
  XRANDR_MODULES="xrandr >= $XRANDR_REQUIRED"
  EMACS_CHECK_MODULES([XRANDR], [$XRANDR_MODULES])
  if test $HAVE_XRANDR = no; then
    # Test old way in case pkg-config doesn't have it (older machines).
    # Include Xrender.h by hand to work around bug in older Xrandr.h
    # (e.g. RHEL5) and silence (harmless) configure warning (bug#18465).
    AC_CHECK_HEADER(X11/extensions/Xrandr.h,
      [AC_CHECK_LIB(Xrandr, XRRGetScreenResources, HAVE_XRANDR=yes)],
      [], [AC_INCLUDES_DEFAULT
#include <X11/extensions/Xrender.h>])
    if test $HAVE_XRANDR = yes; then
      XRANDR_LIBS=-lXrandr
    fi
  fi
  if test $HAVE_XRANDR = yes; then
    AC_DEFINE(HAVE_XRANDR, 1, [Define to 1 if you have the XRandr extension.])
  fi
fi
AC_SUBST(XRANDR_CFLAGS)
AC_SUBST(XRANDR_LIBS)

### Use Xinerama (-lXinerama) if available
HAVE_XINERAMA=no
if test "${HAVE_X11}" = "yes"; then
  XINERAMA_REQUIRED=1.0.2
  XINERAMA_MODULES="xinerama >= $XINERAMA_REQUIRED"
  EMACS_CHECK_MODULES([XINERAMA], [$XINERAMA_MODULES])
  if test $HAVE_XINERAMA = no; then
    # Test old way in case pkg-config doesn't have it (older machines).
    AC_CHECK_HEADER(X11/extensions/Xinerama.h,
      [AC_CHECK_LIB(Xinerama, XineramaQueryExtension, HAVE_XINERAMA=yes)])
    if test $HAVE_XINERAMA = yes; then
      XINERAMA_LIBS=-lXinerama
    fi
  fi
  if test $HAVE_XINERAMA = yes; then
    AC_DEFINE(HAVE_XINERAMA, 1, [Define to 1 if you have the Xinerama extension.])
  fi
fi
AC_SUBST(XINERAMA_CFLAGS)
AC_SUBST(XINERAMA_LIBS)

### Use Xfixes (-lXfixes) if available
HAVE_XFIXES=no
if test "${HAVE_X11}" = "yes"; then
  XFIXES_REQUIRED=4.0.0
  XFIXES_MODULES="xfixes >= $XFIXES_REQUIRED"
  EMACS_CHECK_MODULES([XFIXES], [$XFIXES_MODULES])
  if test $HAVE_XFIXES = no; then
    # Test old way in case pkg-config doesn't have it (older machines).
    AC_CHECK_HEADER(X11/extensions/Xfixes.h,
      [AC_CHECK_LIB(Xfixes, XFixesHideCursor, HAVE_XFIXES=yes)])
    if test $HAVE_XFIXES = yes; then
      XFIXES_LIBS=-lXfixes
    fi
  fi
  if test $HAVE_XFIXES = yes; then
    AC_DEFINE(HAVE_XFIXES, 1, [Define to 1 if you have the Xfixes extension.])
  fi
fi
AC_SUBST(XFIXES_CFLAGS)
AC_SUBST(XFIXES_LIBS)

### Use Xdbe (-lXdbe) if available
HAVE_XDBE=no
if test "${HAVE_X11}" = "yes"; then
  if test "${with_xdbe}" != "no"; then
    AC_CHECK_HEADER(X11/extensions/Xdbe.h,
      [AC_CHECK_LIB(Xext, XdbeAllocateBackBufferName, HAVE_XDBE=yes)],
      [],
      [#include <X11/Xlib.h>
      ])
  fi
  if test $HAVE_XDBE = yes; then
    XDBE_LIBS=-lXext
  fi
  if test $HAVE_XDBE = yes; then
    AC_DEFINE(HAVE_XDBE, 1, [Define to 1 if you have the Xdbe extension.])
  fi
fi
AC_SUBST(XDBE_CFLAGS)
AC_SUBST(XDBE_LIBS)

### Use libxml (-lxml2) if available
### mingw32 doesn't use -lxml2, since it loads the library dynamically.
HAVE_LIBXML2=no
if test "${with_xml2}" != "no"; then
  ### I'm not sure what the version number should be, so I just guessed.
  EMACS_CHECK_MODULES([LIBXML2], [libxml-2.0 > 2.6.17])
  # Built-in libxml2 on OS X 10.8 lacks libxml-2.0.pc.
  if test "${HAVE_LIBXML2}" != "yes" && test "$opsys" = "darwin"; then
    SAVE_CPPFLAGS="$CPPFLAGS"
    if test -z "$xcsdkdir" -a -n "$XCRUN" -a ! -d /usr/include; then
      dnl /usr/include is not found.  Try Xcode SDK dir if it is sane.
      xcsdkdir=`$XCRUN --show-sdk-path 2>/dev/null`
      case $xcsdkdir in
	*[[\\\"\#\$\&\'\`$am_lf\ \	]]*)
	xcsdkdir="" ;;
      esac
    fi
    CPPFLAGS="$CPPFLAGS -isystem${xcsdkdir}/usr/include/libxml2"
    AC_CHECK_HEADER(libxml/HTMLparser.h,
      [AC_CHECK_DECL(HTML_PARSE_RECOVER, HAVE_LIBXML2=yes, ,
		     [#include <libxml/HTMLparser.h>])])
    CPPFLAGS="$SAVE_CPPFLAGS"
    if test "${HAVE_LIBXML2}" = "yes"; then
      LIBXML2_CFLAGS="-isystem${xcsdkdir}/usr/include/libxml2"
      LIBXML2_LIBS="-lxml2"
    fi
  fi
  if test "${HAVE_LIBXML2}" = "yes"; then
    if test "${opsys}" != "mingw32"; then
      AC_CHECK_LIB(xml2, htmlReadMemory, HAVE_LIBXML2=yes, HAVE_LIBXML2=no,
        [$LIBXML2_LIBS])
    else
      LIBXML2_LIBS=""
    fi
    if test "${HAVE_LIBXML2}" = "yes"; then
      AC_DEFINE(HAVE_LIBXML2, 1, [Define to 1 if you have the libxml library (-lxml2).])
    else
      LIBXML2_LIBS=""
      LIBXML2_CFLAGS=""
    fi
  fi
fi
AC_SUBST(LIBXML2_LIBS)
AC_SUBST(LIBXML2_CFLAGS)

BLESSMAIL_TARGET=
LIBS_MAIL=
if test ! "$with_mailutils"; then
  # Check for mail-locking functions in a "mail" library.  Probably this should
  # have the same check as for liblockfile below.
  AC_CHECK_LIB([mail], [maillock], [have_mail=yes], [have_mail=no])
  if test $have_mail = yes; then
    LIBS_MAIL=-lmail
    AC_DEFINE([HAVE_LIBMAIL], [1],
      [Define to 1 if you have the 'mail' library (-lmail).])

    OLD_LIBS=$LIBS
    LIBS="$LIBS_MAIL $LIBS"
    AC_CHECK_FUNCS([touchlock])
    LIBS=$OLD_LIBS
  fi
  dnl Debian, at least:
  AC_CHECK_LIB([lockfile], [maillock], [have_lockfile=yes], [have_lockfile=no])
  if test $have_lockfile = yes; then
     LIBS_MAIL=-llockfile
     AC_DEFINE([HAVE_LIBLOCKFILE], [1],
       [Define to 1 if you have the 'lockfile' library (-llockfile).])
  else
    # If we have the shared liblockfile, assume we must use it for mail
    # locking (e.g. Debian).  If we couldn't link against liblockfile
    # (no liblockfile.a installed), ensure that we don't need to.
    dnl This works for files generally, not just executables.
    dnl Should we look elsewhere for it?  Maybe examine /etc/ld.so.conf?
    AC_CHECK_PROG([liblockfile], [liblockfile.so], [yes], [no],
		  [/usr/lib:/lib:/usr/local/lib:$LD_LIBRARY_PATH])
    if test "$ac_cv_prog_liblockfile" = yes; then
      AC_MSG_ERROR([Shared liblockfile found but can't link against it.
This probably means that movemail could lose mail.
There may be a 'development' package to install containing liblockfile.])
    fi
  fi
  AC_CHECK_HEADERS([maillock.h])

  ## Define MAIL_USE_FLOCK (or LOCKF) if the mailer uses flock (or lockf) to
  ## interlock access to the mail spool.  The alternative is a lock file named
  ## /usr/spool/mail/$USER.lock.
  mail_lock=no
  case $opsys in
    aix4-2) mail_lock="lockf" ;;

    gnu|freebsd|dragonfly|netbsd|openbsd|darwin) mail_lock="flock" ;;

    ## On GNU/Linux systems, both methods are used by various mail programs.
    ## I assume most people are using newer mailers that have heard of flock.
    ## Change this if you need to.
    ## Debian contains a patch which says: "On Debian/GNU/Linux systems,
    ## configure gets the right answers, and that means *NOT* using flock.
    ## Using flock is guaranteed to be the wrong thing. See Debian Policy
    ## for details." and then uses '#ifdef DEBIAN'.  Unfortunately the
    ## Debian maintainer hasn't provided a clean fix for Emacs.
    ## movemail.c will use 'maillock' when MAILDIR, HAVE_LIBMAIL and
    ## HAVE_MAILLOCK_H are defined, so the following appears to be the
    ## correct logic.  -- fx
    ## We must check for HAVE_LIBLOCKFILE too, as movemail does.
    ## liblockfile is a Free Software replacement for libmail, used on
    ## Debian systems and elsewhere. -rfr.
    gnu-*)
      mail_lock="flock"
      if test $have_mail = yes || test $have_lockfile = yes; then
	test $ac_cv_header_maillock_h = yes && mail_lock=no
      fi ;;

    mingw32)
      mail_lock="none-needed" ;;
  esac

  case $mail_lock in
    flock) AC_DEFINE([MAIL_USE_FLOCK], [1],
	     [Define if the mailer uses flock to interlock the mail spool.]);;

    lockf) AC_DEFINE([MAIL_USE_LOCKF], [1],
	     [Define if the mailer uses lockf to interlock the mail spool.]);;

    none-needed) ;;

    *) BLESSMAIL_TARGET="need-blessmail" ;;
  esac
fi
AC_SUBST([BLESSMAIL_TARGET])
AC_SUBST([LIBS_MAIL])

HAVE_SECCOMP=no
AC_CHECK_HEADERS(
  [linux/seccomp.h linux/filter.h],
  [AC_CHECK_DECLS(
    [SECCOMP_SET_MODE_FILTER, SECCOMP_FILTER_FLAG_TSYNC],
    [HAVE_SECCOMP=yes], [],
    [[
    #include <linux/seccomp.h>
    ]])])
AC_SUBST([HAVE_SECCOMP])

EMACS_CHECK_MODULES([LIBSECCOMP], [libseccomp >= 2.4.0])
AC_SUBST([HAVE_LIBSECCOMP])
AC_SUBST([LIBSECCOMP_LIBS])
AC_SUBST([LIBSECCOMP_CFLAGS])

OLD_LIBS=$LIBS
LIBS="$LIB_PTHREAD $LIB_MATH $LIBS"
AC_CHECK_FUNCS(accept4 fchdir gethostname \
getrusage get_current_dir_name \
lrand48 random rint trunc \
select getpagesize setlocale newlocale \
getrlimit setrlimit shutdown \
pthread_sigmask strsignal setitimer \
sendto recvfrom getsockname getifaddrs freeifaddrs \
gai_strerror sync \
getpwent endpwent getgrent endgrent \
cfmakeraw cfsetspeed __executable_start log2 pthread_setname_np \
pthread_set_name_np)
LIBS=$OLD_LIBS

if test "$ac_cv_func_pthread_setname_np" = "yes"; then
  AC_CACHE_CHECK(
   [whether pthread_setname_np takes a single argument],
   [emacs_cv_pthread_setname_np_1arg],
   [AC_COMPILE_IFELSE(
     [AC_LANG_PROGRAM(
       [[#include <pthread.h>]],
       [[pthread_setname_np ("a");]])],
     [emacs_cv_pthread_setname_np_1arg=yes],
     [emacs_cv_pthread_setname_np_1arg=no])])
  if test "$emacs_cv_pthread_setname_np_1arg" = "yes"; then
    AC_DEFINE(
      HAVE_PTHREAD_SETNAME_NP_1ARG, 1,
      [Define to 1 if pthread_setname_np takes a single argument.])
  else
    AC_CACHE_CHECK(
     [whether pthread_setname_np takes three arguments],
     [emacs_cv_pthread_setname_np_3arg],
     [AC_COMPILE_IFELSE(
       [AC_LANG_PROGRAM(
         [[#include <pthread.h>]],
         [[pthread_setname_np (0, "%s", "a");]])],
       [emacs_cv_pthread_setname_np_3arg=yes],
       [emacs_cv_pthread_setname_np_3arg=no])])
     if test "$emacs_cv_pthread_setname_np_3arg" = "yes"; then
       AC_DEFINE(
         HAVE_PTHREAD_SETNAME_NP_3ARG, 1,
         [Define to 1 if pthread_setname_np takes three arguments.])
     fi
  fi
fi

dnl No need to check for posix_memalign if aligned_alloc works.
AC_CHECK_FUNCS([aligned_alloc posix_memalign], [break])
AC_CHECK_DECLS([aligned_alloc], [], [], [[#include <stdlib.h>]])

case $with_unexec,$canonical in
  yes,alpha*)
    AC_CHECK_DECL([__ELF__], [],
      [AC_MSG_ERROR([Non-ELF systems are not supported on this platform.])]);;
esac

# Dump loading
AC_CHECK_FUNCS([posix_madvise])

dnl Cannot use AC_CHECK_FUNCS
AC_CACHE_CHECK([for __builtin_frame_address],
  [emacs_cv_func___builtin_frame_address],
  [AC_LINK_IFELSE([AC_LANG_PROGRAM([], [__builtin_frame_address (0);])],
     [emacs_cv_func___builtin_frame_address=yes],
     [emacs_cv_func___builtin_frame_address=no])])
if test $emacs_cv_func___builtin_frame_address = yes; then
  AC_DEFINE([HAVE___BUILTIN_FRAME_ADDRESS], 1,
	    [Define to 1 if you have the '__builtin_frame_address' function.])
fi
AC_CACHE_CHECK([for __builtin_unwind_init],
	       emacs_cv_func___builtin_unwind_init,
[AC_LINK_IFELSE([AC_LANG_PROGRAM([], [__builtin_unwind_init ();])],
		emacs_cv_func___builtin_unwind_init=yes,
		emacs_cv_func___builtin_unwind_init=no)])
if test $emacs_cv_func___builtin_unwind_init = yes; then
  AC_DEFINE(HAVE___BUILTIN_UNWIND_INIT, 1,
	    [Define to 1 if you have the '__builtin_unwind_init' function.])
fi

AC_CHECK_HEADERS_ONCE(sys/un.h)

AC_FUNC_FSEEKO

# UNIX98 PTYs.
AC_CHECK_FUNCS(grantpt)

# PTY-related GNU extensions.
AC_CHECK_FUNCS(getpt posix_openpt)

dnl Run a test program that contains a call to tputs, a call that is
dnl never executed.  This tests whether a pre-'main' dynamic linker
dnl works with the library.  It's too much trouble to actually call
dnl tputs in the test program, due to portability hassles.  When
dnl cross-compiling, assume the test program will run if it links.
AC_DEFUN([tputs_link_source], [
  AC_LANG_SOURCE(
     [[extern void tputs (const char *, int, int (*)(int));
       int main (int argc, char **argv)
       {
	  if (argc == 10000)
	    tputs (argv[0], 0, 0);
	  return 0;
       }]])
])
# Check this now, so that we will NOT find the above functions in ncurses.
# That is because we have not set up to link ncurses in lib-src.
# It's better to believe a function is not available
# than to expect to find it in ncurses.
# Also we need tputs and friends to be able to build at all.
AC_CACHE_CHECK([for library containing tputs], [emacs_cv_tputs_lib],
[if test "${opsys}" = "mingw32"; then
  emacs_cv_tputs_lib='none required'
else
  # curses precedes termcap because of AIX (Bug#9736#35) and OpenIndiana.
  tputs_libraries='tinfo ncurses terminfo curses termcap tinfow ncursesw'
  for tputs_library in '' $tputs_libraries; do
    OLIBS=$LIBS
    if test -z "$tputs_library"; then
      emacs_cv_tputs_lib='none required'
    else
      emacs_cv_tputs_lib=-l$tputs_library
      LIBS="$emacs_cv_tputs_lib $LIBS"
    fi
    AC_RUN_IFELSE([tputs_link_source], [], [emacs_cv_tputs_lib=no],
      [AC_LINK_IFELSE([tputs_link_source], [], [emacs_cv_tputs_lib=no])])
    LIBS=$OLIBS
    if test "X$emacs_cv_tputs_lib" != Xno; then
      break
    fi
  done
fi])
AS_CASE(["$emacs_cv_tputs_lib"],
  [no], [AC_MSG_ERROR([The required function 'tputs' was not found in any library.
The following libraries were tried (in order):
  libtinfo, libncurses, libterminfo, libcurses, libtermcap
Please try installing whichever of these libraries is most appropriate
for your system, together with its header files.
For example, a libncurses-dev(el) or similar package.])],
  [-l*], [LIBS_TERMCAP=$emacs_cv_tputs_lib],
  [*], [LIBS_TERMCAP=])

## Use termcap instead of terminfo?
## Only true for: freebsd < 40000, ms-w32, msdos, netbsd < 599002500.
TERMINFO=yes
## FIXME?  In the cases below where we unconditionally set
## LIBS_TERMCAP="-lncurses", this overrides LIBS_TERMCAP = -ltinfo,
## if that was found above to have tputs.
## Should we use the gnu* logic everywhere?
case "$opsys" in
  ## darwin: Prevents crashes when running Emacs in Terminal.app under 10.2.
  ##  The ncurses library has been moved out of the System framework in
  ##  Mac OS X 10.2.  So if configure detects it, set the command-line
  ##  option to use it.
  darwin) LIBS_TERMCAP="-lncurses" ;;

  gnu*) test -z "$LIBS_TERMCAP" && LIBS_TERMCAP="-lncurses" ;;

  freebsd)
    AC_MSG_CHECKING([whether FreeBSD is new enough to use terminfo])
    AC_CACHE_VAL(emacs_cv_freebsd_terminfo,
    [AC_LINK_IFELSE([AC_LANG_PROGRAM([[#include <osreldate.h>]],
[[#if __FreeBSD_version < 400000
fail;
#endif
]])], emacs_cv_freebsd_terminfo=yes, emacs_cv_freebsd_terminfo=no)])

    AC_MSG_RESULT($emacs_cv_freebsd_terminfo)

    if test $emacs_cv_freebsd_terminfo = yes; then
      LIBS_TERMCAP="-lncurses"
    else
      TERMINFO=no
      LIBS_TERMCAP="-ltermcap"
    fi
    ;;

  mingw32)
    TERMINFO=no
    LIBS_TERMCAP=
    ;;

  netbsd)
    if test "x$LIBS_TERMCAP" != "x-lterminfo"; then
      TERMINFO=no
      LIBS_TERMCAP="-ltermcap"
    fi
    ;;

  openbsd | dragonfly) LIBS_TERMCAP="-lncurses" ;;

  ## hpux: Make sure we get select from libc rather than from libcurses
  ##  because libcurses on HPUX 10.10 has a broken version of select.
  ##  We used to use -lc -lcurses, but this may be cleaner.
  ## FIXME?  But TERMINFO = yes on hpux (it used to be explicitly
  # set that way, now it uses the default).  Isn't this a contradiction?
  hpux*) LIBS_TERMCAP="-ltermcap" ;;

esac

TERMCAP_OBJ=tparam.o
if test $TERMINFO = yes; then
  AC_DEFINE(TERMINFO, 1, [Define to 1 if you use terminfo instead of termcap.])
  TERMCAP_OBJ=terminfo.o
  AC_CACHE_CHECK([whether $LIBS_TERMCAP library defines BC],
    [emacs_cv_terminfo_defines_BC],
    [OLD_LIBS=$LIBS
     LIBS="$LIBS $LIBS_TERMCAP"
     AC_LINK_IFELSE([AC_LANG_PROGRAM([[extern char *BC;]], [[return !*BC;]])],
       [emacs_cv_terminfo_defines_BC=yes],
       [emacs_cv_terminfo_defines_BC=no])
     LIBS=$OLD_LIBS])
  if test "$emacs_cv_terminfo_defines_BC" = yes; then
    AC_DEFINE([TERMINFO_DEFINES_BC], 1, [Define to 1 if the
      terminfo library defines the variables BC, PC, and UP.])
  fi
fi
if test "X$LIBS_TERMCAP" = "X-lncurses"; then
  AC_DEFINE(USE_NCURSES, 1, [Define to 1 if you use ncurses.])
fi
AC_SUBST(LIBS_TERMCAP)
AC_SUBST(TERMCAP_OBJ)

# GNU/Linux-specific timer functions.
AC_CACHE_CHECK([for timerfd interface], [emacs_cv_have_timerfd],
  [AC_COMPILE_IFELSE(
     [AC_LANG_PROGRAM([[#include <sys/timerfd.h>
		      ]],
		      [[timerfd_create (CLOCK_REALTIME,
					TFD_CLOEXEC | TFD_NONBLOCK);
			timerfd_settime (0, TFD_TIMER_ABSTIME, 0, 0);]])],
     [emacs_cv_have_timerfd=yes],
     [emacs_cv_have_timerfd=no])])
if test "$emacs_cv_have_timerfd" = yes; then
  AC_DEFINE([HAVE_TIMERFD], 1,
    [Define to 1 if timerfd functions are supported as in GNU/Linux.])
fi

# Alternate stack for signal handlers.
AC_CACHE_CHECK([whether signals can be handled on alternate stack],
	       [emacs_cv_alternate_stack],
  [AC_COMPILE_IFELSE(
     [AC_LANG_PROGRAM([[#include <signal.h>
		      ]],
		      [[stack_t ss;
			struct sigaction sa;
			ss.ss_sp = malloc (SIGSTKSZ);
			ss.ss_size = SIGSTKSZ;
			sa.sa_flags = SA_SIGINFO | SA_ONSTACK;
			sigaltstack (&ss, 0);
			sigaction (SIGSEGV, &sa, 0);]])],
     [emacs_cv_alternate_stack=yes],
     [emacs_cv_alternate_stack=no])])

# Do we need the Hesiod library to provide the support routines?
dnl FIXME?  Should we be skipping this on Darwin too?
LIBHESIOD=
LIBRESOLV=
if test "$with_hesiod" != no ; then
  # Don't set $LIBS here -- see comments above.  FIXME which comments?
  resolv=no
  AC_CHECK_FUNC(res_send, , [AC_CHECK_FUNC(__res_send, ,
     [AC_CHECK_LIB(resolv, res_send, resolv=yes,
		  [AC_CHECK_LIB(resolv, __res_send, resolv=yes)])])])
  if test "$resolv" = yes ; then
    RESOLVLIB=-lresolv
  else
    RESOLVLIB=
  fi
  hesiod=no
  AC_CHECK_FUNC(hes_getmailhost, , [AC_CHECK_LIB(hesiod, hes_getmailhost,
	hesiod=yes, :, $RESOLVLIB)])

  if test x"$hesiod" = xyes; then
    LIBHESIOD=-lhesiod
    LIBRESOLV=$RESOLVLIB
  fi
fi
AC_SUBST(LIBHESIOD)
AC_SUBST(LIBRESOLV)

# These tell us which Kerberos-related libraries to use.
COM_ERRLIB=
CRYPTOLIB=
KRB5LIB=
DESLIB=
KRB4LIB=

if test "${with_kerberos}" != no; then
  OLD_LIBS=$LIBS
  AC_CHECK_LIB(com_err, com_err, have_com_err=yes, have_com_err=no)
  if test $have_com_err = yes; then
    COM_ERRLIB=-lcom_err
    LIBS="$COM_ERRLIB $LIBS"
  fi
  AC_CHECK_LIB(crypto, mit_des_cbc_encrypt, have_crypto=yes, have_crypto=no)
  if test $have_crypto = yes; then
    CRYPTOLIB=-lcrypto
    LIBS="$CRYPTOLIB $LIBS"
  fi
  AC_CHECK_LIB(k5crypto, mit_des_cbc_encrypt, have_k5crypto=yes, have_k5crypto=no)
  if test $have_k5crypto = yes; then
    CRYPTOLIB=-lk5crypto
    LIBS="$CRYPTOLIB $LIBS"
  fi
  AC_CHECK_LIB(krb5, krb5_init_context, have_krb5=yes, have_krb5=no)
  if test $have_krb5=yes; then
    KRB5LIB=-lkrb5
    LIBS="$KRB5LIB $LIBS"
  fi
  dnl FIXME Simplify.  Does not match 22 logic, thanks to default_off?
  if test "${with_kerberos5}" = no; then
    AC_CHECK_LIB(des425, des_cbc_encrypt, have_des425=yes, have_des425=no )
    if test $have_des425 = yes; then
      DESLIB=-ldes425
      LIBS="$DESLIB $LIBS"
    else
      AC_CHECK_LIB(des, des_cbc_encrypt, have_des=yes, have_des=no)
      if test $have_des = yes; then
        DESLIB=-ldes
        LIBS="$DESLIB $LIBS"
      fi
    fi
    AC_CHECK_LIB(krb4, krb_get_cred, have_krb4=yes, have_krb4=no)
    if test $have_krb4 = yes; then
      KRB4LIB=-lkrb4
      LIBS="$KRB4LIB $LIBS"
    else
      AC_CHECK_LIB(krb, krb_get_cred, have_krb=yes, have_krb=no)
      if test $have_krb = yes; then
        KRB4LIB=-lkrb
        LIBS="$KRB4LIB $LIBS"
      fi
    fi
  fi

  if test "${with_kerberos5}" != no; then
    AC_CHECK_HEADERS(krb5.h,
      [AC_CHECK_MEMBERS([krb5_error.text, krb5_error.e_text],,,
		        [#include <krb5.h>])])
  else
    AC_CHECK_HEADERS(krb.h,,
		     [AC_CHECK_HEADERS(kerberosIV/krb.h,,
				       [AC_CHECK_HEADERS(kerberos/krb.h)])])
  fi
  AC_CHECK_HEADERS(com_err.h)
  LIBS=$OLD_LIBS
fi

AC_SUBST(COM_ERRLIB)
AC_SUBST(CRYPTOLIB)
AC_SUBST(KRB5LIB)
AC_SUBST(DESLIB)
AC_SUBST(KRB4LIB)

AC_CHECK_HEADERS(valgrind/valgrind.h)

AC_CHECK_MEMBERS([struct unipair.unicode], [], [], [[#include <linux/kd.h>]])

AC_CHECK_FUNCS_ONCE([__lsan_ignore_object sbrk])

AC_FUNC_FORK

dnl AC_CHECK_FUNCS_ONCE wouldn’t be right for snprintf, which needs
dnl the current CFLAGS etc.
AC_CHECK_FUNCS(snprintf)

dnl Check for glib.  This differs from other library checks in that
dnl Emacs need not link to glib unless some other library is already
dnl linking to glib.  Although glib provides no facilities that Emacs
dnl needs for its own purposes, when glib is present Emacs needs to
dnl use primitives like g_main_context_query to avoid clashing with
dnl glib at a low level.
dnl
dnl Check this late, since it depends on $GTK_CFLAGS etc.
XGSELOBJ=
AC_CACHE_CHECK([whether GLib is linked in], [emacs_cv_links_glib],
[OLDCFLAGS="$CFLAGS"
OLDLIBS="$LIBS"
CFLAGS="$CFLAGS $GTK_CFLAGS $RSVG_CFLAGS $DBUS_CFLAGS $SETTINGS_CFLAGS"
LIBS="$LIBS $GTK_LIBS $RSVG_LIBS $DBUS_LIBS $SETTINGS_LIBS"
CFLAGS="$CFLAGS $NOTIFY_CFLAGS $CAIRO_CFLAGS"
LIBS="$LIBS $NOTIFY_LIBS $CAIRO_LIBS"
AC_LINK_IFELSE([AC_LANG_PROGRAM(
	[[#include <glib.h>
	]],
	[[g_print ("Hello world");]])],
     [emacs_cv_links_glib=yes],
     [emacs_cv_links_glib=no])
CFLAGS="$OLDCFLAGS"
LIBS="$OLDLIBS"])
if test "${emacs_cv_links_glib}" = "yes"; then
  AC_DEFINE(HAVE_GLIB, 1, [Define to 1 if GLib is linked in.])
  if test "$HAVE_NS" = no;then
    XGSELOBJ=xgselect.o
  fi
fi
AC_SUBST(XGSELOBJ)

dnl Adapted from Haible's version.
AC_CACHE_CHECK([for nl_langinfo and CODESET], [emacs_cv_langinfo_codeset],
  [AC_LINK_IFELSE([AC_LANG_PROGRAM([[#include <langinfo.h>]],
    [[char *cs = nl_langinfo(CODESET);]])],
    [emacs_cv_langinfo_codeset=yes],
    [emacs_cv_langinfo_codeset=no])
  ])
if test "$emacs_cv_langinfo_codeset" = yes; then
  AC_DEFINE([HAVE_LANGINFO_CODESET], 1,
    [Define if you have <langinfo.h> and nl_langinfo (CODESET).])

  AC_CACHE_CHECK([for nl_langinfo and _NL_PAPER_WIDTH],
    [emacs_cv_langinfo__nl_paper_width],
    [AC_LINK_IFELSE([AC_LANG_PROGRAM([[#include <langinfo.h>]],
      [[char *cs = nl_langinfo (_NL_PAPER_WIDTH);]])],
      [emacs_cv_langinfo__nl_paper_width=yes],
      [emacs_cv_langinfo__nl_paper_width=no])
    ])
  if test "$emacs_cv_langinfo__nl_paper_width" = yes; then
    AC_DEFINE([HAVE_LANGINFO__NL_PAPER_WIDTH], 1,
      [Define if you have <langinfo.h> and nl_langinfo (_NL_PAPER_WIDTH).])
  fi
fi

AC_TYPE_MBSTATE_T

dnl Fixme: AC_SYS_POSIX_TERMIOS should probably be used, but it's not clear
dnl how the tty code is related to POSIX and/or other versions of termios.
dnl The following looks like a useful start.
dnl
dnl AC_SYS_POSIX_TERMIOS
dnl if test $ac_cv_sys_posix_termios = yes; then
dnl    AC_DEFINE(HAVE_TERMIOS, 1, [Define to 1 if you have POSIX-style functions
dnl                                and macros for terminal control.])
dnl    AC_DEFINE(HAVE_TCATTR, 1, [Define to 1 if you have tcgetattr and tcsetattr.])
dnl fi

dnl Turned on June 1996 supposing nobody will mind it.
dnl MinGW emulates passwd database, so this feature doesn't make sense there.
if test "${opsys}" != "mingw32"; then
   AC_DEFINE(AMPERSAND_FULL_NAME, 1, [Define to use the convention that &
     in the full name stands for the login id.])
fi

dnl Everybody supports this, except MS.
dnl Seems like the kind of thing we should be testing for, though.
## Note: PTYs are broken on darwin <6.  Use at your own risk.
if test "${opsys}" != "mingw32"; then
  AC_DEFINE(HAVE_PTYS, 1, [Define if the system supports pty devices.])
fi

dnl Everybody supports this, except MS-DOS.
dnl Seems like the kind of thing we should be testing for, though.
AC_DEFINE(HAVE_SOCKETS, 1, [Define if the system supports
  4.2-compatible sockets.])

AH_TEMPLATE(INTERNAL_TERMINAL, [This is substituted when $TERM is "internal".])

AH_TEMPLATE(NULL_DEVICE, [Name of the file to open to get
  a null file, or a data sink.])
if test "${opsys}" = "mingw32"; then
  AC_DEFINE(NULL_DEVICE, ["NUL:"])
else
  AC_DEFINE(NULL_DEVICE, ["/dev/null"])
fi

if test "${opsys}" = "mingw32"; then
  SEPCHAR=';'
else
  SEPCHAR=':'
fi
AC_DEFINE_UNQUOTED(SEPCHAR, ['$SEPCHAR'], [Character that separates PATH elements.])
dnl This is for MinGW, and is used in test/Makefile.in.
dnl The MSYS Bash has heuristics for replacing ':' with ';' when it
dnl decides that a command-line argument to be passed to a MinGW program
dnl is a PATH-style list of directories.  But that heuristics plays it
dnl safe, and only does the replacement when it is _absolutely_ sure it
dnl sees a colon-separated list of file names; e.g. ":." is left alone,
dnl which breaks in-tree builds.  So we do this manually instead.
dnl Note that we cannot rely on PATH_SEPARATOR, as that one will always
dnl be computed as ':' in MSYS Bash.
AC_SUBST(SEPCHAR)

dnl Everybody supports this, except MS-DOS.
AC_DEFINE(subprocesses, 1, [Define to enable asynchronous subprocesses.])

AC_DEFINE(USER_FULL_NAME, [pw->pw_gecos], [How to get a user's full name.])


AC_DEFINE(DIRECTORY_SEP, ['/'],
  [Character that separates directories in a file name.])

if test "${opsys}" = "mingw32"; then
  AC_DEFINE(IS_DEVICE_SEP(_c_), [((_c_) == ':')],
    [Returns true if character is a device separator.])

  AC_DEFINE(IS_DIRECTORY_SEP(_c_), [((_c_) == '/' || (_c_) == '\\')],
    [Returns true if character is a directory separator.])

  AC_DEFINE(IS_ANY_SEP(_c_), [(IS_DIRECTORY_SEP (_c_) || IS_DEVICE_SEP(_c_))],
    [Returns true if character is any form of separator.])
else
  AC_DEFINE(IS_DEVICE_SEP(_c_), 0,
    [Returns true if character is a device separator.])

  AC_DEFINE(IS_DIRECTORY_SEP(_c_), [((_c_) == DIRECTORY_SEP)],
    [Returns true if character is a directory separator.])

  AC_DEFINE(IS_ANY_SEP(_c_), [(IS_DIRECTORY_SEP (_c_))],
    [Returns true if character is any form of separator.])
fi

if test "$USE_X_TOOLKIT" != "none"; then
  have_editres=yes
  case $opsys in
    hpux*)
      dnl Assar Westerlund <assar@sics.se> says this is necessary
      dnl for HP-UX 10.20, and that it works for HP-UX 0 as well.
      have_editres=no
    ;;
  esac
  if test "$have_editres" != no && test ! -z "$LIBXMU"; then
    OLDLIBS="$LIBS"
    dnl See libXmu.a check above.
    if test x$HAVE_X11XTR6 = xyes; then
      LIBS="-lXt -lSM -lICE $LIBXMU"
    else
      OTHERLIBS="-lXt -$LIBXMU"
    fi
    AC_LINK_IFELSE([AC_LANG_PROGRAM(
      [[#include <X11/Intrinsic.h>
       #include <X11/Xmu/Editres.h>]],
      [[_XEditResCheckMessages (0, 0, 0, 0);]])],
      [AC_DEFINE([X_TOOLKIT_EDITRES], 1,
        [Define to 1 if we should use XEditRes.])])
    LIBS=$OLDLIBS
  fi
fi

case $opsys in
  solaris | unixware )
    dnl Some SVr4s don't define NSIG in sys/signal.h for ANSI environments;
    dnl instead, there's a system variable _sys_nsig.  Unfortunately, we
    dnl need the constant to dimension an array.  So wire in the appropriate
    dnl value here.
    AC_DEFINE(NSIG_MINIMUM, 32, [Minimum value of NSIG.])
    ;;
esac

emacs_broken_SIGIO=no

case $opsys in
  dnl SIGIO exists, but the feature doesn't work in the way Emacs needs.
  hpux* | nacl | openbsd | solaris | unixware )
    emacs_broken_SIGIO=yes
    ;;

  aix4-2)
    dnl On AIX Emacs uses the gmalloc.c malloc implementation.  But given
    dnl the way this system works, libc functions that return malloced
    dnl memory use the libc malloc implementation. Calling xfree or
    dnl xrealloc on the results of such functions results in a crash.
    dnl
    dnl One solution for this could be to define SYSTEM_MALLOC in configure,
    dnl but that does not currently work on this system.
    dnl
    dnl It is possible to completely override the malloc implementation on
    dnl AIX, but that involves putting the malloc functions in a shared
    dnl library and setting the MALLOCTYPE environment variable to point to
    dnl that shared library.
    dnl
    dnl Emacs currently calls xrealloc on the results of get_current_dir name,
    dnl to avoid a crash just use the Emacs implementation for that function.
    dnl
    dnl FIXME We could change the AC_CHECK_FUNCS call near the start
    dnl of this file, so that we do not check for get_current_dir_name
    dnl on AIX.  But that might be fragile if something else ends
    dnl up testing for get_current_dir_name as a dependency.
    AC_DEFINE(BROKEN_GET_CURRENT_DIR_NAME, 1, [Define if
      get_current_dir_name should not be used.])
    ;;

  freebsd)
    dnl Circumvent a bug in FreeBSD.  In the following sequence of
    dnl writes/reads on a PTY, read(2) returns bogus data:
    dnl
    dnl write(2)  1022 bytes
    dnl write(2)   954 bytes, get EAGAIN
    dnl read(2)   1024 bytes in process_read_output
    dnl read(2)     11 bytes in process_read_output
    dnl
    dnl That is, read(2) returns more bytes than have ever been written
    dnl successfully.  The 1033 bytes read are the 1022 bytes written
    dnl successfully after processing (for example with CRs added if the
    dnl terminal is set up that way which it is here).  The same bytes will
    dnl be seen again in a later read(2), without the CRs.
    AC_DEFINE(BROKEN_PTY_READ_AFTER_EAGAIN, 1, [Define on FreeBSD to
      work around an issue when reading from a PTY.])
    ;;
esac

case $opsys in
  gnu-* | solaris )
    dnl FIXME Can't we test if this exists (eg /proc/$$)?
    AC_DEFINE(HAVE_PROCFS, 1, [Define if you have the /proc filesystem.])
  ;;
esac

case $opsys in
  darwin | dragonfly | freebsd | netbsd | openbsd )
    AC_DEFINE(DONT_REOPEN_PTY, 1, [Define if process.c does not need to
      close a pty to make it a controlling terminal (it is already a
      controlling terminal of the subprocess, because we did ioctl TIOCSCTTY).])
  ;;
esac

dnl FIXME Surely we can test for this rather than hard-code it.
case $opsys in
  netbsd | openbsd) sound_device="/dev/audio" ;;
  *) sound_device="/dev/dsp" ;;
esac

dnl Used in sound.c
AC_DEFINE_UNQUOTED(DEFAULT_SOUND_DEVICE, "$sound_device",
  [Name of the default sound device.])


dnl Emacs can read input using SIGIO and buffering characters itself,
dnl or using CBREAK mode and making C-g cause SIGINT.
dnl The choice is controlled by the variable interrupt_input.
dnl
dnl Define INTERRUPT_INPUT to make interrupt_input = 1 the default (use SIGIO)
dnl
dnl Emacs uses the presence of the USABLE_SIGIO macro
dnl to indicate whether or not signal-driven I/O is possible.  It uses
dnl INTERRUPT_INPUT to decide whether to use it by default.
dnl
dnl SIGIO can be used only on systems that implement it (4.2 and 4.3).
dnl CBREAK mode has two disadvantages
dnl 1) At least in 4.2, it is impossible to handle the Meta key properly.
dnl I hear that in system V this problem does not exist.
dnl 2) Control-G causes output to be discarded.
dnl I do not know whether this can be fixed in system V.
dnl
dnl Another method of doing input is planned but not implemented.
dnl It would have Emacs fork off a separate process
dnl to read the input and send it to the true Emacs process
dnl through a pipe.
case $opsys in
  darwin | gnu-linux | gnu-kfreebsd )
    AC_DEFINE(INTERRUPT_INPUT, 1, [Define to read input using SIGIO.])
  ;;
esac


dnl If the system's imake configuration file defines 'NeedWidePrototypes'
dnl as 'NO', we must define NARROWPROTO manually.  Such a define is
dnl generated in the Makefile generated by 'xmkmf'.  If we don't define
dnl NARROWPROTO, we will see the wrong function prototypes for X functions
dnl taking float or double parameters.
case $opsys in
  cygwin|gnu|gnu-linux|gnu-kfreebsd|freebsd|netbsd|openbsd)
    AC_DEFINE(NARROWPROTO, 1, [Define if system's imake configuration
      file defines 'NeedWidePrototypes' as 'NO'.])
  ;;
esac


dnl Used in process.c, this must be a loop, even if it only runs once.
AH_TEMPLATE(PTY_ITERATION, [How to iterate over PTYs.])
dnl Only used if !PTY_ITERATION.  Iterate from FIRST_PTY_LETTER to z,
dnl trying suffixes 0-16.
AH_TEMPLATE(FIRST_PTY_LETTER, [Letter to use in finding device name of
  first PTY, if PTYs are supported.])
AH_TEMPLATE(PTY_OPEN, [How to open a PTY, if non-standard.])
AH_TEMPLATE(PTY_NAME_SPRINTF, [How to get the device name of the control
  end of a PTY, if non-standard.])
AH_TEMPLATE(PTY_TTY_NAME_SPRINTF, [How to get device name of the tty
  end of a PTY, if non-standard.])

case $opsys in
  aix4-2 )
    AC_DEFINE(PTY_ITERATION, [int c; for (c = 0; !c ; c++)])
    dnl You allocate a pty by opening /dev/ptc to get the master side.
    dnl To get the name of the slave side, you just ttyname() the master side.
    AC_DEFINE(PTY_NAME_SPRINTF, [strcpy (pty_name, "/dev/ptc");])
    AC_DEFINE(PTY_TTY_NAME_SPRINTF, [strcpy (pty_name, ttyname (fd));])
    ;;

  cygwin )
    AC_DEFINE(PTY_ITERATION, [int i; for (i = 0; i < 1; i++)])
    dnl multi-line AC_DEFINEs are hard. :(
    AC_DEFINE(PTY_OPEN, [ do { int dummy; sigset_t blocked, procmask; sigemptyset (&blocked); sigaddset (&blocked, SIGCHLD); pthread_sigmask (SIG_BLOCK, &blocked, &procmask); if (-1 == openpty (&fd, &dummy, pty_name, 0, 0)) fd = -1; pthread_sigmask (SIG_SETMASK, &procmask, 0); if (fd >= 0) emacs_close (dummy); } while (false)])
    AC_DEFINE(PTY_NAME_SPRINTF, [])
    AC_DEFINE(PTY_TTY_NAME_SPRINTF, [])
    ;;

  gnu | qnxnto )
    AC_DEFINE(FIRST_PTY_LETTER, ['p'])
    ;;

  gnu-linux | gnu-kfreebsd | dragonfly | freebsd | openbsd | netbsd | darwin | nacl )
    dnl if HAVE_GRANTPT
    if test "x$ac_cv_func_grantpt" = xyes; then
      AC_DEFINE(UNIX98_PTYS, 1, [Define if the system has Unix98 PTYs.])
      AC_DEFINE(PTY_ITERATION, [int i; for (i = 0; i < 1; i++)])
      dnl Note that grantpt and unlockpt may fork.  We must block SIGCHLD
      dnl to prevent sigchld_handler from intercepting the child's death.
      AC_DEFINE(PTY_TTY_NAME_SPRINTF, [{ char *ptyname = 0; sigset_t blocked; sigemptyset (&blocked); sigaddset (&blocked, SIGCHLD); pthread_sigmask (SIG_BLOCK, &blocked, 0); if (grantpt (fd) != -1 && unlockpt (fd) != -1) ptyname = ptsname(fd); pthread_sigmask (SIG_UNBLOCK, &blocked, 0); if (!ptyname) { emacs_close (fd); return -1; } snprintf (pty_name, PTY_NAME_SIZE, "%s", ptyname); }])
      dnl if HAVE_POSIX_OPENPT
      if test "x$ac_cv_func_posix_openpt" = xyes; then
        AC_DEFINE(PTY_OPEN, [do { fd = posix_openpt (O_RDWR | O_CLOEXEC | O_NOCTTY); if (fd < 0 && errno == EINVAL) fd = posix_openpt (O_RDWR | O_NOCTTY); } while (false)])
        AC_DEFINE(PTY_NAME_SPRINTF, [])
      dnl if HAVE_GETPT
      elif test "x$ac_cv_func_getpt" = xyes; then
        AC_DEFINE(PTY_OPEN, [fd = getpt ()])
        AC_DEFINE(PTY_NAME_SPRINTF, [])
      else
        AC_DEFINE(PTY_NAME_SPRINTF, [strcpy (pty_name, "/dev/ptmx");])
      fi
    else
      AC_DEFINE(FIRST_PTY_LETTER, ['p'])
    fi
    ;;

  hpux*)
    AC_DEFINE(FIRST_PTY_LETTER, ['p'])
    AC_DEFINE(PTY_NAME_SPRINTF, [sprintf (pty_name, "/dev/ptym/pty%c%x", c, i);])
    AC_DEFINE(PTY_TTY_NAME_SPRINTF, [sprintf (pty_name, "/dev/pty/tty%c%x", c, i);])
    ;;

  solaris )
    dnl On SysVr4, grantpt(3) forks a subprocess, so do not use
    dnl O_CLOEXEC when opening the pty, and keep the SIGCHLD handler
    dnl from intercepting that death.  If any child but grantpt's should die
    dnl within, it should be caught after sigrelse(2).
    AC_DEFINE(PTY_OPEN, [fd = open (pty_name, O_RDWR | O_NONBLOCK)])
    AC_DEFINE(PTY_TTY_NAME_SPRINTF, [{ char *ptsname (int), *ptyname; int grantpt_result; sigset_t blocked; sigemptyset (&blocked); sigaddset (&blocked, SIGCHLD); pthread_sigmask (SIG_BLOCK, &blocked, 0); grantpt_result = grantpt (fd); pthread_sigmask (SIG_UNBLOCK, &blocked, 0); if (grantpt_result == -1 || unlockpt (fd) == -1 || !(ptyname = ptsname (fd))) { emacs_close (fd); return -1; } snprintf (pty_name, PTY_NAME_SIZE, "%s", ptyname); }])
    ;;

  unixware )
    dnl Comments are as per solaris.
    AC_DEFINE(PTY_OPEN, [fd = open (pty_name, O_RDWR | O_NONBLOCK)])
    AC_DEFINE(PTY_TTY_NAME_SPRINTF, [{ char *ptsname (int), *ptyname; int grantpt_result; sigset_t blocked; sigemptyset (&blocked); sigaddset (&blocked, SIGCHLD); pthread_sigmask (SIG_BLOCK, &blocked, 0); grantpt_result = grantpt (fd); pthread_sigmask (SIG_UNBLOCK, &blocked, 0); if (grantpt_result == -1) fatal("could not grant slave pty"); if (unlockpt(fd) == -1) fatal("could not unlock slave pty"); if (!(ptyname = ptsname(fd))) fatal ("could not enable slave pty"); snprintf (pty_name, PTY_NAME_SIZE, "%s", ptyname); }])
    ;;
esac


case $opsys in
  solaris | unixware )
    dnl This change means that we don't loop through allocate_pty too
    dnl many times in the (rare) event of a failure.
    AC_DEFINE(FIRST_PTY_LETTER, ['z'])
    AC_DEFINE(PTY_NAME_SPRINTF, [strcpy (pty_name, "/dev/ptmx");])
    dnl Push various streams modules onto a PTY channel.  Used in process.c.
    AC_DEFINE(SETUP_SLAVE_PTY, [if (ioctl (std_in, I_PUSH, "ptem") == -1) fatal ("ioctl I_PUSH ptem"); if (ioctl (std_in, I_PUSH, "ldterm") == -1) fatal ("ioctl I_PUSH ldterm"); if (ioctl (std_in, I_PUSH, "ttcompat") == -1) fatal ("ioctl I_PUSH ttcompat");], [How to set up a slave PTY, if needed.])
    ;;
esac


AH_TEMPLATE(SIGNALS_VIA_CHARACTERS, [Make process_send_signal work by
"typing" a signal character on the pty.])

case $opsys in
  dnl Perry Smith <pedz@ddivt1.austin.ibm.com> says this is correct for AIX.
  aix4-2 | cygwin | gnu | dragonfly | freebsd | netbsd | openbsd | darwin )
    AC_DEFINE(SIGNALS_VIA_CHARACTERS, 1)
    ;;

  dnl 21 Jun 06: Eric Hanchrow <offby1@blarg.net> says this works.
  dnl FIXME Does gnu-kfreebsd have linux/version.h?  It seems unlikely...
  gnu-linux | gnu-kfreebsd )

    AC_CACHE_CHECK([for signals via characters], [emacs_cv_signals_via_chars],
    [AC_PREPROC_IFELSE([AC_LANG_PROGRAM([[
#include <linux/version.h>
#if LINUX_VERSION_CODE < 0x20400
# error "Linux version too old"
#endif
      ]], [[]])], emacs_cv_signals_via_chars=yes, emacs_cv_signals_via_chars=no)])

    test "$emacs_cv_signals_via_chars" = yes && AC_DEFINE(SIGNALS_VIA_CHARACTERS, 1)
    ;;
esac


AH_TEMPLATE(TAB3, [Undocumented.])

case $opsys in
  darwin) AC_DEFINE(TAB3, OXTABS) ;;

  gnu | dragonfly | freebsd | netbsd | openbsd )
    AC_DEFINE(TABDLY, OXTABS, [Undocumented.])
    AC_DEFINE(TAB3, OXTABS)
    ;;

  gnu-linux | gnu-kfreebsd )
    AC_PREPROC_IFELSE([AC_LANG_PROGRAM([[
#ifndef __ia64__
# error "not ia64"
#endif
      ]], [[]])], AC_DEFINE(GC_MARK_SECONDARY_STACK(),
        [do { extern void *__libc_ia64_register_backing_store_base; __builtin_ia64_flushrs (); mark_memory (__libc_ia64_register_backing_store_base, __builtin_ia64_bsp ());} while (false)],
        [Mark a secondary stack, like the register stack on the ia64.]), [])
    ;;

  hpux*)
    AC_DEFINE(RUN_TIME_REMAP, 1, [Define if emacs.c needs to call
      run_time_remap; for HPUX.])
    ;;
esac


dnl This won't be used automatically yet.  We also need to know, at least,
dnl that the stack is continuous.
AH_TEMPLATE(GC_SETJMP_WORKS, [Define if setjmp is known to save all
  registers relevant for conservative garbage collection in the jmp_buf.])


case $opsys in
  dnl Not all the architectures are tested, but there are Debian packages
  dnl for SCM and/or Guile on them, so the technique must work.  See also
  dnl comments in alloc.c concerning setjmp and gcc.
  dnl Fixme: it's probably safe to just use the GCC conditional below.
  gnu-linux | gnu-kfreebsd )
    AC_PREPROC_IFELSE([AC_LANG_PROGRAM([[
#if defined __i386__ || defined __sparc__ || defined __mc68000__ \
  || defined __alpha__ || defined __mips__ || defined __s390__ \
  || defined __arm__ || defined __powerpc__ || defined __amd64__ \
  || defined __ia64__ || defined __sh__
/* ok */
#else
# error "setjmp not known to work on this arch"
#endif
    ]], [[]])], AC_DEFINE(GC_SETJMP_WORKS, 1))
    ;;
esac


if test x$GCC = xyes; then
   dnl GC_SETJMP_WORKS is nearly always appropriate for GCC.
   AC_DEFINE(GC_SETJMP_WORKS, 1)
else
  case $opsys in
    aix* | dragonfly | freebsd | netbsd | openbsd | solaris )
      AC_DEFINE(GC_SETJMP_WORKS, 1)
      ;;
  esac
fi                              dnl GCC?

dnl In a weird quirk, MS runtime uses _setjmp and longjmp.
AC_CACHE_CHECK([for _setjmp], [emacs_cv_func__setjmp],
  [AC_LINK_IFELSE(
     [AC_LANG_PROGRAM(
       [[#include <setjmp.h>
         #ifdef __MINGW32__
         # define _longjmp longjmp
         #endif
       ]],
       [[jmp_buf j;
	 if (! _setjmp (j))
	   _longjmp (j, 1);]])],
     [emacs_cv_func__setjmp=yes],
     [emacs_cv_func__setjmp=no])])
if test $emacs_cv_func__setjmp = yes; then
  AC_DEFINE([HAVE__SETJMP], 1, [Define to 1 if _setjmp and _longjmp work.])
fi

# We need to preserve signal mask to handle C stack overflows.
AC_CACHE_CHECK([for sigsetjmp], [emacs_cv_func_sigsetjmp],
  [AC_LINK_IFELSE(
     [AC_LANG_PROGRAM(
       [[#include <setjmp.h>
       ]],
       [[sigjmp_buf j;
         if (! sigsetjmp (j, 1))
	   siglongjmp (j, 1);]])],
     [emacs_cv_func_sigsetjmp=yes],
     [emacs_cv_func_sigsetjmp=no])])
if test $emacs_cv_func_sigsetjmp = yes; then
  AC_DEFINE([HAVE_SIGSETJMP], 1,
    [Define to 1 if sigsetjmp and siglongjmp work.])
fi

case $emacs_cv_func_sigsetjmp,$emacs_cv_alternate_stack,$opsys in
  yes,yes,* | *,*,mingw32)
    AC_DEFINE([HAVE_STACK_OVERFLOW_HANDLING], 1,
      [Define to 1 if C stack overflow can be handled in some cases.]);;
esac

case $opsys in
  solaris | unixware )
    dnl TIOCGPGRP is broken in SysVr4, so we can't send signals to PTY
    dnl subprocesses the usual way.  But TIOCSIGNAL does work for PTYs,
    dnl and this is all we need.
    AC_DEFINE(TIOCSIGSEND, TIOCSIGNAL, [Some platforms redefine this.])
    ;;
esac


case $opsys in
  hpux* | solaris )
    dnl Used in xfaces.c.
    AC_DEFINE(XOS_NEEDS_TIME_H, 1, [Compensate for a bug in Xos.h on
      some systems, where it requires time.h.])
    ;;
esac


dnl Define symbols to identify the version of Unix this is.
dnl Define all the symbols that apply correctly.
AH_TEMPLATE(DOS_NT, [Define if the system is MS DOS or MS Windows.])
AH_TEMPLATE(MSDOS, [Define if the system is MS DOS.])
AH_TEMPLATE(USG, [Define if the system is compatible with System III.])
AH_TEMPLATE(USG5_4, [Define if the system is compatible with System V Release 4.])

case $opsys in
  aix4-2)
    AC_DEFINE(USG, [])
    dnl This symbol should be defined on AIX Version 3  ???????
    AC_PREPROC_IFELSE([AC_LANG_PROGRAM([[
#ifndef _AIX
# error "_AIX not defined"
#endif
    ]], [[]])], [], AC_DEFINE(_AIX, [], [Define if the system is AIX.]))
    ;;

  cygwin)
    AC_DEFINE(CYGWIN, 1, [Define if the system is Cygwin.])
    ;;

  darwin)
    dnl Not __APPLE__, as this may not be defined on non-macOS Darwin.
    dnl Not DARWIN, because Panther and lower CoreFoundation.h use DARWIN to
    dnl distinguish macOS from pure Darwin.
    AC_DEFINE(DARWIN_OS, [], [Define if the system is Darwin.])
    ;;

  gnu-linux | gnu-kfreebsd )
    AC_DEFINE(USG, [])
    AC_DEFINE(GNU_LINUX, [], [Define if ths system is compatible with GNU/Linux.])
    ;;

  hpux*)
    AC_DEFINE(USG, [])
    AC_DEFINE(HPUX, [], [Define if the system is HPUX.])
    ;;

  mingw32)
    AC_DEFINE(DOS_NT, [])
    AC_DEFINE(WINDOWSNT, 1, [Define if compiling for native MS Windows.])
    if test "x$ac_enable_checking" != "x" ; then
      AC_DEFINE(EMACSDEBUG, 1, [Define to 1 to enable w32 debug facilities.])
    fi
    ;;

  solaris)
    AC_DEFINE(USG, [])
    AC_DEFINE(USG5_4, [])
    AC_DEFINE(SOLARIS2, [], [Define if the system is Solaris.])
    ;;

  unixware)
    AC_DEFINE(USG, [])
    AC_DEFINE(USG5_4, [])
    ;;
esac

AC_CACHE_CHECK([for usable FIONREAD], [emacs_cv_usable_FIONREAD],
  [case $opsys in
     aix4-2 | nacl)
       dnl BUILD 9008 - FIONREAD problem still exists in X-Windows.
       emacs_cv_usable_FIONREAD=no
       ;;

     mingw32)
       emacs_cv_usable_FIONREAD=yes
       ;;

     *)
       AC_COMPILE_IFELSE(
	 [AC_LANG_PROGRAM([[#include <sys/types.h>
			    #include <sys/ioctl.h>
			    #ifdef USG5_4
			    # include <sys/filio.h>
			    #endif
			  ]],
			  [[int foo = ioctl (0, FIONREAD, &foo);]])],
	 [emacs_cv_usable_FIONREAD=yes],
	 [emacs_cv_usable_FIONREAD=no])
       ;;
   esac])
if test $emacs_cv_usable_FIONREAD = yes; then
  AC_DEFINE([USABLE_FIONREAD], [1], [Define to 1 if FIONREAD is usable.])

  if test $emacs_broken_SIGIO = no; then
    AC_CACHE_CHECK([for usable SIGIO], [emacs_cv_usable_SIGIO],
      [AC_COMPILE_IFELSE(
	 [AC_LANG_PROGRAM([[#include <fcntl.h>
			    #include <signal.h>
			  ]],
			  [[int foo = SIGIO | F_SETFL | FASYNC;]])],
	 [emacs_cv_usable_SIGIO=yes],
	 [emacs_cv_usable_SIGIO=no])],
      [emacs_cv_usable_SIGIO=yes],
      [emacs_cv_usable_SIGIO=no])
    if test $emacs_cv_usable_SIGIO = yes; then
      AC_DEFINE([USABLE_SIGIO], [1], [Define to 1 if SIGIO is usable.])
    fi
  fi
fi

case $opsys in
  hpux11)
    dnl It works to open the pty's tty in the parent (Emacs), then
    dnl close and reopen it in the child.
    AC_DEFINE(USG_SUBTTY_WORKS, 1, [Define for USG systems where it
      works to open a pty's tty in the parent process, then close and
      reopen it in the child.])
    ;;

  solaris)
    AC_DEFINE(_STRUCTURED_PROC, 1, [Needed for system_process_attributes
      on Solaris.])
    ;;
esac

# Set up the CFLAGS for real compilation, so we can substitute it.
CFLAGS="$REAL_CFLAGS"
CPPFLAGS="$REAL_CPPFLAGS"
LIBS="$REAL_LIBS"

## Hack to detect a buggy GCC version.
if test "$GCC" = yes && \
   $CC --version 2> /dev/null | grep 'gcc.* 4.5.0' >/dev/null; then
  case $CFLAGS in
    *-fno-optimize-sibling-calls*) ;;
    *-O@<:@23@:>@*)
      AC_MSG_ERROR([GCC 4.5.0 has problems compiling Emacs; see etc/PROBLEMS.]);;
  esac
fi

version=$PACKAGE_VERSION

copyright="Copyright (C) 2021 Free Software Foundation, Inc."
AC_DEFINE_UNQUOTED(COPYRIGHT, ["$copyright"],
  [Short copyright string for this version of Emacs.])
AC_SUBST(copyright)

### Specify what sort of things we'll be editing into Makefile and config.h.
### Use configuration here uncanonicalized to avoid exceeding size limits.
AC_SUBST(version)
AC_SUBST(configuration)
## Unused?
AC_SUBST(canonical)
AC_SUBST(srcdir)
AC_SUBST(prefix)
AC_SUBST(exec_prefix)
AC_SUBST(bindir)
AC_SUBST(datadir)
AC_SUBST(sharedstatedir)
AC_SUBST(libexecdir)
AC_SUBST(mandir)
AC_SUBST(infodir)
AC_SUBST(lispdirrel)
AC_SUBST(lispdir)
AC_SUBST(standardlisppath)
AC_SUBST(locallisppath)
AC_SUBST(lisppath)
AC_SUBST(x_default_search_path)
AC_SUBST(etcdir)
AC_SUBST(archlibdir)
AC_SUBST(etcdocdir)
AC_SUBST(bitmapdir)
AC_SUBST(gamedir)
AC_SUBST(gameuser)
AC_SUBST(gamegroup)
## FIXME? Nothing uses @LD_SWITCH_X_SITE@.
## src/Makefile.in did add LD_SWITCH_X_SITE (as a cpp define) to the
## end of LIBX_BASE, but nothing ever set it.
AC_SUBST(LD_SWITCH_X_SITE)
AC_SUBST(C_SWITCH_X_SITE)
AC_SUBST(GNUSTEP_CFLAGS)
AC_SUBST(CFLAGS)
## Used in lwlib/Makefile.in.
AC_SUBST(X_TOOLKIT_TYPE)
AC_SUBST(ns_appdir)
AC_SUBST(ns_appbindir)
AC_SUBST(ns_appresdir)
AC_SUBST(ns_appsrc)
AC_SUBST(GNU_OBJC_CFLAGS)
AC_SUBST(OTHER_FILES)

if test -n "${term_header}"; then
    AC_DEFINE_UNQUOTED(TERM_HEADER, "${term_header}",
        [Define to the header for the built-in window system.])
fi

AC_DEFINE_UNQUOTED(EMACS_CONFIGURATION,  "${canonical}",
		   [Define to the canonical Emacs configuration name.])
AC_DEFINE_UNQUOTED(EMACS_CONFIG_OPTIONS, "${emacs_config_options}",
		   [Define to the options passed to configure.])

XMENU_OBJ=
XOBJ=
FONT_OBJ=
if test "${HAVE_X_WINDOWS}" = "yes" ; then
  AC_DEFINE(HAVE_X_WINDOWS, 1,
	    [Define to 1 if you want to use the X window system.])
  XMENU_OBJ=xmenu.o
  XOBJ="xterm.o xfns.o xselect.o xrdb.o xsmfns.o xsettings.o"
  FONT_OBJ=xfont.o
  if test "$HAVE_CAIRO" = "yes"; then
    FONT_OBJ="$FONT_OBJ ftfont.o ftcrfont.o"
  elif test "$HAVE_XFT" = "yes"; then
    FONT_OBJ="$FONT_OBJ ftfont.o xftfont.o"
  elif test "$HAVE_FREETYPE" = "yes"; then
    FONT_OBJ="$FONT_OBJ ftfont.o"
  fi
fi
if test "${HAVE_HARFBUZZ}" = "yes" ; then
  FONT_OBJ="$FONT_OBJ hbfont.o"
fi
AC_SUBST(FONT_OBJ)
AC_SUBST(XMENU_OBJ)
AC_SUBST(XOBJ)
AC_SUBST(FONT_OBJ)

WIDGET_OBJ=
MOTIF_LIBW=
if test "${USE_X_TOOLKIT}" != "none" ; then
  WIDGET_OBJ=widget.o
  AC_DEFINE(USE_X_TOOLKIT, 1, [Define to 1 if using an X toolkit.])
  if test "${USE_X_TOOLKIT}" = "LUCID"; then
    AC_DEFINE(USE_LUCID, 1, [Define to 1 if using the Lucid X toolkit.])
  elif test "${USE_X_TOOLKIT}" = "MOTIF"; then
    AC_DEFINE(USE_MOTIF, 1, [Define to 1 if using the Motif X toolkit.])
    MOTIF_LIBW=-lXm
    case "$opsys" in
      gnu-linux)
        ## Paul Abrahams <abrahams at equinox.shaysnet.com> says this is needed.
        MOTIF_LIBW="$MOTIF_LIBW -lXpm"
        ;;

      unixware)
        ## Richard Anthony Ryan <ryanr at ellingtn.ftc.nrcs.usda.gov>
        ## says -lXimp is needed in UNIX_SV ... 4.2 1.1.2.
        MOTIF_LIBW="MOTIF_LIBW -lXimp"
        ;;

      aix4-2)
        ## olson@mcs.anl.gov says -li18n is needed by -lXm.
        MOTIF_LIBW="$MOTIF_LIBW -li18n"
        ;;
    esac
    MOTIF_LIBW="$MOTIF_LIBW $LIBXP"
  fi
fi
AC_SUBST(WIDGET_OBJ)

TOOLKIT_LIBW=
case "$USE_X_TOOLKIT" in
  MOTIF) TOOLKIT_LIBW="$MOTIF_LIBW" ;;
  LUCID) TOOLKIT_LIBW="$LUCID_LIBW" ;;
  none) test "x$HAVE_GTK" = "xyes" && TOOLKIT_LIBW="$GTK_LIBS" ;;
esac
if test "$HAVE_XWIDGETS" = "yes"; then
  TOOLKIT_LIBW="$TOOLKIT_LIBW -lXcomposite"
fi
AC_SUBST(TOOLKIT_LIBW)

if test "${opsys}" != "mingw32"; then
  if test "$USE_X_TOOLKIT" = "none"; then
    LIBXT_OTHER="\$(LIBXSM)"
  else
    LIBXT_OTHER="\$(LIBXMU) -lXt \$(LIBXTR6) -lXext"
  fi
fi
AC_SUBST(LIBXT_OTHER)

if test "${HAVE_X11}" = "yes" ; then
  AC_DEFINE(HAVE_X11, 1,
	    [Define to 1 if you want to use version 11 of X windows.])
  LIBX_OTHER="\$(LIBXT) \$(LIBX_EXTRA)"
else
  LIBX_OTHER=
fi
AC_SUBST(LIBX_OTHER)

HAVE_OLDXMENU=no
if test "$HAVE_GTK" = yes || test "$HAVE_X11" != yes; then
  LIBXMENU=
elif test "$USE_X_TOOLKIT" = none; then
  HAVE_OLDXMENU=yes
  LIBXMENU='$(oldXMenudir)/libXMenu11.a'
  AUTODEPEND_PARENTS="$AUTODEPEND_PARENTS oldXMenu"
else
  LIBXMENU='$(lwlibdir)/liblw.a'
  AUTODEPEND_PARENTS="$AUTODEPEND_PARENTS lwlib"
fi
AC_SUBST(LIBXMENU)

AC_CACHE_CHECK([for struct alignment],
  [emacs_cv_struct_alignment],
  [AC_COMPILE_IFELSE(
     [AC_LANG_PROGRAM([[#include <stddef.h>
			struct s { char c; } __attribute__ ((aligned (8)));
			struct t { char c; struct s s; };
			char verify[offsetof (struct t, s) == 8 ? 1 : -1];
		      ]])],
     [emacs_cv_struct_alignment=yes],
     [emacs_cv_struct_alignment=no])])
if test "$emacs_cv_struct_alignment" = yes; then
  AC_DEFINE([HAVE_STRUCT_ATTRIBUTE_ALIGNED], 1,
    [Define to 1 if 'struct __attribute__ ((aligned (N)))' aligns the
     structure to an N-byte boundary.])
fi

AC_C_TYPEOF

AC_CACHE_CHECK([for statement expressions],
  [emacs_cv_statement_expressions],
  [AC_COMPILE_IFELSE(
     [AC_LANG_PROGRAM([], [[return ({ int x = 5; x-x; });]])],
     [emacs_cv_statement_expressions=yes],
     [emacs_cv_statement_expressions=no])])
if test "$emacs_cv_statement_expressions" = yes; then
  AC_DEFINE([HAVE_STATEMENT_EXPRESSIONS], 1,
    [Define to 1 if statement expressions work.])
fi

if test "${GNU_MALLOC}" = "yes" ; then
  AC_DEFINE(GNU_MALLOC, 1,
	    [Define to 1 if you want to use the GNU memory allocator.])
fi

RALLOC_OBJ=
if test "${REL_ALLOC}" = "yes" ; then
  AC_DEFINE(REL_ALLOC, 1,
	    [Define REL_ALLOC if you want to use the relocating allocator for
	     buffer space.])

  test "$system_malloc" != "yes" && RALLOC_OBJ=ralloc.o
fi
AC_SUBST(RALLOC_OBJ)

if test "$opsys" = "cygwin"; then
  CYGWIN_OBJ="cygw32.o"
  ## Cygwin differs because of its unexec().
  PRE_ALLOC_OBJ=
  POST_ALLOC_OBJ=lastfile.o
elif test "$opsys" = "mingw32"; then
  CYGWIN_OBJ=
  PRE_ALLOC_OBJ=
  POST_ALLOC_OBJ=lastfile.o
else
  CYGWIN_OBJ=
  PRE_ALLOC_OBJ=lastfile.o
  POST_ALLOC_OBJ=
fi
AC_SUBST(CYGWIN_OBJ)
AC_SUBST(PRE_ALLOC_OBJ)
AC_SUBST(POST_ALLOC_OBJ)

dnl Call this 'FORTIFY_SOUR' so that it sorts before the 'FORTIFY_SOURCE'
dnl verbatim defined above.  The tricky name is apropos, as this hack
dnl makes Fortify go sour!
AH_VERBATIM([FORTIFY_SOUR],
[/* Without the following workaround, Emacs runs slowly on OS X 10.8.
   The workaround disables some useful run-time checking, so it
   should be conditional to the platforms with the performance bug.
   Perhaps Apple will fix this some day; also see m4/extern-inline.m4.  */
#if defined __APPLE__ && defined __GNUC__
# ifndef _DONT_USE_CTYPE_INLINE_
#  define _DONT_USE_CTYPE_INLINE_
# endif
# ifndef _FORTIFY_SOURCE
#  define _FORTIFY_SOURCE 0
# endif
#endif
])

# If user asks to omit features, disable optional features that gnulib
# might otherwise enable.
if test "$with_features" = no && test "$enable_acl" != yes; then
  enable_acl=no
fi

# Configure gnulib.  Although this does not affect CFLAGS or LIBS permanently.
# it temporarily reverts them to their pre-pkg-config values,
# because gnulib needs to work with both src (which uses the
# pkg-config stuff) and lib-src (which does not).  For example, gnulib
# may need to determine whether LIB_CLOCK_GETTIME should contain -lrt,
# and it therefore needs to run in an environment where LIBS does not
# already contain -lrt merely because 'pkg-config --libs' printed '-lrt'
# for some package unrelated to lib-src.
SAVE_CFLAGS=$CFLAGS
SAVE_LIBS=$LIBS
CFLAGS=$pre_PKG_CONFIG_CFLAGS
LIBS="$LIB_PTHREAD $pre_PKG_CONFIG_LIBS"
gl_ASSERT_NO_GNULIB_POSIXCHECK
gl_ASSERT_NO_GNULIB_TESTS
gl_INIT
CFLAGS=$SAVE_CFLAGS
LIBS=$SAVE_LIBS

# timer_getoverrun needs the same libarary as timer_settime
OLD_LIBS=$LIBS
LIBS="$LIB_TIMER_TIME $LIBS"
AC_CHECK_FUNCS(timer_getoverrun)
LIBS=$OLD_LIBS

if test "${opsys}" = "mingw32"; then
  CPPFLAGS="$CPPFLAGS -DUSE_CRT_DLL=1 -I \${abs_top_srcdir}/nt/inc"
  # Remove unneeded switches from the value of CC that goes to Makefiles
  CC=`AS_ECHO(["$CC"]) | sed -e "s,$GCC_TEST_OPTIONS,,"`
fi

case "$opsys" in
  aix4-2) LD_SWITCH_SYSTEM_TEMACS="-Wl,-bnodelcsect" ;;

  cygwin) LD_SWITCH_SYSTEM_TEMACS="-Wl,-stack,0x00800000" ;;

  darwin)
   if test "$HAVE_NS" = "yes"; then
     libs_nsgui="-framework AppKit"
     if test "$NS_IMPL_COCOA" = "yes"; then
        libs_nsgui="$libs_nsgui -framework IOKit -framework Carbon -framework IOSurface"
     fi
   else
     libs_nsgui=
   fi
   LD_SWITCH_SYSTEM_TEMACS=$libs_nsgui
   ## The -headerpad option tells ld (see man page) to leave room at the
   ## end of the header for adding load commands.  Needed for dumping.
   ## 0x1000 is enough for roughly 52 load commands on the x86_64
   ## architecture (where they are 78 bytes each). The actual number of
   ## load commands added is not consistent but normally ranges from
   ## about 14 to about 34. Setting it high gets us plenty of slop and
   ## only costs about 1.5K of wasted binary space.
   headerpad_extra=1000
   if test "$with_unexec" = yes; then
     LD_SWITCH_SYSTEM_TEMACS="-fno-pie $LD_SWITCH_SYSTEM_TEMACS -Xlinker -headerpad -Xlinker $headerpad_extra"
   fi

   ## This is here because src/Makefile.in did some extra fiddling around
   ## with LD_SWITCH_SYSTEM.  It seems cleaner to put this in
   ## LD_SWITCH_SYSTEM_TEMACS instead,
   test "x$LD_SWITCH_SYSTEM" = "x" && test "x$GCC" != "xyes" && \
     LD_SWITCH_SYSTEM_TEMACS="-X $LD_SWITCH_SYSTEM_TEMACS"
   ;;

  ## LD_SWITCH_X_SITE_RPATH is a -rpath option saying where to
  ## find X at run-time.
  ## When handled by cpp, this was in LD_SWITCH_SYSTEM.  However, at the
  ## point where configure sourced the s/*.h file, LD_SWITCH_X_SITE_RPATH
  ## had not yet been defined and was expanded to null.  Hence LD_SWITCH_SYSTEM
  ## had different values in configure (in ac_link) and src/Makefile.in.
  ## It seems clearer therefore to put this piece in LD_SWITCH_SYSTEM_TEMACS.
  gnu*) LD_SWITCH_SYSTEM_TEMACS="\$(LD_SWITCH_X_SITE_RPATH)" ;;

  mingw32)
   ## Is it any better under MinGW64 to relocate emacs into higher addresses?
   case "$canonical" in
     x86_64-*-*) LD_SWITCH_SYSTEM_TEMACS="-Wl,-stack,0x00800000 -Wl,-heap,0x00100000 -Wl,-image-base,0x400000000 -Wl,-entry,__start -Wl,-Map,./temacs.map" ;;
     *) LD_SWITCH_SYSTEM_TEMACS="-Wl,-stack,0x00800000 -Wl,-heap,0x00100000 -Wl,-image-base,0x01000000 -Wl,-entry,__start -Wl,-Map,./temacs.map" ;;
   esac
   ;;

  *) LD_SWITCH_SYSTEM_TEMACS= ;;
esac

# -no-pie or -nopie fixes a temacs segfault on Gentoo, OpenBSD,
# Ubuntu, and other systems with "hardened" GCC configurations for
# some reason (Bug#18784).  We don't know why this works, but not
# segfaulting is better than segfaulting.  Use ac_c_werror_flag=yes
# when trying the option, otherwise clang keeps warning that it does
# not understand it, and pre-4.6 GCC has a similar problem
# (Bug#20338).  Prefer -no-pie to -nopie, as -no-pie is the
# spelling used by GCC 6.1.0 and later (Bug#24682).
AC_CACHE_CHECK(
  [for $CC option to disable position independent executables],
  [emacs_cv_prog_cc_no_pie],
  [if test $with_unexec = no; then
     emacs_cv_prog_cc_no_pie='not needed'
   else
     emacs_save_c_werror_flag=$ac_c_werror_flag
     emacs_save_LDFLAGS=$LDFLAGS
     ac_c_werror_flag=yes
     for emacs_cv_prog_cc_no_pie in -no-pie -nopie no; do
       test $emacs_cv_prog_cc_no_pie = no && break
       LDFLAGS="$emacs_save_LDFLAGS $emacs_cv_prog_cc_no_pie"
       AC_LINK_IFELSE([AC_LANG_PROGRAM([], [])], [break])
     done
     ac_c_werror_flag=$emacs_save_c_werror_flag
     LDFLAGS=$emacs_save_LDFLAGS
   fi])
case $emacs_cv_prog_cc_no_pie in
  -*)
    LD_SWITCH_SYSTEM_TEMACS="$LD_SWITCH_SYSTEM_TEMACS $emacs_cv_prog_cc_no_pie"
    ;;
esac

if test x$ac_enable_profiling != x ; then
  case $opsys in
    *freebsd | gnu-linux) ;;
    *) LD_SWITCH_SYSTEM_TEMACS="$LD_SWITCH_SYSTEM_TEMACS -pg" ;;
  esac
fi

LD_SWITCH_SYSTEM_TEMACS="$LDFLAGS_NOCOMBRELOC $LD_SWITCH_SYSTEM_TEMACS"

AC_SUBST(LD_SWITCH_SYSTEM_TEMACS)

## Common for all window systems
if test "$window_system" != "none"; then
  AC_DEFINE(HAVE_WINDOW_SYSTEM, 1, [Define if you have a window system.])
  AC_DEFINE(POLL_FOR_INPUT, 1, [Define if you poll periodically to detect C-g.])
  WINDOW_SYSTEM_OBJ="fontset.o fringe.o image.o"
fi

AC_SUBST(WINDOW_SYSTEM_OBJ)

AH_TOP([/* GNU Emacs site configuration template file.

Copyright (C) 1988, 1993-1994, 1999-2002, 2004-2021
  Free Software Foundation, Inc.

This file is part of GNU Emacs.

GNU Emacs is free software: you can redistribute it and/or modify
it under the terms of the GNU General Public License as published by
the Free Software Foundation, either version 3 of the License, or (at
your option) any later version.

GNU Emacs is distributed in the hope that it will be useful,
but WITHOUT ANY WARRANTY; without even the implied warranty of
MERCHANTABILITY or FITNESS FOR A PARTICULAR PURPOSE.  See the
GNU General Public License for more details.

You should have received a copy of the GNU General Public License
along with GNU Emacs.  If not, see <https://www.gnu.org/licenses/>.  */


/* No code in Emacs #includes config.h twice, but some bits of code
   intended to work with other packages as well (like gmalloc.c)
   think they can include it as many times as they like.  */
#ifndef EMACS_CONFIG_H
#define EMACS_CONFIG_H
])dnl

AH_BOTTOM([#include <conf_post.h>

#endif /* EMACS_CONFIG_H */

/*
Local Variables:
mode: c
End:
*/
])dnl

#### Report on what we decided to do.
#### Report GTK as a toolkit, even if it doesn't use Xt.
#### It makes printing result more understandable as using GTK sets
#### toolkit_scroll_bars to yes by default.
if test "${HAVE_GTK}" = "yes"; then
  USE_X_TOOLKIT="$USE_GTK_TOOLKIT"
fi

if test $USE_ACL -ne 0; then
  ACL_SUMMARY="yes $LIB_ACL"
else
  ACL_SUMMARY=no
fi

if test -z "$GMP_H"; then
  HAVE_GMP=yes
else
  HAVE_GMP=no
fi

emacs_standard_dirs='Standard dirs'
AS_ECHO(["
Configured for '${canonical}'.

  Where should the build process find the source code?    ${srcdir}
  What compiler should emacs be built with?               ${CC} ${CFLAGS}
  Should Emacs use the GNU version of malloc?             ${GNU_MALLOC}${GNU_MALLOC_reason}
  Should Emacs use a relocating allocator for buffers?    ${REL_ALLOC}
  Should Emacs use mmap(2) for buffer allocation?         $use_mmap_for_buffers
  What window system should Emacs use?                    ${window_system}
  What toolkit should Emacs use?                          ${USE_X_TOOLKIT}
  Where do we find X Windows header files?                ${x_includes:-$emacs_standard_dirs}
  Where do we find X Windows libraries?                   ${x_libraries:-$emacs_standard_dirs}"])

#### Please respect alphabetical ordering when making additions.
optsep=
emacs_config_features=
for opt in ACL CAIRO DBUS FREETYPE GCONF GIF GLIB GMP GNUTLS GPM GSETTINGS \
 HARFBUZZ IMAGEMAGICK JPEG JSON LCMS2 LIBOTF LIBSELINUX LIBSYSTEMD LIBXML2 \
<<<<<<< HEAD
 M17N_FLT MODULES NATIVE_COMP NOTIFY NS OLDXMENU PDUMPER PNG RSVG SOUND \
 THREADS TIFF TOOLKIT_SCROLL_BARS UNEXEC X11 XAW3D XDBE XFT XIM XPM XWIDGETS \
 X_TOOLKIT ZLIB; do
=======
 M17N_FLT MODULES NOTIFY NS OLDXMENU PDUMPER PNG RSVG SECCOMP SOUND \
 THREADS TIFF \
 TOOLKIT_SCROLL_BARS UNEXEC X11 XAW3D XDBE XFT XIM XPM XWIDGETS X_TOOLKIT \
 ZLIB; do
>>>>>>> 6de79542

    case $opt in
      PDUMPER) val=${with_pdumper} ;;
      UNEXEC) val=${with_unexec} ;;
      GLIB) val=${emacs_cv_links_glib} ;;
      NOTIFY|ACL) eval val=\${${opt}_SUMMARY} ;;
      TOOLKIT_SCROLL_BARS|X_TOOLKIT) eval val=\${USE_$opt} ;;
      THREADS) val=${threads_enabled} ;;
      *) eval val=\${HAVE_$opt} ;;
    esac
    case x$val in
      xno|xnone|x) continue ;;
    esac
    case $opt in
      X_TOOLKIT)
        case $val in
          GTK*|LUCID|MOTIF) opt=$val ;;
          *) continue ;;
        esac
      ;;
      NOTIFY)
        case $val in
          *lkqueue*) opt="$opt LIBKQUEUE" ;;
          *kqueue*) opt="$opt KQUEUE" ;;
          *inotify*) opt="$opt INOTIFY" ;;
          *gfile*) opt="$opt GFILENOTIFY" ;;
          *w32*) opt="$opt W32NOTIFY" ;;
        esac
      ;;
    esac
    AS_VAR_APPEND([emacs_config_features], ["$optsep$opt"])
    optsep=' '
done
AC_DEFINE_UNQUOTED(EMACS_CONFIG_FEATURES, "${emacs_config_features}",
  [Summary of some of the main features enabled by configure.])

AS_ECHO(["  Does Emacs use -lXaw3d?                                 ${HAVE_XAW3D}
  Does Emacs use -lXpm?                                   ${HAVE_XPM}
  Does Emacs use -ljpeg?                                  ${HAVE_JPEG}
  Does Emacs use -ltiff?                                  ${HAVE_TIFF}
  Does Emacs use a gif library?                           ${HAVE_GIF} $LIBGIF
  Does Emacs use a png library?                           ${HAVE_PNG} $LIBPNG
  Does Emacs use -lrsvg-2?                                ${HAVE_RSVG}
  Does Emacs use cairo?                                   ${HAVE_CAIRO}
  Does Emacs use -llcms2?                                 ${HAVE_LCMS2}
  Does Emacs use imagemagick?                             ${HAVE_IMAGEMAGICK}
  Does Emacs use native APIs for images?                  ${NATIVE_IMAGE_API}
  Does Emacs support sound?                               ${HAVE_SOUND}
  Does Emacs use -lgpm?                                   ${HAVE_GPM}
  Does Emacs use -ldbus?                                  ${HAVE_DBUS}
  Does Emacs use -lgconf?                                 ${HAVE_GCONF}
  Does Emacs use GSettings?                               ${HAVE_GSETTINGS}
  Does Emacs use a file notification library?             ${NOTIFY_SUMMARY}
  Does Emacs use access control lists?                    ${ACL_SUMMARY}
  Does Emacs use -lselinux?                               ${HAVE_LIBSELINUX}
  Does Emacs use -lgnutls?                                ${HAVE_GNUTLS}
  Does Emacs use -lxml2?                                  ${HAVE_LIBXML2}
  Does Emacs use -lfreetype?                              ${HAVE_FREETYPE}
  Does Emacs use HarfBuzz?                                ${HAVE_HARFBUZZ}
  Does Emacs use -lm17n-flt?                              ${HAVE_M17N_FLT}
  Does Emacs use -lotf?                                   ${HAVE_LIBOTF}
  Does Emacs use -lxft?                                   ${HAVE_XFT}
  Does Emacs use -lsystemd?                               ${HAVE_LIBSYSTEMD}
  Does Emacs use -ljansson?                               ${HAVE_JSON}
  Does Emacs use the GMP library?                         ${HAVE_GMP}
  Does Emacs directly use zlib?                           ${HAVE_ZLIB}
  Does Emacs have dynamic modules support?                ${HAVE_MODULES}
  Does Emacs use toolkit scroll bars?                     ${USE_TOOLKIT_SCROLL_BARS}
  Does Emacs support Xwidgets?                            ${HAVE_XWIDGETS}
  Does Emacs have threading support in lisp?              ${threads_enabled}
  Does Emacs support the portable dumper?                 ${with_pdumper}
  Does Emacs support legacy unexec dumping?               ${with_unexec}
  Which dumping strategy does Emacs use?                  ${with_dumping}
  Does Emacs have native lisp compiler?                   ${HAVE_NATIVE_COMP}
"])

if test -n "${EMACSDATA}"; then
   AS_ECHO(["  Environment variable EMACSDATA set to:                  $EMACSDATA"])
fi
if test -n "${EMACSDOC}"; then
   AS_ECHO(["  Environment variable EMACSDOC set to:                   $EMACSDOC"])
fi

echo

if test "$HAVE_NS" = "yes"; then
   echo
   AS_ECHO(["Run '${MAKE-make}' to build Emacs, then run 'src/emacs' to test it.
Run '${MAKE-make} install' in order to build an application bundle.
The application will go to nextstep/Emacs.app and can be run or moved
from there."])
   if test "$EN_NS_SELF_CONTAINED" = "yes"; then
      echo "The application will be fully self-contained."
    else
      AS_ECHO(["The lisp resources for the application will be installed under ${prefix}.
You may need to run \"${MAKE-make} install\" with sudo.  The application will fail
to run if these resources are not installed."])
   fi
   echo
fi

case $opsys,$emacs_uname_r in
  cygwin,1.5.*)
    AC_MSG_WARN([[building Emacs on Cygwin 1.5 is not supported.]])
           echo
	   ;;
  cygwin,3.0.[[0-7]]'('* | cygwin,3.1.[[0-2]]'('*)
    AC_DEFINE([HAVE_CYGWIN_O_PATH_BUG], 1,
      [Define to 1 if opening a FIFO, socket, or symlink with O_PATH is buggy.]);;
esac

# Remove any trailing slashes in these variables.
case $prefix in
  */) prefix=`AS_DIRNAME(["$prefix."])`;;
esac
case $exec_prefix in
  */) exec_prefix=`AS_DIRNAME(["$exec_prefix."])`;;
esac

if test "$HAVE_NS" = "yes"; then
  if test "$NS_IMPL_GNUSTEP" = yes; then
    AC_CONFIG_FILES([nextstep/GNUstep/Emacs.base/Resources/Info-gnustep.plist:nextstep/templates/Info-gnustep.plist.in \
      nextstep/GNUstep/Emacs.base/Resources/Emacs.desktop:nextstep/templates/Emacs.desktop.in])
    ns_check_file=Resources/Info-gnustep.plist
  else
    AC_CONFIG_FILES([nextstep/Cocoa/Emacs.base/Contents/Info.plist:nextstep/templates/Info.plist.in \
      nextstep/Cocoa/Emacs.base/Contents/Resources/English.lproj/InfoPlist.strings:nextstep/templates/InfoPlist.strings.in])
    ns_check_file=Contents/Info.plist
  fi
  AC_SUBST(ns_check_file)
fi

AC_CONFIG_FILES([Makefile lib/gnulib.mk])

dnl config.status treats $srcdir specially, so I think this is ok...
AC_CONFIG_FILES([$srcdir/doc/man/emacs.1])

m4_define([subdir_makefiles],
  [lib/Makefile lib-src/Makefile oldXMenu/Makefile doc/emacs/Makefile doc/misc/Makefile doc/lispintro/Makefile doc/lispref/Makefile src/Makefile lwlib/Makefile lisp/Makefile leim/Makefile nextstep/Makefile nt/Makefile])
SUBDIR_MAKEFILES="subdir_makefiles"
AC_CONFIG_FILES(subdir_makefiles)

dnl The test/ directory is missing if './make-dist --no-tests' was used.
opt_makefile=test/Makefile
if test -f "$srcdir/$opt_makefile.in"; then
  SUBDIR_MAKEFILES="$SUBDIR_MAKEFILES $opt_makefile"
  dnl Again, it's best not to use a variable.  Though you can add
  dnl ", [], [opt_makefile='$opt_makefile']" and it should work.
  AC_CONFIG_FILES([test/Makefile])
fi


dnl The admin/ directory used to be excluded from tarfiles.
if test -d $srcdir/admin; then
  SUBDIR_MAKEFILES="$SUBDIR_MAKEFILES admin/charsets/Makefile admin/unidata/Makefile admin/grammars/Makefile"
  AC_CONFIG_FILES([admin/charsets/Makefile])
  AC_CONFIG_FILES([admin/unidata/Makefile])
  AC_CONFIG_FILES([admin/grammars/Makefile])
fi                              dnl -d admin


SUBDIR_MAKEFILES_IN=`echo " ${SUBDIR_MAKEFILES}" | sed -e 's| | $(srcdir)/|g' -e 's|Makefile|Makefile.in|g'`

AC_SUBST(SUBDIR_MAKEFILES_IN)

dnl You might wonder (I did) why epaths.h is generated by running make,
dnl rather than just letting configure generate it from epaths.in.
dnl One reason is that the various paths are not fully expanded (see above);
dnl e.g., gamedir='${localstatedir}/games/emacs'.
dnl Secondly, the GNU Coding standards require that one should be able
dnl to run 'make prefix=/some/where/else' and override the values set
dnl by configure.  This also explains the 'move-if-change' test and
dnl the use of force in the 'epaths-force' rule in Makefile.in.
AC_CONFIG_COMMANDS([src/epaths.h], [
if test "${opsys}" = "mingw32"; then
  ${MAKE-make} MAKEFILE_NAME=do-not-make-Makefile epaths-force-w32
else
  ${MAKE-make} MAKEFILE_NAME=do-not-make-Makefile epaths-force
fi || AC_MSG_ERROR(['src/epaths.h' could not be made.])
], [GCC="$GCC" CPPFLAGS="$CPPFLAGS" opsys="$opsys"])

dnl NB we have to cheat and use the ac_... version because abs_top_srcdir
dnl is not yet set, sigh.  Or we could use ../$srcdir/src/.gdbinit,
dnl or a symlink?
AC_CONFIG_COMMANDS([src/.gdbinit], [
if test ! -f src/.gdbinit && test -f "$srcdir/src/.gdbinit"; then
  AS_ECHO(["source $ac_abs_top_srcdir/src/.gdbinit"]) > src/.gdbinit
fi
])

dnl Perhaps this would be better named doc-emacs-emacsver.texi?
dnl See comments for etc-refcards-emacsver.tex.
dnl Since we get a doc/emacs directory generated anyway, for the Makefile,
dnl it is not quite the same.  But we are generating in $srcdir.
AC_CONFIG_COMMANDS([doc/emacs/emacsver.texi], [
${MAKE-make} -s --no-print-directory -C doc/emacs doc-emacsver || \
AC_MSG_ERROR(['doc/emacs/emacsver.texi' could not be made.])
])

dnl If we give this the more natural name, etc/refcards/emacsver.texi,
dnl then a directory etc/refcards is created in the build directory,
dnl which is probably harmless, but confusing (in out-of-tree builds).
dnl (If we were to generate etc/refcards/Makefile, this might change.)
dnl It is really $srcdir/etc/refcards/emacsver.tex that we generate.
AC_CONFIG_COMMANDS([etc-refcards-emacsver.tex], [
${MAKE-make} -s MAKEFILE_NAME=do-not-make-Makefile etc-emacsver || \
AC_MSG_ERROR(['etc/refcards/emacsver.tex' could not be made.])
])

if test $AUTO_DEPEND = yes; then
   for dir in $AUTODEPEND_PARENTS; do
     AS_MKDIR_P([$dir/deps])
   done
fi
if $gl_gnulib_enabled_dynarray || $gl_gnulib_enabled_scratch_buffer; then
  AS_MKDIR_P([lib/malloc])
  if test $AUTO_DEPEND = yes; then
    AS_MKDIR_P([lib/deps/malloc])
  fi
fi

AC_OUTPUT

if test ! "$with_mailutils"; then
  if test "$with_pop" = yes; then
    AC_MSG_WARN([This configuration installs a 'movemail' program
that retrieves POP3 email via only insecure channels.
To omit insecure POP3, you can use '$0 --without-pop'.])
  elif test "$with_pop" = no-by-default; then
    AC_MSG_WARN([This configuration installs a 'movemail' program
that does not retrieve POP3 email.  By default, Emacs 25 and earlier
installed a 'movemail' program that retrieved POP3 email via only
insecure channels, a practice that is no longer recommended but that
you can continue to support by using '$0 --with-pop'.])
  fi

  case $opsys in
    mingw32)
      # Don't suggest GNU Mailutils, as it hasn't been ported.
      ;;
    *)
      emacs_fix_movemail="use '$0 --with-mailutils'"
      case `(movemail --version) 2>/dev/null` in
	*Mailutils*) ;;
	*) emacs_fix_movemail="install GNU Mailutils
<https://mailutils.org> and $emacs_fix_movemail";;
      esac
      AC_MSG_NOTICE([You might want to $emacs_fix_movemail.]);;
  esac
fi

if test "${HAVE_XFT}" = yes; then
  AC_MSG_WARN([This configuration uses libXft, which has a number of
    font rendering issues, and is being considered for removal in the
    next release of Emacs.  Please consider using Cairo graphics +
    HarfBuzz text shaping instead (they are auto-detected if the
    relevant development headers are installed).])
fi

if test "${HAVE_CAIRO}" = "yes" && test "${HAVE_HARFBUZZ}" = no; then
  AC_MSG_WARN([This configuration uses the Cairo graphics library,
    but not the HarfBuzz font shaping library (minimum version $harfbuzz_required_ver).
    We recommend the use of HarfBuzz when using Cairo, please install
    appropriate HarfBuzz development packages.])
fi

# Let plain 'make' work.
test "$MAKE" = make || test -f makefile || cat >makefile <<EOF
.POSIX:
MAKE = $MAKE
all:
	\$(MAKE) -f Makefile \$?
.DEFAULT:
	\$(MAKE) -f Makefile \$<
EOF<|MERGE_RESOLUTION|>--- conflicted
+++ resolved
@@ -5818,16 +5818,10 @@
 emacs_config_features=
 for opt in ACL CAIRO DBUS FREETYPE GCONF GIF GLIB GMP GNUTLS GPM GSETTINGS \
  HARFBUZZ IMAGEMAGICK JPEG JSON LCMS2 LIBOTF LIBSELINUX LIBSYSTEMD LIBXML2 \
-<<<<<<< HEAD
- M17N_FLT MODULES NATIVE_COMP NOTIFY NS OLDXMENU PDUMPER PNG RSVG SOUND \
- THREADS TIFF TOOLKIT_SCROLL_BARS UNEXEC X11 XAW3D XDBE XFT XIM XPM XWIDGETS \
- X_TOOLKIT ZLIB; do
-=======
- M17N_FLT MODULES NOTIFY NS OLDXMENU PDUMPER PNG RSVG SECCOMP SOUND \
- THREADS TIFF \
+ M17N_FLT MODULES NATIVE_COMP NOTIFY NS OLDXMENU PDUMPER PNG RSVG SECCOMP \
+ SOUND THREADS TIFF \
  TOOLKIT_SCROLL_BARS UNEXEC X11 XAW3D XDBE XFT XIM XPM XWIDGETS X_TOOLKIT \
  ZLIB; do
->>>>>>> 6de79542
 
     case $opt in
       PDUMPER) val=${with_pdumper} ;;
