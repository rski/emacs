<<<<<<< HEAD
2014-09-07  Michael Albinus  <michael.albinus@gmx.de>

	* strings.texi (Text Comparison): Describe `string-collate-equalp'
	and `string-collate-lessp'.

2014-09-06  Leo Liu  <sdl.web@gmail.com>

	* control.texi (Pattern matching case statement): Document vector
	qpattern.  (Bug#18327)

2014-08-29  Dmitry Antipov  <dmantipov@yandex.ru>

	* lists.texi (Functions that Rearrange Lists): Remove
	description of sort ...
	* sequences.texi (Sequence Functions): ... and generalize
	it for sequences.  Add an example.

2014-08-28  Eli Zaretskii  <eliz@gnu.org>
=======
2014-09-04  Stefan Monnier  <monnier@iro.umontreal.ca>

	* functions.texi (Core Advising Primitives): Add a note about the
	confusing treatment of `interactive' for :filter-args (bug#18399).

2014-08-19  Eli Zaretskii  <eliz@gnu.org>
>>>>>>> 6e82d877

	* display.texi (Bidirectional Display): Update the Emacs's class
	of bidirectional conformance.

2014-08-27  Dmitry Antipov  <dmantipov@yandex.ru>

	* eval.texi (Eval): Mention possible recovery from stack overflow.

2014-07-11  Eli Zaretskii  <eliz@gnu.org>

	* internals.texi (Garbage Collection): Fix last change.

2014-07-11  Dmitry Antipov  <dmantipov@yandex.ru>

	* internals.texi (Garbage Collection): Mention memory-info.

2014-07-11  Michael Albinus  <michael.albinus@gmx.de>

	* minibuf.texi (Intro to Minibuffers, Reading a Password):
	Password hiding is available in batch mode, do not mention it in
	the exclusion list.  Mention `read-hide-char'.  (Bug#17839)

2014-07-09  Stefan Monnier  <monnier@iro.umontreal.ca>

	* debugging.texi (Function Debugging, Debugger Commands):
	Update debug-on-entry w.r.t behavior after redefinitions (bug#17902).

2014-07-03  Glenn Morris  <rgm@gnu.org>

	* help.texi (Help Functions): "Online" help doesn't mean what it
	used to any more.

2014-07-02  Stefan Monnier  <monnier@iro.umontreal.ca>

	* keymaps.texi (Key Lookup): Remove mention of indirect entries.
	(Scanning Keymaps): Reword the `noindirect' argument.

2014-06-28  Glenn Morris  <rgm@gnu.org>

	* minibuf.texi (Intro to Minibuffers): Batch mode is basic.
	(Reading a Password): Mention batch mode.  (Bug#17839)

2014-06-23  Glenn Morris  <rgm@gnu.org>

	* Makefile.in (%.texi): Disable implicit rules.
	(mkinfodir): Remove.
	(.dvi.ps): Replace with explicit rule.
	(html): Declare as PHONY.
	(${buildinfodir}): New rule.
	($(buildinfodir)/elisp.info): Use order-only prereq for output dir.
	Use $<.
	(elisp.dvi, elisp.html, elisp.pdf): Use $<.
	(elisp.ps): New rule.

2014-06-21  Eli Zaretskii  <eliz@gnu.org>

	* positions.texi (Screen Lines): Clarify how columns are counted
	by vertical-motion.

2014-06-15  Glenn Morris  <rgm@gnu.org>

	* Makefile.in (bootstrap-clean): New.

2014-06-15  Eli Zaretskii  <eliz@gnu.org>

	* commands.texi (Accessing Mouse): Improve the wording of the
	posn-col-row documentation.  (Bug#17768)

2014-06-10  Glenn Morris  <rgm@gnu.org>

	* Makefile.in (INFO_EXT): Remove and replace by ".info" throughout.
	(INFO_OPTS): Set directly rather than with configure.

2014-06-09  Paul Eggert  <eggert@cs.ucla.edu>

	Say (accept-process-output P)'s result pertains to P if P is non-nil.
	* processes.texi (Accepting Output): Mention that if PROCESS is non-nil,
	the return value is about PROCESS, not about other processes.

2014-06-08  Glenn Morris  <rgm@gnu.org>

	* os.texi (Startup Summary): Small fix for initial-buffer-choice.

	* files.texi (Subroutines of Visiting): Mention uniquify.

	* numbers.texi (Comparison of Numbers): Copyedits.

2014-06-08  Glenn Morris  <rgm@gnu.org>

	* display.texi (Window Systems): Remove window-setup-hook.
	* os.texi (Startup Summary, Init File):
	Improve description of window-setup-hook.
	(Terminal-Specific): Update window-setup-hook cross-reference.
	* hooks.texi (Standard Hooks): Update window-setup-hook cross-reference.

	* display.texi (Overlay Properties): Update re priority.  (Bug#17234)

	* package.texi (Package Archives): Mention signing packages.

2014-06-07  Eli Zaretskii  <eliz@gnu.org>

	* commands.texi (Click Events): Update contents of click event's
	position list due to last changes in make_lispy_position.

2014-06-02  Glenn Morris  <rgm@gnu.org>

	* text.texi (Buffer Contents):
	Update for filter-buffer-substring changes.

	* abbrevs.texi (Abbrev Expansion): Update for expand-abbrev changes.
	* functions.texi (Advising Functions): Standardize menu case.

2014-05-26  Eli Zaretskii  <eliz@gnu.org>

	* display.texi (Invisible Text): Clarify the description of
	line-move-ignore-invisible.  (Bug#17511)

2014-05-22  Leo Liu  <sdl.web@gmail.com>

	* sequences.texi (Sequence Functions): Don't mention when and how
	SEQ to nreverse is mutated.

2014-05-21  Leo Liu  <sdl.web@gmail.com>

	* sequences.texi (Sequence Functions): Update nreverse.

2014-05-19  Paul Eggert  <eggert@cs.ucla.edu>

	Allow any non-nil value to count as true in bool-vector.
	* sequences.texi (Bool-Vectors): Coalesce discussion of how to
	print them.  bool-vector's args need not be t or nil.

2014-05-19  Dmitry Antipov  <dmantipov@yandex.ru>

	* sequences.texi (Bool-vectors): Mention bool-vector.

2014-05-17  Paul Eggert  <eggert@cs.ucla.edu>

	Assume C99 or later (Bug#17487).
	* internals.texi (C Dialect): Document this.

2014-05-15  Dmitry Antipov  <dmantipov@yandex.ru>

	* lists.texi (Building Cons Cells and Lists): Remove
	description of `reverse' and `'nreverse' to generalize them...
	* sequences.texi (Sequences): ...for sequences here.

2014-05-14  Glenn Morris  <rgm@gnu.org>

	* files.texi (Changing Files): Mention with-file-modes.

2014-05-08  Paul Eggert  <eggert@cs.ucla.edu>

	* internals.texi (C Dialect): New section.
	(C Integer Types): Mention bool_bf.

2014-04-30  Stefan Monnier  <monnier@iro.umontreal.ca>

	* processes.texi (Filter Functions, Sentinels): Advertise add-function.

2014-04-29  Stefan Monnier  <monnier@iro.umontreal.ca>

	* windows.texi (Window Configurations, Window Configurations):
	Window configs don't store marks any more.

2014-04-25  Eli Zaretskii  <eliz@gnu.org>

	* strings.texi (Text Comparison): Mention equal-including-properties
	for when text properties of the strings matter for comparison.

2014-04-22  Eli Zaretskii  <eliz@gnu.org>

	* text.texi (Registers): Document register-read-with-preview.

	* internals.texi (Building Emacs): Improve indexing.

2014-04-17  Daniel Colascione  <dancol@dancol.org>

	* frames.texi (Terminal Parameters): Document new
	tty-mode-set-strings and tty-mode-reset-strings terminal
	parameters.

2014-04-17  Paul Eggert  <eggert@cs.ucla.edu>

	* Makefile.in (infoclean): Be consistent about reporting failures.

2014-04-09  Daniel Colascione  <dancol@dancol.org>

	* errors.texi (Standard Errors): Document required error
	parameters for `scan-error'.

	* positions.texi (List Motion): Explain new `up-list' arguments.
	Mention `backward-up-list'.

2014-04-08  Daniel Colascione  <dancol@dancol.org>

	* minibuf.texi (Programmed Completion): Improve phrasing, remove
	incorrect bullet count.

2014-04-07  Glenn Morris  <rgm@gnu.org>

	* os.texi (Recording Input): Dribble files may contain passwords.

	* backups.texi (Making Backups, Reverting):
	Update for default values of some -function vars no longer being nil.
	(Reverting): Update for buffer-stale-function
	also applying to file-buffers.

2014-03-31  Daniel Colascione  <dancol@dancol.org>

	* minibuf.texi (Completion in Buffers): Discuss using lazy
	completion tables for inline completion.

2014-03-28  Glenn Morris  <rgm@gnu.org>

	* os.texi (Terminal-Specific): Mention term-file-aliases.

2014-03-26  Eli Zaretskii  <eliz@gnu.org>

	* files.texi (Kinds of Files): Improve documentation of
	file-symlink-p.  (Bug#17073)  Add cross-references.

2014-03-26  Barry O'Reilly  <gundaetiapo@gmail.com>

	* markers.texi (Moving Marker Positions): The 2014-03-02 doc
	change mentioning undo's inability to handle relocated markers no
	longer applies.  See bug#16818.
	* text.texi (Undo): Expand documentation of (TEXT . POS) and
	(MARKER . ADJUSTMENT) undo elements.

2014-03-26  Glenn Morris  <rgm@gnu.org>

	* files.texi (File Locks): All systems support locking.

2014-03-22  Glenn Morris  <rgm@gnu.org>

	* commands.texi (Defining Commands):
	Mention that interactive-only also affects describe-function.

	* functions.texi (Declare Form): Add interactive-only.
	* commands.texi (Defining Commands) Mention declare.

	* commands.texi (Defining Commands): List interactive-only values.

2014-03-22  Eli Zaretskii  <eliz@gnu.org>

	* functions.texi (Core Advising Primitives): Fix cross-reference
	in last change.

2014-03-22  Stefan Monnier  <monnier@iro.umontreal.ca>

	* functions.texi (Advising Functions): Explain a bit more how
	arguments work.
	(Advice combinators): New node.
	(Core Advising Primitives): Use it.  Expand description of "depth".
	(Advising Named Functions): Document limitation of advices on macros.

2014-03-21  Martin Rudalics  <rudalics@gmx.at>

	* frames.texi (Size and Position): In `frame-resize-pixelwise'
	description drop remark about frame maximization.
	* windows.texi (Display Action Functions): Add description for
	`display-buffer-no-window' and explain use of `allow-no-window'
	alist entries.

2014-03-21  Glenn Morris  <rgm@gnu.org>

	* commands.texi (Defining Commands): Copyedit re `interactive-only'.

2014-03-20  Paul Eggert  <eggert@cs.ucla.edu>

	* internals.texi (C Integer Types): Prefer 'false' and 'true'
	to '0' and '1' for booleans.

2014-03-19  Paul Eggert  <eggert@cs.ucla.edu>

	* numbers.texi: Improve and clarify a bit, and fix some minor bugs.
	Remove now-obsolete hypothetical note about negative division,
	as the C standard has changed.

	Fix porting inconsistency about rounding to even.
	* numbers.texi (Numeric Conversions, Rounding Operations):
	Document that 'round' and 'fround' round to even.

2014-03-18  Juanma Barranquero  <lekktu@gmail.com>

	* customize.texi (Variable Definitions): Recommend avoiding
	destructive modification of the value argument of :set (bug#16755).

2014-03-18  Stefan Monnier  <monnier@iro.umontreal.ca>

	* modes.texi (Auto-Indentation): Mention electric-indent variables.

2014-03-18  Juanma Barranquero  <lekktu@gmail.com>

	* functions.texi (Advising Named Functions): Fix reference.

2014-03-18  Paul Eggert  <eggert@cs.ucla.edu>

	Improve documentation for integer and floating-point basics.
	* numbers.texi (Numbers, Integer Basics, Float Basics):
	Document the basics a bit more precisely.  Say more clearly
	that Emacs floating-point numbers are IEEE doubles on all
	current platforms.  Give more details about frexp.
	Say more clearly that '1.' is an integer.
	(Predicates on Numbers): Fix wholenump typo.
	* objects.texi (Integer Type): Adjust to match numbers.texi.

2014-03-18  Stefan Monnier  <monnier@iro.umontreal.ca>

	* functions.texi (Advising Functions): Try and improve the text.
	Add example use of advice-add (bug#16959).
	(Core Advising Primitives): Rename.  Explain handling of interactive
	specs, including advice-eval-interactive-spec.
	(Advising Named Functions): Try and better explain the difference with
	add-function.
	(Porting old advices): New node.

2014-03-18  Paul Eggert  <eggert@cs.ucla.edu>

	Style fixes for floating-point doc.
	* commands.texi, customize.texi, display.texi, elisp.texi, files.texi:
	* frames.texi, hash.texi, internals.texi, keymaps.texi, lists.texi:
	* minibuf.texi, nonascii.texi, numbers.texi, objects.texi, os.texi:
	* processes.texi, streams.texi, strings.texi, text.texi:
	* variables.texi, windows.texi:
	Hyphenate "floating-point" iff it precedes a noun.
	Reword to avoid nouns and hyphenation when that's easy.
	Prefer "integer" to "integer number" and "is floating point"
	to "is a floating point number".
	Prefer "@minus{}" to "-" when it's a minus.

2014-03-16  Martin Rudalics  <rudalics@gmx.at>

	* display.texi (Temporary Displays): Rewrite descriptions of
	`with-output-to-temp-buffer' and `with-temp-buffer-window'.
	* help.texi (Help Functions): Rewrite description of `with-help-window'.

2014-03-15  Dmitry Gutov  <dgutov@yandex.ru>

	* display.texi (Blinking): Update WRT to the new
	`blink-matchin-paren' behavior.

2014-03-14  Martin Rudalics  <rudalics@gmx.at>

	* display.texi (Temporary Displays): Say that
	`with-temp-buffer-window' makes its buffer current.
	* frames.texi (Size and Position): Describe new option
	`frame-resize-pixelwise'.  Rewrite descriptions of
	`set-frame-size', `set-frame-height' and `set-frame-width'.

2014-03-09  Martin Rudalics  <rudalics@gmx.at>

	* elisp.texi (Top): Rename section "Width" to "Size of Displayed Text".
	* text.texi (Primitive Indent):
	* strings.texi (String Basics):
	* sequences.texi (Sequence Functions): Update references accordingly.
	* display.texi (Size of Displayed Text): Rename section from
	"Width".  Add description for `window-text-pixel-size'.
	(Window Dividers): Reword description of window dividers.
	* frames.texi (Layout Parameters): Improve description of window
	divider parameters.
	* windows.texi (Window Sizes): Add descriptions of
	`window-mode-line-height' and `window-header-line-height'.
	(Coordinates and Windows): Mention window dividers.

2014-03-07  Martin Rudalics  <rudalics@gmx.at>

	* buffers.texi (The Buffer List): Rename node to Buffer List.
	Describe `buffer-list-update-hook'.
	* elisp.texi (Top): "The Buffer List" renamed to "Buffer List".
	Add node for Window Dividers.
	* hooks.texi (Standard Hooks): Add reference to
	`buffer-list-update-hook'.
	* windows.texi (Window Sizes): Describe `window-min-size'.
	(Splitting Windows): Update description of `split-window'.
	(Selecting Windows): Update description of `select-window'.

2014-03-06  Martin Rudalics  <rudalics@gmx.at>

	* frames.texi (Size and Position): Rewrite entries for
	`fit-frame-to-buffer' and `fit-frame-to-buffer-margins'.
	Add description for `fit-frame-to-buffer-sizes'.
	* windows.texi (Resizing Windows): Add descriptions for
	pixelwise resizing.  Add entries for `window-resize-pixelwise'
	and `fit-window-to-buffer-horizontally'.
	Rewrite `fit-window-to-buffer' entry.

2014-03-06  Xue Fuqiao  <xfq@gnu.org>

	* internals.texi (Window Internals): Remove field `region_showing'.

2014-03-06  Glenn Morris  <rgm@gnu.org>

	* searching.texi (Replacing Match):
	Remove incorrect, uninteresting return value.  (Bug#16942)

2014-03-05  Martin Rudalics  <rudalics@gmx.at>

	* display.texi (Window Dividers): New section.
	* frames.texi (Layout Parameters): Add right-divider-width and
	bottom-divider-width.
	* windows.texi (Window Sizes): Redraw schematic and rewrite its
	description.  Rewrite descriptions of `window-total-height',
	`window-total-width', `window-total-size', `window-body-height',
	`window-body-width' and `window-size-fixed'.  Add descriptions
	for `window-pixel-height', `window-pixel-width',
	`window-min-height' and `window-min-width'.  Remove description
	of `window-size-fixed-p' moving part of it to that of
	`window-size-fixed'.
	(Resizing Windows): Mention dividers when talking about minimum sizes.

2014-03-05  Glenn Morris  <rgm@gnu.org>

	* modes.texi (SMIE Customization): New section.
	* elisp.texi (Top): Update detailed menu.

2014-03-04  Martin Rudalics  <rudalics@gmx.at>

	* windows.texi (Windows and Frames): Add some missing &optional
	designators.  Adjust description of window-in-direction.

2014-03-02  Barry O'Reilly  <gundaetiapo@gmail.com>

	* markers.texi (Moving Marker Positions): Clarify guidance about
	when to move markers and when to create a new one, as discussed at
	http://debbugs.gnu.org/cgi/bugreport.cgi?bug=16818#17

2014-03-02  Glenn Morris  <rgm@gnu.org>

	* text.texi (Decompression): New node.
	* elisp.texi (Top): Update detailed menu.

2014-03-01  Glenn Morris  <rgm@gnu.org>

	* display.texi (Forcing Redisplay): Mention pre-redisplay-function.

2014-02-28  Xue Fuqiao  <xfq@gnu.org>

	* functions.texi (Advising Functions, Advising Named Functions):
	Tweak markup.

	* display.texi (Defining Faces): Doc fix for `face-spec-set'.

	* elisp.texi (Top):
	* commands.texi (Generic Commands, Defining Commands):
	Document `define-alternatives'.

2014-02-27  Xue Fuqiao  <xfq@gnu.org>

	* windows.texi (Window Sizes): Document `window-size'.
	(Display Action Functions): Document `display-buffer-at-bottom'.
	(Window Configurations): Minor fixes.

	* modes.texi (Header Lines): Document `window-header-line-height'.

	* display.texi (Scroll Bars): Document `window-scroll-bar-width'.

	* windows.texi (Window Sizes, Resizing Windows): Document some
	pixelwise window operations.

	* text.texi (Margins): Fix the description of RET and `C-j'.

	* frames.texi (Multiple Terminals): Document
	`display-monitor-attributes-list' and `display-monitor-attributes'.
	(Display Feature Testing): Add some notes about multi-monitor.

2014-02-27  Glenn Morris  <rgm@gnu.org>

	* minibuf.texi (Programmed Completion):
	Mention completion-table-with-cache.

2014-02-25  Glenn Morris  <rgm@gnu.org>

	* display.texi (Window Systems):
	Replace term-setup-hook with emacs-startup-hook.
	* hooks.texi (Standard Hooks):
	Replace term-setup-hook with tty-setup-hook.
	* os.texi (Startup Summary, Init File, Terminal-Specific):
	Replace term-setup-hook with tty-setup-hook, and update.

2014-02-22  Stefan Monnier  <monnier@iro.umontreal.ca>

	* functions.texi (Declare Form): Document gv-expander, gv-setter,
	and compiler-macro (bug#16829, bug#15093).

2014-02-21  Juanma Barranquero  <lekktu@gmail.com>

	* windows.texi (Window Configurations): Doc fix.
	(Windows and Frames): Fix typo.

2014-02-21  Glenn Morris  <rgm@gnu.org>

	* internals.texi (Process Internals):
	* processes.texi (Subprocess Creation, Deleting Processes)
	(Output from Processes, Process Buffers, Filter Functions)
	(Accepting Output, Sentinels, Network, Network Servers):
	Filters and sentinels can no longer be nil.
	* elisp.texi (Top): Menu update.

2014-02-20  Glenn Morris  <rgm@gnu.org>

	* functions.texi (Defining Functions): Mention defalias-fset-function.

2014-02-17  Stefan Monnier  <monnier@iro.umontreal.ca>

	* minibuf.texi (Completion Commands): Don't document obsolete
	`common-substring' arg of display-completion-list.

2014-02-17  Glenn Morris  <rgm@gnu.org>

	* minibuf.texi (Text from Minibuffer): Update read-regexp details.
	Mention read-regexp-defaults-function.

2014-02-13  Glenn Morris  <rgm@gnu.org>

	* debugging.texi (Debugger Commands): Tiny edits.

2014-02-12  Glenn Morris  <rgm@gnu.org>

	* package.texi (Simple Packages): Describe URL and Keywords headers.

2014-02-10  Lars Ingebrigtsen  <larsi@gnus.org>

	* text.texi (User-Level Deletion):
	Document `delete-trailing-whitespace' (bug#15309).

2014-02-09  Lars Ingebrigtsen  <larsi@gnus.org>

	* text.texi (Changing Properties): Clarify `propertize' (bug#9825).

	* display.texi (Blinking): Clarify doc string in example (bug#10658).

	* commands.texi (Accessing Mouse): Mention that these function
	also work on keyboard events (bug#14228).
	(Quitting): Refer to the right node for `set-input-mode' (bug#11458).

2014-02-08  Lars Ingebrigtsen  <larsi@gnus.org>

	* display.texi (Face Attributes): Add an index (bug#14924).

	* keymaps.texi (Menu Bar): Minor clarification (bug#15657).

2014-02-06  Glenn Morris  <rgm@gnu.org>

	* display.texi (Truncation):
	* positions.texi (Screen Lines): Do not mention cache-long-scans.

2014-01-31  Juri Linkov  <juri@jurta.org>

	* searching.texi (String Search): Incremental word search fixes.

2014-01-28  Glenn Morris  <rgm@gnu.org>

	* text.texi (Indent Tabs): Update related to tab-stops.

2014-01-24  Glenn Morris  <rgm@gnu.org>

	* control.texi (Handling Errors): Update with-demoted-errors.

	* files.texi (File Locks): Every platform supports locking now.

2014-01-22  Glenn Morris  <rgm@gnu.org>

	* display.texi (ImageMagick Images): Expand on image-format-suffixes.

2014-01-20  Glenn Morris  <rgm@gnu.org>

	* hash.texi (Other Hash): Do not mention subr-x.el functions;
	reverts 2013-12-22 change.

2014-01-10  Stefan Monnier  <monnier@iro.umontreal.ca>

	* functions.texi (Advising Functions): New section.
	* modes.texi (Running Hooks): Don't document with-wrapper-hook and
	run-hook-wrapped any more.
	(Hooks): Link to the new Advising Functions node.
	* elisp.texi (Top): Don't include advice.texi.
	* advice.texi: Remove.
	* makefile.w32-in (srcs):
	* Makefile.in (srcs): Adjust accordingly.

2014-01-09  Rüdiger Sonderfeld  <ruediger@c-plusplus.de>

	* text.texi (Parsing HTML/XML): Document `shr-insert-document'.

	* strings.texi (Text Comparison): Document `string-suffix-p'.

2014-01-07  Glenn Morris  <rgm@gnu.org>

	* files.texi (File Attributes): Fix superscipt typo.

2014-01-07  Chong Yidong  <cyd@gnu.org>

	* files.texi (Changing Files): Document copy-file changes.

2014-01-07  Glenn Morris  <rgm@gnu.org>

	* display.texi (Logging Messages): Copyedits re messages-buffer.

2014-01-06  Paul Eggert  <eggert@cs.ucla.edu>

	Specify .texi encoding (Bug#16292).
	* back.texi, book-spine.texi, lay-flat.texi:
	Add @documentencoding.

2014-01-05  Chong Yidong  <cyd@gnu.org>

	* backups.texi (Making Backups): Document backup-buffer change.

	* files.texi (Visiting Files): Copyedits.
	(Testing Accessibility): Mention ACLs.  Move file-modes here from
	File Attributes.
	(Truenames): Move file-equal-p here from Kinds of Files.
	(File Attributes): Move file-newer-than-file-p here from Testing
	Accessibility.
	(Extended Attributes): New node.  Add file-extended-attributes.
	(Changing Files): Document set-file-extended-attributes.

	* commands.texi (Defining Commands): Document the interactive-form
	property more carefully.  Document interactive-only.

	* compile.texi (Compiler Errors): Copyedits.  Note that the
	details for byte-compile-warnings are in its docstring.

	* minibuf.texi (Minibuffer Contents): Remove obsolete function
	minibuffer-completion-contents.

	* variables.texi (Defining Variables): Note that defvar acts
	always on the dynamic value.

	* customize.texi (Variable Definitions): Likewise.

2014-01-05  Paul Eggert  <eggert@cs.ucla.edu>

	Document vconcat and the empty vector (Bug#16246).
	* sequences.texi (Vector Functions):
	Document behavior better when the result is empty.

	Document behavior of (string-to-number "+@") (Bug#16293).
	* strings.texi (String Conversion): Document behavior of
	string-to-number on invalid strings that begin with "+", too.

2014-01-03  Chong Yidong  <cyd@gnu.org>

	* help.texi (Documentation, Accessing Documentation): Copyedits.
	(Documentation Basics): Rewrite, avoiding a repeat discussion of
	docstring conventions.

	* tips.texi (Documentation Tips): Move discussion of
	emacs-lisp-docstring-fill-column here from Documentation Basics.

	* compile.texi (Docs and Compilation): Copyedits.

2014-01-02  Glenn Morris  <rgm@gnu.org>

	* numbers.texi (Numeric Conversions): Fix a typo.

2013-12-29  Paul Eggert  <eggert@cs.ucla.edu>

	Plain copy-file no longer chmods an existing destination (Bug#16133).
	* files.texi (Changing Files): Document this.

2013-12-28  Chong Yidong  <cyd@gnu.org>

	* modes.texi (Auto Major Mode): Document interpreter-mode-alist change.

	* buffers.texi (Modification Time): Document visited-file-modtime
	change.

2013-12-28  Glenn Morris  <rgm@gnu.org>

	* control.texi (Pattern matching case statement): Brevity.

2013-12-27  Chong Yidong  <cyd@gnu.org>

	* functions.texi (Function Cells):
	* eval.texi (Function Indirection): Update for the fact that
	symbol-function no longer signals an error.

	* commands.texi (Reading One Event): Mention keyboard coding.

	* keymaps.texi (Translation Keymaps, Translation Keymaps):
	* nonascii.texi (Terminal I/O Encoding): Copyedits.

2013-12-26  Chong Yidong  <cyd@gnu.org>

	* advice.texi (Advising Functions, Defining Advice): Special forms
	can no longer be advised.

2013-12-25  Chong Yidong  <cyd@gnu.org>

	* keymaps.texi (Active Keymaps): Re-organize the text.
	(Searching Keymaps): Rewrite the pseudo-code for 24.4 changes.
	(Controlling Active Maps): Note that set-transient-map uses
	overriding-terminal-local-map.

	* tips.texi (Coding Conventions): Tweak the coding system tip;
	Emacs now uses utf-8 by default for Emacs Lisp source files.

	* display.texi (Font Selection): Tweak example.

	* commands.texi (Event Input Misc): Document new arg to input-pending-p.

	* nonascii.texi (Specifying Coding Systems): Don't refer to
	emacs-mule-dos.
	(Lisp and Coding Systems): Describe emacs-mule return value in
	modern terms.

2013-12-25  Tassilo Horn  <tsdh@gnu.org>

	* control.texi (Pattern matching case statement): Rephrase lexical
	binding requirement: the example needs it, not `pcase' itself.

2013-12-25  Chong Yidong  <cyd@gnu.org>

	* eval.texi (Eval): Document the LEXICAL arg to eval.

	* variables.texi (Variables, Void Variables): Use "scoping rule"
	terminology consistently.
	(Variable Scoping): Add index entries, and use "dynamic scope"
	terminology in place of "indefinite scope" to reduce confusion.
	(Lexical Binding): Document lexical environment format.
	(Using Lexical Binding): Add index entries for error messages.

2013-12-24  Tassilo Horn  <tsdh@gnu.org>

	* control.texi (Pattern matching case statement): Fix missing
	argument in simple expression language sample (Bug#16238).
	Add some sample programs written in that language.  Mention that
	`pcase' requires lexical binding.

2013-12-23  Xue Fuqiao  <xfq.free@gmail.com>

	* eval.texi (Special Forms): Document `special-form-p'.

	* macros.texi (Simple Macro): Document `macrop'.

	* files.texi (Changing Files): Fix an argument of `copy-file'.

	* strings.texi (Creating Strings): Document TRIM in `split-string'.

2013-12-23  Chong Yidong  <cyd@gnu.org>

	* keymaps.texi (Controlling Active Maps):
	Rename set-temporary-overlay-map to set-transient map.  Doc fixes.
	(Searching Keymaps): The transient keymap takes precedence.

2013-12-23  Glenn Morris  <rgm@gnu.org>

	* loading.texi (How Programs Do Loading, Load Suffixes):
	Mention `load-prefer-newer'.

2013-12-22  Xue Fuqiao  <xfq.free@gmail.com>

	* hash.texi (Other Hash): Document `hash-table-keys'
	and `hash-table-values'.

2013-12-22  Eli Zaretskii  <eliz@gnu.org>

	* nonascii.texi (Character Properties): NAME or OLD-NAME
	properties can be nil (there's no empty string).
	(Character Properties): Update the reference to the UCD.

2013-12-22  Xue Fuqiao  <xfq.free@gmail.com>

	* sequences.texi (Bool-Vectors): Document new bool-vector set
	operation functions.

	* text.texi (Examining Properties): Document `get-pos-property'.

	* variables.texi (Directory Local Variables):
	Document `enable-dir-local-variables'.

	* debugging.texi (Debugger Commands):
	Document `debugger-toggle-locals'.

2013-12-21  Chong Yidong  <cyd@gnu.org>

	* text.texi (Region Indent): Note the new interactive behavior of
	indent-rigidly.

2013-12-20  Tassilo Horn  <tsdh@gnu.org>

	* numbers.texi (numbers): Document that =, <, <=, >, >= now accept
	one or many arguments.

	* display.texi: Document `messages-buffer'.

	* os.texi: Document `initial-buffer-choice' changes.

2013-12-20  Chong Yidong  <cyd@gnu.org>

	* text.texi (Changing Properties): Improve documentation for
	add-face-text-property.
	(Special Properties): Mention add-face-text-property.

2013-12-18  Chong Yidong  <cyd@gnu.org>

	* customize.texi (Custom Themes): Document custom-known-themes
	(Bug#15717).

	* modes.texi (Defining Minor Modes): Fix typo (Bug#14874).
	(Keymaps and Minor Modes): Fix binding convention (Bug#11522).

2013-12-13  Glenn Morris  <rgm@gnu.org>

	* internals.texi (Building Emacs):
	* loading.texi (Library Search): Mention that site-load,
	site-init cannot change load-path.

2013-12-12  Glenn Morris  <rgm@gnu.org>

	* elisp.texi: Tweak dircategory.

2013-12-12  Eli Zaretskii  <eliz@gnu.org>

	* nonascii.texi (Encoding and I/O): Document file-name encoding
	peculiarities on MS-Windows.

2013-12-12  Glenn Morris  <rgm@gnu.org>

	* elisp.texi: Sync direntry with info/dir version.

2013-12-08  Juanma Barranquero  <lekktu@gmail.com>

	* display.texi (Progress, Face Remapping):
	* processes.texi (Serial Ports):
	* windows.texi (Recombining Windows): Fix typos.  (Bug#16089)

2013-12-04  Juri Linkov  <juri@jurta.org>

	* searching.texi (Search and Replace): Fix `unread-command-events'
	and add ref.

2013-12-03  Juri Linkov  <juri@jurta.org>

	* windows.texi (Choosing Window): Rename `no-display-ok' to
	`allow-no-window'.  (Bug#13594)

2013-11-30  Glenn Morris  <rgm@gnu.org>

	* Makefile.in (distclean): Remove Makefile.

2013-11-29  Andreas Politz  <politza@fh-trier.de>

	* modes.texi (Imenu): Make it clear that sub-alist is the cdr
	(Bug#14029).

2013-11-27  Glenn Morris  <rgm@gnu.org>

	* loading.texi (Library Search):
	* os.texi (Startup Summary): No more leim directory.

2013-11-26  Glenn Morris  <rgm@gnu.org>

	* os.texi (Startup Summary): Update for leim-list being preloaded.

2013-11-23  Brian Jenkins  <brian@brianjenkins.org>  (tiny change)

	* frames.texi (Input Focus):
	* hooks.texi (Standard Hooks): Mention focus-in-hook, focus-out-hook.

2013-11-23  Glenn Morris  <rgm@gnu.org>

	* loading.texi (Library Search):
	Empty elements in EMACSLOADPATH now mean the default load-path.

2013-11-22  Glenn Morris  <rgm@gnu.org>

	* loading.texi (Library Search): Minor clarification.

2013-11-20  Leo Liu  <sdl.web@gmail.com>

	* windows.texi (Choosing Window): Mention `no-display-ok'.  (Bug#13594)

2013-11-19  Xue Fuqiao  <xfq.free@gmail.com>

	* os.texi (File Notifications): Add an index.

	* loading.texi (Loading): Add an cross-reference.

2013-11-18  Xue Fuqiao  <xfq.free@gmail.com>

	* os.texi (Session Management, Desktop Notifications): Add some
	indexes and a cross-reference.

2013-11-17  Xue Fuqiao  <xfq.free@gmail.com>

	* os.texi (Time Parsing, Processor Run Time, Input Modes)
	(Terminal Output): Minor fixes.

2013-11-14  Glenn Morris  <rgm@gnu.org>

	* loading.texi (Library Search): Update section.

2013-11-11  Xue Fuqiao  <xfq.free@gmail.com>

	* os.texi (User Identification, Time of Day, Time Conversion):
	Minor fixes.

2013-11-10  Jan Djärv  <jan.h.d@swipnet.se>

	* keymaps.texi (Tool Bar): Mention that Gtk+/NS ignores item 1 to 3.

2013-11-09  Xue Fuqiao  <xfq.free@gmail.com>

	* os.texi (Startup Summary): Add an index about startup screen.
	Typo fix.
	(Command-Line Arguments): Add cross-reference for `dump-emacs'.

2013-11-08  Eli Zaretskii  <eliz@gnu.org>

	* display.texi (Truncation): Document that cache-long-scans is now
	non-nil by default.  (Bug#15797)

2013-11-05  Eli Zaretskii  <eliz@gnu.org>

	* lists.texi (Rearrangement): Fix indexing.

	* display.texi (Bidirectional Display): Fix indexing.

2013-11-05  Xue Fuqiao  <xfq.free@gmail.com>

	* lists.texi (Rearrangement): Improve indexing.

	* display.texi (Glyphs): Add an index for glyph code.
	(Bidirectional Display): Improve indexing.

2013-11-01  Jan Djärv  <jan.h.d@swipnet.se>

	* display.texi (Face Attributes): Document :distant-foreground.

2013-10-30  Xue Fuqiao  <xfq.free@gmail.com>

	* display.texi (Abstract Display): Improve indexing.

2013-10-29  Stefan Monnier  <monnier@iro.umontreal.ca>

	* display.texi (Selective Display): Discourage the use of explicit
	selective display.

2013-10-29  Xue Fuqiao  <xfq.free@gmail.com>

	* display.texi (Showing Images): Add an index for image-size.
	Use @code instead of @var for a normal variable.
	(Multi-Frame Images): Improve indexing.
	(Button Buffer Commands): Use @code instead of @var for a normal
	variable.
	(Abstract Display): Explain the meaning of Ewoc.

2013-10-27  Xue Fuqiao  <xfq.free@gmail.com>

	* display.texi (Image Descriptors): Improve indexing.

2013-10-26  Xue Fuqiao  <xfq.free@gmail.com>

	* display.texi (Fringe Indicators): Add indexes for fringe indicators.
	(Customizing Bitmaps): Add an index for customizing fringe bitmaps.

2013-10-25  Xue Fuqiao  <xfq.free@gmail.com>

	* display.texi (Fontsets): Minor wording fix.
	(Low-Level Font): Improve indexing.

	* nonascii.texi (Character Properties): Add an index for script symbols.

2013-10-24  Xue Fuqiao  <xfq.free@gmail.com>

	* display.texi (Face Remapping): Add indexes for face remapping.
	(Font Selection): Add indexes.
	(Low-Level Font): Add an index for font registry.

2013-10-23  Glenn Morris  <rgm@gnu.org>

	* eval.texi, files.texi, intro.texi, objects.texi, searching.texi:
	Nuke @refill.

	* Makefile.in (install-dvi, install-html, install-pdf)
	(install-ps, uninstall-dvi, uninstall-html, uninstall-ps)
	(uninstall-pdf): Quote entities that might contain whitespace.

2013-10-19  Xue Fuqiao  <xfq.free@gmail.com>

	* display.texi (Face Attributes): Add indexes for the ‘:box’
	face attribute.

2013-10-18  Xue Fuqiao  <xfq.free@gmail.com>

	* display.texi (Line Height): Add indexes for line height.

2013-10-17  Xue Fuqiao  <xfq.free@gmail.com>

	* display.texi (Width): Fix arguments of ‘truncate-string-to-width’.

2013-10-16  Xue Fuqiao  <xfq.free@gmail.com>

	* display.texi (Selective Display): Add an index for explicit
	selective display.

2013-10-15  Xue Fuqiao  <xfq.free@gmail.com>

	* display.texi (Warning Basics): Mention the ‘*Warnings*’ buffer.

2013-10-13  Glenn Morris  <rgm@gnu.org>

	* intro.texi (Acknowledgments): Use accented form of some names.

2013-10-09  Glenn Morris  <rgm@gnu.org>

	* control.texi (Conditionals): Copyedits.  (Bug#15558)

2013-10-08  Eli Zaretskii  <eliz@gnu.org>

	Support menus on text-mode terminals.
	* keymaps.texi (Defining Menus, Mouse Menus, Menu Bar):
	Modify wording to the effect that menus are supported on TTYs.

	* frames.texi (Pop-Up Menus, Dialog Boxes)
	(Display Feature Testing): Update for menu support on TTYs.

2013-10-07  Stefan Monnier  <monnier@iro.umontreal.ca>

	* tips.texi (Comment Tips): Discourage use of triple semi-colons for
	non-headings.

2013-10-05  Xue Fuqiao  <xfq.free@gmail.com>

	* syntax.texi (Categories): Add an index for category sets.

2013-10-03  Xue Fuqiao  <xfq.free@gmail.com>

	* syntax.texi (Syntax Flags, Syntax Table Functions): Add indexes.

2013-10-02  Xue Fuqiao  <xfq.free@gmail.com>

	* syntax.texi (Syntax Class Table): Add an index for syntax class table.

2013-09-29  Xue Fuqiao  <xfq.free@gmail.com>

	* searching.texi (Regexp Search): Refine.

2013-09-22  Xue Fuqiao  <xfq.free@gmail.com>

	* nonascii.texi (Default Coding Systems): Typo fix.

2013-09-21  Xue Fuqiao  <xfq.free@gmail.com>

	* nonascii.texi (Coding System Basics): Add information about
	carriage-return.

2013-09-14  Eli Zaretskii  <eliz@gnu.org>

	* display.texi (Display Margins): State the units of measuring
	margin width.  (Bug#15375)

2013-09-13  Eli Zaretskii  <eliz@gnu.org>

	* text.texi (Not Intervals): Minor wording fix.

2013-09-12  Xue Fuqiao  <xfq.free@gmail.com>

	* functions.texi (Obsolete Functions): Add an index for obsolete
	functions.

2013-09-11  Xue Fuqiao  <xfq.free@gmail.com>

	* nonascii.texi (Character Properties): Character properties fix
	for decimal-digit-value and digit-value.

2013-09-08  Stefan Monnier  <monnier@iro.umontreal.ca>

	* macros.texi (Defining Macros): Prefer "function" to "lambda
	expression" (bug#15296).

2013-08-28  Paul Eggert  <eggert@cs.ucla.edu>

	* Makefile.in (SHELL): Now @SHELL@, not /bin/sh,
	for portability to hosts where /bin/sh has problems.

2013-08-26  Stefan Monnier  <monnier@iro.umontreal.ca>

	* variables.texi (File Local Variables): Don't recommend quoting!  Ever!

2013-08-20  Eli Zaretskii  <eliz@gnu.org>

	* files.texi (Information about Files): Mention file names with
	trailing blanks on MS-Windows.  (Bug#15130)

2013-08-18  Xue Fuqiao  <xfq.free@gmail.com>

	* positions.texi (Positions): Improve indexing.

2013-08-18  Eli Zaretskii  <eliz@gnu.org>

	* markers.texi (The Region): Improve indexing.

2013-08-17  Xue Fuqiao  <xfq.free@gmail.com>

	* modes.texi (SMIE, SMIE Grammar, SMIE Indentation): Add some indexes.

	* text.texi (Maintaining Undo): Mention interactive call of
	buffer-disable-undo.
	(Filling): Add cross-reference for hard newlines.
	(Sorting): Fix indentation.
	(Columns): Comment out undefined behavior.
	(Case Changes): Fix an `args-out-of-range' error in the example.

2013-08-16  Xue Fuqiao  <xfq.free@gmail.com>

	* text.texi (Insertion): Refine.
	(Margins): Add an index.
	(Undo): Doc fix for `buffer-undo-list'.

	* positions.texi (Character Motion):
	* markers.texi (Moving Markers, Creating Markers):
	Comment out undefined behavior.

2013-08-15  Xue Fuqiao  <xfq.free@gmail.com>

	* markers.texi (The Region): Add/move indexes.

2013-08-13  Lars Magne Ingebrigtsen  <larsi@gnus.org>

	* display.texi (ImageMagick Images): Mention :content-type and
	`image-content-type-suffixes'.

2013-08-13  Xue Fuqiao  <xfq.free@gmail.com>

	* positions.texi (Word Motion): Remove redundant sentence.

2013-08-13  Glenn Morris  <rgm@gnu.org>

	* lists.texi (List Elements):
	Undocument behavior of nth and nthcdr with n < 0.  (Bug#15059)

2013-08-13  Xue Fuqiao  <xfq.free@gmail.com>

	* frames.texi (Display Feature Testing): Add indexes.

2013-08-12  Glenn Morris  <rgm@gnu.org>

	* Makefile.in (prefix, datarootdir, datadir, PACKAGE_TARNAME)
	(docdir, dvidir, htmldir, pdfdir, psdir, GZIP_PROG, INSTALL)
	(INSTALL_DATA): New, set by configure.
	(HTML_OPTS, DVI_TARGETS, HTML_TARGETS, PDF_TARGETS, PS_TARGETS):
	New variables.
	(.SUFFIXES): Add .ps and .dvi.
	(.dvi.ps): New suffix rule.
	(dvi, html, pdf, ps): Use *_TARGETS variables.
	(elisp.html): Use HTML_OPTS.
	(elisp.ps): Remove explicit rule.
	(.PHONY): install-dvi, install-html, install-pdf, install-ps,
	install-doc, uninstall-dvi, uninstall-html, uninstall-pdf,
	uninstall-ps, and uninstall-doc.
	(install-dvi, install-html, install-pdf, install-ps, install-doc)
	(uninstall-dvi, uninstall-html, uninstall-ps, uninstall-pdf)
	(uninstall-doc): New rules.
	(clean): Use DVI_TARGETS, HTML_TARGETS, PDF_TARGETS, PS_TARGETS.

2013-08-10  Xue Fuqiao  <xfq.free@gmail.com>

	* edebug.texi (Instrumenting Macro Calls): Use @defmac for macros.

2013-08-09  Xue Fuqiao  <xfq.free@gmail.com>

	* control.texi (Error Symbols): Minor fix for previous change.

2013-08-09  Stefan Monnier  <monnier@iro.umontreal.ca>

	* errors.texi (Standard Errors): Don't refer to `error-conditions'.

	* control.texi (Signaling Errors): Refer to define-error.
	(Error Symbols): Add `define-error'.

2013-08-06  Dmitry Antipov  <dmantipov@yandex.ru>

	* positions.texi (Motion by Screen Lines):
	* display.texi (Truncation): Rename `cache-long-line-scans'
	to `cache-long-scans'.

2013-08-05  Xue Fuqiao  <xfq.free@gmail.com>

	* windows.texi (Window Start and End): Add an index.

2013-08-02  Xue Fuqiao  <xfq.free@gmail.com>

	* display.texi (Face Functions): Add an index.

	* variables.texi (Variable Aliases): Add an index.

	* functions.texi (Defining Functions): Add an index.

	* nonascii.texi (Coding System Basics): Add an index.

2013-07-31  Xue Fuqiao  <xfq.free@gmail.com>

	* nonascii.texi (Non-ASCII Characters): Update menu.
	(Disabling Multibyte): Move here from doc/emacs/mule.texi.
	Fix cross-references.

	* elisp.texi (Top): Update menu.

2013-07-30  Xue Fuqiao  <xfq.free@gmail.com>

	* windows.texi (Window History): Mention the default value of
	switch-to-visible-buffer.  Add cross-references.

2013-07-24  Michael Albinus  <michael.albinus@gmx.de>

	* errors.texi (Standard Errors): Fix typo.

	* files.texi (Magic File Names):
	* os.texi (File Notifications): Remove file-notify-supported-p.

2013-07-24  Paul Eggert  <eggert@cs.ucla.edu>

	* eval.texi (Special Forms): Mention 'lambda'.  Also, say that
	non-well-formed expressions result in unspecified behavior, though
	Emacs will not crash.

2013-07-22  Michael Albinus  <michael.albinus@gmx.de>

	* files.texi (Magic File Names): Add file-notify-add-watch,
	file-notify-rm-watch and file-notify-supported-p.
	Move file-remote-p down.

	* errors.texi (Standard Errors): Add file-notify-error.

	* os.texi (Desktop Notifications): Rename from Notifications.
	(File Notifications): New node.

	* elisp.texi (Top): Update menu for these changes.

2013-07-19  Xue Fuqiao  <xfq.free@gmail.com>

	* windows.texi (Display Action Functions): Mention next-window.

2013-07-16  Xue Fuqiao  <xfq.free@gmail.com>

	* windows.texi (Selecting Windows): Fix the introduction of
	`set-frame-selected-window''s arguments.

2013-07-10  Paul Eggert  <eggert@cs.ucla.edu>

	Timestamp fixes for undo (Bug#14824).
	* text.texi (Undo): Document (t . 0) and (t . -1) in buffer-undo-list.

2013-07-06  Eli Zaretskii  <eliz@gnu.org>

	* nonascii.texi (Text Representations): Document that
	multibyte-string-p returns nil for non-string objects.

2013-07-06  Glenn Morris  <rgm@gnu.org>

	* elisp.texi (Top): Move WWW_GNU_ORG section outside @copying.

2013-07-03  Glenn Morris  <rgm@gnu.org>

	* debugging.texi (Debugging):
	* files.texi (File Attributes, Changing Files): Fix cross-references.

	* package.texi (Package Archives): Fix @url call.

	* syntax.texi (Syntax Table Functions): Mention describe-syntax.

2013-06-29  Eli Zaretskii  <eliz@gnu.org>

	* display.texi (Bidirectional Display): Document move-point-visually.

2013-06-29  Xue Fuqiao  <xfq.free@gmail.com>

	* buffers.texi (Buffer File Name): Fix typo.

2013-06-26  Christopher Schmidt  <christopher@ch.ristopher.com>

	* tips.texi (Coding Conventions): Improve wording.

2013-06-24  Glenn Morris  <rgm@gnu.org>

	* loading.texi (Autoload): Fix typo.

	* variables.texi (Lexical Binding): Fix typo.

	* functions.texi (Anonymous Functions): Put back ' removed 2012-10-23.

2013-06-23  Lars Magne Ingebrigtsen  <larsi@gnus.org>

	* display.texi (ImageMagick Images): Mention :max-width and
	:max-height.

2013-06-20  Paul Eggert  <eggert@cs.ucla.edu>

	* numbers.texi (Math Functions): Remove obsolete function log10.

2013-06-19  Stefan Monnier  <monnier@iro.umontreal.ca>

	* modes.texi (Mode Line Data, Properties in Mode): Advertise `keymap'
	rather than `local-map'.

	* keymaps.texi (Active Keymaps): Fix documentation of
	set-temporary-overlay-map and overriding-terminal-local-map.

2013-06-19  Glenn Morris  <rgm@gnu.org>

	* Makefile.in (dist): Edit more configure variables.
	Try to check that we do not miss any in future.

2013-06-17  Juanma Barranquero  <lekktu@gmail.com>

	* text.texi (Undo, Changing Properties): Fix typos.

2013-06-17  Lars Magne Ingebrigtsen  <larsi@gnus.org>

	* text.texi (Changing Properties): Document `add-face-text-property'.

2013-06-17  Kenichi Handa  <handa@gnu.org>

	* display.texi (Face Attributes): Refer to "Low-Level font" (not
	"Font Selection") in the explanation of :font attribute (bug#14629).

2013-06-13  Stefan Monnier  <monnier@iro.umontreal.ca>

	* loading.texi (Hooks for Loading): Don't document after-load-alist.
	Document with-eval-after-load instead of eval-after-load.

2013-06-11  Xue Fuqiao  <xfq.free@gmail.com>

	* files.texi (File Name Expansion): Make the example more
	intuitive.

2013-06-10  Paul Eggert  <eggert@cs.ucla.edu>

	Documentation fix for 'ls' and hard links.
	* compile.texi (Compilation Functions):
	* files.texi (File Attributes, Changing Files):
	Use current format for GNU 'ls' output.
	(File Attributes): Fix problem introduced in previous change:
	the link count is the number of hard links, not the number
	of hard links + 1.

2013-06-10  Xue Fuqiao  <xfq.free@gmail.com>

	* files.texi (File Attributes): Fix typo.

2013-05-29  Stefan Monnier  <monnier@iro.umontreal.ca>

	* functions.texi (Lambda Expressions): Lambda expressions don't
	evaluate to themselves in general (bug#11782).

2013-05-15  Stefan Monnier  <monnier@iro.umontreal.ca>

	* loading.texi (Autoload):
	* help.texi (Documentation Basics, Accessing Documentation)
	(Accessing Documentation, Accessing Documentation): DOC-* is now DOC.

2013-04-23  Glenn Morris  <rgm@gnu.org>

	* internals.texi (Writing Emacs Primitives): Remove obvious example.
	Tweak other to avoid overly long line.

2013-04-21  Xue Fuqiao  <xfq.free@gmail.com>

	* internals.texi (Writing Emacs Primitives): Remove unnecessary
	references to the sources.  (Bug#13800)

	* searching.texi (Regexp Backslash): Doc fix for backslash
	constructs in regular expressions.

2013-04-15  Christopher Schmidt  <christopher@ch.ristopher.com>

	* tips.texi (Coding Conventions): Mention separation of package
	descriptor and name of internal symbols by two hyphens.

2013-04-13  Stephen Berman  <stephen.berman@gmx.net>

	* windows.texi (Splitting Windows): Change category of
	split-window from a command to a function.

2013-04-06  Chong Yidong  <cyd@gnu.org>

	* display.texi (Faces): Minor clarifications.
	(Defining Faces): Clarify default vs custom face specs.
	Document face-spec-set.

	* display.texi (Overlay Properties):
	* text.texi (Special Properties): Use the "anonymous face"
	terminology.  Describe foreground-color and background-color forms
	as compatibility-only.

2013-03-24  Eli Zaretskii  <eliz@gnu.org>

	* compile.texi (Byte-Code Objects): Add index entry.
	(Disassembly): Add cross-references.

2013-03-23  Eli Zaretskii  <eliz@gnu.org>

	* frames.texi (Size Parameters): More accurate description of the
	difference between 'fullboth' and 'maximized'.  (Bug#13935)

2013-03-17  Christopher Schmidt  <christopher@ch.ristopher.com>

	* symbols.texi (Standard Properties): Document pure.  (Bug#13823)

2013-03-16  Glenn Morris  <rgm@gnu.org>

	* elisp.texi: Add some stuff specific to www.gnu.org.

2013-03-11  Teodor Zlatanov  <tzz@lifelogs.com>

	* control.texi (Pattern matching case statement): Fix typo.

2013-03-04  Paul Eggert  <eggert@cs.ucla.edu>

	* elisp.texi, intro.texi: Switch from Latin-1 to UTF-8.

2013-03-03  Glenn Morris  <rgm@gnu.org>

	* objects.texi (Symbol Type): Fix typo.

2013-02-28  Bastien Guerry  <bzg@gnu.org>

	* variables.texi (File Local Variables): Fix reference.

2013-02-24  Eli Zaretskii  <eliz@gnu.org>

	* files.texi (Magic File Names): Improve wording and indexing.

2013-02-21  Glenn Morris  <rgm@gnu.org>

	* display.texi (Multi-Frame Images): Minor rephrasing.

2013-02-20  Glenn Morris  <rgm@gnu.org>

	* display.texi (GIF Images, TIFF Images): Delete these nodes.
	(ImageMagick Images): For :index, use an xref rather than duplicating.
	(Other Image Types): Add GIF, adjust formatting.
	(Multi-Frame Images): Rename from Animated Images.  Expand section.
	* elisp.texi (Top): Update menu for these changes.

2013-02-19  Glenn Morris  <rgm@gnu.org>

	* text.texi (Change Hooks): Fix typo.

2013-02-15  Glenn Morris  <rgm@gnu.org>

	* modes.texi (Basic Major Modes): 'z' no longer bound in special-mode.

2013-02-13  Glenn Morris  <rgm@gnu.org>

	* objects.texi (Char-Table Type): Add footnote about #^^.

	* modes.texi (Minor Mode Conventions): Fix typo.

	* keymaps.texi (Scanning Keymaps): Remove obsolete sentence about
	meta characters; this changed in 22.1.  (Bug#13684)

	* objects.texi (Char-Table Type): Add cindex.

	* keymaps.texi (Key Binding Commands): Trivial rephrasing.

2013-02-10  Glenn Morris  <rgm@gnu.org>

	* keymaps.texi (Creating Keymaps): Update make-keymap result.

2013-02-09  Eli Zaretskii  <eliz@gnu.org>

	* modes.texi (%-Constructs): Remove the description of %t.

	* nonascii.texi (MS-DOS File Types): Delete node.

2013-02-08  Glenn Morris  <rgm@gnu.org>

	* keymaps.texi (Active Keymaps, Searching Keymaps):
	Remove confusing mention of "symbolic prefix".  (Bug#13643)

2013-01-19  Glenn Morris  <rgm@gnu.org>

	* macros.texi (Indenting Macros): Fix order of an indent
	symbol's arguments.  (Bug#13450)

2013-01-19  Paul Eggert  <eggert@cs.ucla.edu>

	Allow floating-point file offsets.
	* files.texi (Reading from Files, Writing to Files):
	Say that file offsets can be numbers, not just integers.

2013-01-09  Glenn Morris  <rgm@gnu.org>

	* commands.texi (Interactive Codes):
	Whitespace does not terminate interactive "S".  (Bug#13393)

2013-01-06  Chong Yidong  <cyd@gnu.org>

	* windows.texi (Vertical Scrolling): Fix typos (Bug#13267).

2013-01-05  Glenn Morris  <rgm@gnu.org>

	* display.texi (Overlay Properties): Mention field.  (Bug#13364)

2013-01-05  Eli Zaretskii  <eliz@gnu.org>

	* hooks.texi (Standard Hooks): Use @item, not @itemx, as the first
	directive in a group of items.

2013-01-05  Chong Yidong  <cyd@gnu.org>

	* keymaps.texi (Key Sequences): Remove obsolete sentence
	(Bug#13356).

2013-01-04  Ari Roponen  <ari.roponen@gmail.com>  (tiny change)

	* hash.texi (Defining Hash): Fix typo.  (Bug#13345)

2013-01-04  Stefan Monnier  <monnier@iro.umontreal.ca>

	* files.texi (File Attributes): Undocument return format of file-acl.

2013-01-03  Glenn Morris  <rgm@gnu.org>

	* processes.texi (System Processes):
	* syntax.texi (Syntax Table Functions): Tweak some line breaks.

	* searching.texi (Replacing Match): Fix xref.

	* elisp.texi (DATE): Bump to Jan 2013.

2013-01-02  Glenn Morris  <rgm@gnu.org>

	* customize.texi (Common Keywords, Type Keywords):
	Replace "active field" with "button".  (Bug#13310)

	* customize.texi (Common Keywords): Add xref.  (Bug#13311)
	* tips.texi (Library Headers): Add cindex.

2012-12-30  Wolfgang Jenkner  <wjenkner@inode.at>

	* functions.texi (Declare Form):
	* intro.texi (A Sample Function Description):
	* syntax.texi (Syntax Table Internals, Syntax Table Functions):
	* variables.texi (Using Lexical Binding): Don't use @var or CAPS
	in @def.. commands.  (Bug#13292)

2012-12-29  Eli Zaretskii  <eliz@gnu.org>

	* files.texi (Changing Files): Document the return values of
	set-file-selinux-context and set-file-acl.

2012-12-27  Glenn Morris  <rgm@gnu.org>

	* files.texi (File Names): Mention Cygwin conversion functions.

2012-12-22  Martin Rudalics  <rudalics@gmx.at>

	* windows.texi (Selecting Windows): Reword description of
	select-window (Bug#13248).

2012-12-22  Eli Zaretskii  <eliz@gnu.org>

	* files.texi (File Attributes, Changing Files): Remove the details
	about the text returned by file-acl.  Instead, just document that
	it is an opaque string meant to be used by set-file-acl.

2012-12-21  Chong Yidong  <cyd@gnu.org>

	* modes.texi (Auto Major Mode): Fix typo (Bug#13230).

	* customize.texi (Simple Types): Document key-sequence type
	(Bug#13048).

	* strings.texi (Text Comparison): Doc fix for compare-strings.

2012-12-19  Michael Albinus  <michael.albinus@gmx.de>

	* files.texi (Magic File Names): Add `file-acl',
	`file-selinux-context', `set-file-acl' and
	`set-file-selinux-context'.  Make the list consistent.

2012-12-19  Jonas Bernoulli  <jonas@bernoul.li>

	* tips.texi (Library Headers): New header keyword `Homepage'.
	Make continuation lines syntax more precise.

2012-12-17  Eli Zaretskii  <eliz@gnu.org>

	* files.texi (File Attributes, Changing Files): Update to include
	MS-Windows support for ACLs.

2012-12-16  Romain Francoise  <romain@orebokech.com>

	* files.texi (File Attributes): Document ACL support and new
	`file-acl' function.
	(Changing Files): Mention argument name change of `copy-file' and
	document new function `set-file-acl'.

2012-12-14  Paul Eggert  <eggert@cs.ucla.edu>

	Fix permissions bugs with setgid directories etc.  (Bug#13125)
	* files.texi (Testing Accessibility): Document GROUP arg
	of file-ownership-preserved-p.
	(File Attributes): Document that 9th element is now
	just a placeholder.
	* os.texi (User Identification): Document new functions group-gid,
	group-real-gid.

2012-12-11  Paul Eggert  <eggert@cs.ucla.edu>

	* internals.texi (C Integer Types): New section.
	This follows up and records an email in
	<http://lists.gnu.org/archive/html/emacs-devel/2012-07/msg00496.html>.

2012-12-10  Stefan Monnier  <monnier@iro.umontreal.ca>

	* control.texi (Pattern matching case statement): New node.

	* customize.texi (Variable Definitions): Mention the default :group
	for defcustoms (bug#13093).

2012-12-09  Glenn Morris  <rgm@gnu.org>

	* customize.texi (Variable Definitions): Mention eval-defun
	on a defcustom calls the :set function when appropriate.

2012-12-06  Paul Eggert  <eggert@cs.ucla.edu>

	* doclicense.texi, gpl.texi: Update to latest version from FSF.
	These are just minor editorial changes.

2012-12-06  Chong Yidong  <cyd@gnu.org>

	* lists.texi (Plist Access): Move put example to Symbol Plists.

	* symbols.texi (Standard Properties): Fix typo.

2012-12-03  Chong Yidong  <cyd@gnu.org>

	* symbols.texi (Symbol Properties): New node.
	(Symbol Plists): Make it a subsection under Symbol Properties.
	(Standard Properties): New node.

	* lists.texi (Property Lists): Move here from symbols.texi.
	(Plist Access): Rename from Other Plists.

	* customize.texi (Variable Definitions):
	* display.texi (Defining Faces):
	* sequences.texi (Char-Tables): Fix xref.

	* keymaps.texi (Key Sequences): `kbd' is now a function.

	* commands.texi (Using Interactive): Fix index entry.

2012-11-24  Paul Eggert  <eggert@cs.ucla.edu>

	* doclicense.texi: Update to latest version from FSF.
	These are just minor editorial changes.
	* elisp.texi (GNU Free Documentation License)
	(GNU General Public Licens):
	Provide sectioning, since doclicense.texi no longer does that.

	* loading.texi (Named Features): @ -> @@ to fix typo.

2012-11-24  Martin Rudalics  <rudalics@gmx.at>

	* windows.texi (Basic Windows): Fix typo.
	(Windows and Frames): Fix example.  Move description of
	window-in-direction here.
	(Recombining Windows): Fix example.
	(Buffers and Windows): Fix description of replace-buffer-in-windows.
	(Switching Buffers): Reword.
	(Display Action Functions): Minor adjustments.
	(Choosing Window Options): Minor fixes.
	(Window History): Minor rewording.
	(Dedicated Windows): Correct and reword part describing how
	dedicatedness affects functions removing buffers or windows.
	* buffers.texi (The Buffer List): Fix description of bury-buffer.

2012-11-24  Chong Yidong  <cyd@gnu.org>

	* modes.texi (%-Constructs): Fix statement about mode construct
	padding (Bug#12866).

2012-11-24  Stefan Monnier  <monnier@iro.umontreal.ca>

	* debugging.texi (Profiling): Make it more clear
	that --enable-profiling is about profiling the C code.

2012-11-21  Glenn Morris  <rgm@gnu.org>

	* display.texi (Attribute Functions):
	Update for set-face-* name changes.
	Add new "inherit" argument for face-bold-p etc.
	Move description of this argument to a common section, like "frame".

	* debugging.texi (Profiling): New section.
	(Debugging): Mention profiling in the introduction.
	* tips.texi (Compilation Tips): Move profiling to separate section.
	* elisp.texi: Add Profiling to detailed menu.

2012-11-21  Martin Rudalics  <rudalics@gmx.at>

	* windows.texi (Display Action Functions): Fix recently added
	example.  Suggested by Michael Heerdegen.

2012-11-21  Paul Eggert  <eggert@cs.ucla.edu>

	Minor cleanup for times as lists of four integers.
	* os.texi (Time Parsing): Time values can now be four integers.

2012-11-18  Glenn Morris  <rgm@gnu.org>

	* loading.texi (How Programs Do Loading): Add eager macro expansion.
	* macros.texi (Expansion): Mention eager macro expansion.

	* minibuf.texi (Basic Completion): Mention misc completion-table funcs.

2012-11-18  Leo Liu  <sdl.web@gmail.com>

	* minibuf.texi (Programmed Completion): Doc fix for metadata
	request (Bug#12850).

2012-11-18  Glenn Morris  <rgm@gnu.org>

	* display.texi (Temporary Displays): Document with-temp-buffer-window.

	* frames.texi (Size and Position): Add fit-frame-to-buffer command.
	* windows.texi (Resizing Windows): Add fit-frame-to-buffer option.
	(Window Sizes): Add vindex for window-min-height, window-min-width.
	(Display Action Functions): Mention pop-up-frame-parameters.

2012-11-16  Martin Rudalics  <rudalics@gmx.at>

	* windows.texi (Choosing Window): Rewrite description of
	display-buffer-alist (Bug#12167).
	(Display Action Functions): Mention inhibit-switch-frame.
	Fix description of display-buffer-below-selected.  Reorder actions.
	Add example (Bug#12848).

2012-11-16  Glenn Morris  <rgm@gnu.org>

	* display.texi (Face Attributes): Fix :underline COLOR description.
	(Attribute Functions): Update for set-face-underline rename.
	Tweak descriptions of face-underline-p, face-inverse-video-p.

	* keymaps.texi (Searching Keymaps, Tool Bar): Untabify examples,
	so they align better in info.
	(Active Keymaps, Searching Keymaps, Controlling Active Maps):
	Document set-temporary-overlay-map.

2012-11-15  Stefan Monnier  <monnier@iro.umontreal.ca>

	* keymaps.texi (Translation Keymaps): Add a subsection "Interaction
	with normal keymaps".

2012-11-15  Dmitry Antipov  <dmantipov@yandex.ru>

	* internals.texi (Garbage Collection): Update descriptions
	of vectorlike_header, garbage-collect and gc-cons-threshold.
	(Object Internals): Explain Lisp_Object layout and the basics
	of an internal type system.
	(Buffer Internals): Update description of struct buffer.

2012-11-13  Glenn Morris  <rgm@gnu.org>

	* variables.texi (Adding Generalized Variables):
	At least mention gv-define-expander and gv-letplace.

	* debugging.texi (Error Debugging): Mention debug-on-message.
	(Using Debugger): Mention debugger-bury-or-kill.

	* control.texi (Signaling Errors):
	* debugging.texi (Error Debugging):
	* errors.texi (Standard Errors): Add user-error.

	* variables.texi (Adding Generalized Variables):
	Use standard formatting for common lisp note about setf functions.

2012-11-10  Martin Rudalics  <rudalics@gmx.at>

	* elisp.texi (Top): Add Recombining Windows to menu.
	* windows.texi (Recombining Windows): New subsection.
	(Splitting Windows): Rewrite text on handling of window
	combinations and move it to new subsection.

2012-11-10  Chong Yidong  <cyd@gnu.org>

	* searching.texi (Replacing Match): Document \? in replace-match.

	* variables.texi (Creating Buffer-Local): Document setq-local and
	defvar-local.
	(Setting Generalized Variables): Arrange table alphabetically.

	* lists.texi (List Elements, List Variables): Clarify descriptions
	of push and pop for generalized variables.

	* edebug.texi (Specification List): setf is no longer CL-only.

2012-11-10  Glenn Morris  <rgm@gnu.org>

	* variables.texi (Adding Generalized Variables):
	Update description of FIX-RETURN expansion.

	* variables.texi (Setting Generalized Variables):
	Split most of previous contents into this subsection.
	(Adding Generalized Variables): New subsection.
	Move note on lack of setf functions here from misc/cl.texi.

	* elisp.texi: Add Generalized Variables subsections to detailed menu.

2012-11-10  Chong Yidong  <cyd@gnu.org>

	* frames.texi (Initial Parameters): Doc fix (Bug#12144).

2012-11-08  Michael Albinus  <michael.albinus@gmx.de>

	* os.texi (Notifications): Update descriptions of
	notifications-notify, notifications-close-notification and
	notifications-get-capabilities according to latest code changes.
	Add notifications-get-server-information.

2012-11-03  Chong Yidong  <cyd@gnu.org>

	* objects.texi (General Escape Syntax): Clarify the explanation of
	escape sequences.
	(Non-ASCII in Strings): Clarify when a string is unibyte vs
	multibyte.  Hex escapes do not automatically make a string
	multibyte.

2012-11-03  Martin Rudalics  <rudalics@gmx.at>

	* windows.texi (Switching Buffers): Document option
	switch-to-buffer-preserve-window-point.
	(Display Action Functions): Document window-height and
	window-width alist entries.
	(Display Action Functions):
	Document display-buffer-below-selected and
	display-buffer-in-previous-window.
	(Quitting Windows): Document quit-restore-window.
	Rewrite section.
	(Window Configurations): In window-state-get mention that
	argument window must be valid.
	(Window Parameters): Document quit-restore window parameter
	(Bug#12158).

2012-10-31  Glenn Morris  <rgm@gnu.org>

	* control.texi (Catch and Throw): Add xref to cl.texi.

	* lists.texi (Sets And Lists): Point xref to better location.

	* errors.texi (Standard Errors):
	* loading.texi (Autoload): Update for cl-lib namespace changes.

	* modes.texi (Defining Minor Modes): "Generalized Variables"
	section is now in this manual rather than cl.texi.

	* eval.texi (Special Forms): No longer special forms: defmacro,
	defun, save-window-excursion, with-output-to-temp-buffer.
	* functions.texi (Defining Functions): Defun is now a macro.
	Defalias is a function.

2012-10-30  Glenn Morris  <rgm@gnu.org>

	* variables.texi (Generalized Variables): Fix typo.

2012-10-30  Chong Yidong  <cyd@gnu.org>

	* symbols.texi (Symbol Plists): Document function-get.

	* loading.texi (Autoload): Document autoloadp, autoload-do-load.

	* frames.texi (Visibility of Frames): Document tty-top-frame.

2012-10-28  Stefan Monnier  <monnier@iro.umontreal.ca>

	* keymaps.texi (Format of Keymaps): Document the multiple
	inheritance format.

2012-10-28  Martin Rudalics  <rudalics@gmx.at>

	* windows.texi (Basic Windows): Reformulate description of live,
	internal and valid windows.
	(Cyclic Window Ordering): Describe new argument of
	get-lru-window and get-largest-window.  Add description of
	window-in-direction.

2012-10-27  Glenn Morris  <rgm@gnu.org>

	* variables.texi (Generalized Variables): New section,
	adapted from misc/cl.texi.
	* elisp.texi (Top): Add Generalized Variables to menu.
	* lists.texi (List Elements, List Variables):
	Mention generalized variables.

	* lists.texi (List Elements): Typo fix.

2012-10-27  Chong Yidong  <cyd@gnu.org>

	* minibuf.texi (High-Level Completion): Don't mention removed
	function iswitchb-read-buffer.

	* commands.texi (Event Input Misc): Remove last-input-char.
	(Command Loop Info): Remove last-command-char.

	* frames.texi (Initial Parameters): Don't mention the obsolete
	special-display feature.

	* windows.texi (Choosing Window): Don't mention the obsolete
	special display feature.
	(Choosing Window Options): Remove obsolete special-display
	variables, and the functions special-display-p and
	special-display-popup-frame.

	* display.texi (Fringe Bitmaps): Add exclamation-mark bitmap.

	* hooks.texi (Standard Hooks): Remove obsolete hooks.

	* markers.texi (Information from Markers): Remove obsolete
	function buffer-has-markers-at.

	* text.texi (Yanking): Document yank-handled-properties.

2012-10-24  Paul Eggert  <eggert@penguin.cs.ucla.edu>

	Update manual for new time stamp format (Bug#12706).
	* buffers.texi (Modification Time):
	* files.texi (Testing Accessibility, File Attributes):
	* intro.texi (Version Info):
	* os.texi (Time of Day):
	Update for new time stamp format (HIGH LOW MICROSEC PICOSEC).
	These instances were missed the first time around.
	Problem reported by Glenn Morris in <http://bugs.gnu.org/12706#25>.

2012-10-24  Chong Yidong  <cyd@gnu.org>

	* minibuf.texi (Text from Minibuffer): Document read-regexp
	changes.

	* nonascii.texi (Selecting a Representation):
	Document set-buffer-multibyte changes.

	* keymaps.texi (Toolkit Differences): Node deleted.
	(Easy Menu): New node.

2012-10-23  Stefan Monnier  <monnier@iro.umontreal.ca>

	* hooks.texi (Standard Hooks): Clarify that -hooks is deprecated.

2012-10-23  Paul Eggert  <eggert@cs.ucla.edu>

	Fix outdated timestamp documentation in Elisp manual (bug#12706).
	* files.texi (File Attributes):
	* text.texi (Undo):
	Time stamp resolution is now 1 picosecond, not 1 second.

2012-10-23  Chong Yidong  <cyd@gnu.org>

	* display.texi (Font Lookup): Remove font-list-limit.

	* keymaps.texi (Key Sequences): Avoid referring to Edit Macro mode
	(Bug#12529).

2012-10-22  Glenn Morris  <rgm@gnu.org>

	* os.texi (Recording Input): Tiny fix.

	* intro.texi (Lisp History):
	* lists.texi (Sets And Lists): Refer to cl-lib rather than cl.
	* tips.texi (Coding Conventions): Recommend cl-lib over cl.

2012-10-15  Chong Yidong  <cyd@gnu.org>

	* macros.texi (Defining Macros): defmacro is now a macro.
	Explicitly list the docstring and declare arguments.

	* functions.texi (Anonymous Functions): Explicitly list the
	docstring, declare, and interactive arguments to lambda.
	(Defining Functions): Likewise for defun.
	(Inline Functions): Likewise for defsubst.
	(Declare Form): Tweak description.

2012-10-13  Chong Yidong  <cyd@gnu.org>

	* display.texi (ImageMagick Images): ImageMagick enabled by default.

2012-10-05  Chong Yidong  <cyd@gnu.org>

	* minibuf.texi (Basic Completion): Clarify list form of completion
	table (Bug#12564).

2012-10-05  Bruno Félix Rezende Ribeiro  <oitofelix@gmail.com>  (tiny change)

	* functions.texi (Function Safety): Copyedit.  (Bug#12562)

2012-10-01  Paul Eggert  <eggert@cs.ucla.edu>

	Revert the FOLLOW-SYMLINKS change for file-attributes.
	* files.texi (File Attributes, Magic File Names): Undo last change.

2012-09-30  Paul Eggert  <eggert@cs.ucla.edu>

	file-attributes has a new optional arg FOLLOW-SYMLINKS.
	* files.texi (File Attributes): Describe it.
	(Magic File Names): Use it.

2012-09-30  Chong Yidong  <cyd@gnu.org>

	* commands.texi (Click Events): Define "mouse position list".
	Remove mention of unimplemented horizontal scroll bars.
	(Drag Events, Motion Events): Refer to "mouse position list".
	(Accessing Mouse): Document posnp.

	* errors.texi (Standard Errors): Tweak arith-error description.
	Tweak markup.  Remove domain-error and friends, which seem to be
	unused after the floating-point code revamp.

	* functions.texi (Defining Functions): defun is now a macro.
	(Obsolete Functions): Obsolescence also affects
	documentation commands.  Various clarifications.
	(Declare Form): New node.

	* strings.texi (String Basics): Copyedits.

	* os.texi (Startup Summary): Document leim-list.el change.
	(User Identification): Add system-users and system-groups.
	(Idle Timers): Minor clarifications.

	* macros.texi (Defining Macros): Move description of `declare' to
	Declare Form node.

	* loading.texi (Autoload):
	* help.texi (Documentation Basics): The special sequences can
	trigger autoloading.

	* numbers.texi (Integer Basics): Copyedits.
	(Float Basics): Consider IEEE floating point always available.
	(Random Numbers): Document actual limits.
	(Arithmetic Operations): Clarify division by zero.  Don't mention
	the machine-independence of negative division since it does not
	happen in practice.

2012-09-28  Leo Liu  <sdl.web@gmail.com>

	* files.texi (Files): Fix typo.

2012-09-23  Chong Yidong  <cyd@gnu.org>

	* buffers.texi (Read Only Buffers): Document read-only-mode.

	* keymaps.texi (Alias Menu Items): Replace toggle-read-only with
	read-only-mode.

	* backups.texi (Auto-Saving): Refer to Minor Mode Conventions for
	calling conventions.

2012-09-22  Chong Yidong  <cyd@gnu.org>

	* searching.texi (Replacing Match): Minor clarification.

2012-09-22  Eli Zaretskii  <eliz@gnu.org>

	* edebug.texi (Instrumenting): Improve indexing.

	* os.texi (Idle Timers): Warn against reinvoking an idle timer
	from within its own timer action.  (Bug#12447)

2012-09-22  Chong Yidong  <cyd@gnu.org>

	* frames.texi (Pop-Up Menus): Minor clarification (Bug#11148).

2012-09-21  Glenn Morris  <rgm@gnu.org>

	* debugging.texi (Using Debugger): Fix typo.

2012-09-18  Chong Yidong  <cyd@gnu.org>

	* display.texi (Faces): Discuss anonymous faces.
	(Face Attributes): Tweak intro.
	(Defining Faces): Move after the Face Attributes node.  Copyedits.
	(Displaying Faces): Describe role of inheritance.

	* customize.texi (Customization): Define customization more
	carefully (Bug#11440).
	(Common Keywords): Add xref to Constant Variables.

	* variables.texi (Defining Variables): Link to defcustom's node
	instead of the higher-level Customization chapter.

2012-09-11  Paul Eggert  <eggert@cs.ucla.edu>

	Simplify, document, and port floating-point (Bug#12381).
	* numbers.texi (Float Basics, Arithmetic Operations, Math Functions):
	Document that / and mod (with floating point arguments), along
	with asin, acos, log, log10, expt and sqrt, return special values
	instead of signaling exceptions.
	(Float Basics): Document that logb operates on the absolute value
	of its argument.
	(Math Functions): Document that (log ARG BASE) also returns NaN if
	BASE is negative.  Document that (expt X Y) returns NaN if X is a
	finite negative number and Y a finite non-integer.

2012-09-09  Chong Yidong  <cyd@gnu.org>

	* lists.texi (Sets And Lists): Explain that the return value for
	delete should be used, like for delq.

	* minibuf.texi (Yes-or-No Queries): Document recentering and
	scrolling in y-or-n-p.  Remove gratuitous example.

	* searching.texi (Search and Replace): Document window scrolling
	entries in query-replace-map.

2012-09-08  Chong Yidong  <cyd@gnu.org>

	* syntax.texi (Syntax Table Internals): Define "raw syntax
	descriptor" terminology (Bug#12383).
	(Syntax Descriptors): Mention raw syntax descriptors.

2012-09-07  Chong Yidong  <cyd@gnu.org>

	* variables.texi (Creating Buffer-Local): Fix description of
	local-variable-if-set-p (Bug#10713).

	* eval.texi (Intro Eval): Add index entry for sexp (Bug#12233).

	* windows.texi (Display Action Functions)
	(Choosing Window Options): Remove obsolete variable
	display-buffer-reuse-frames.
	(Switching Buffers): Minor doc tweak for switch-to-buffer.

	* positions.texi (Narrowing): Document buffer-narrowed-p.

	* markers.texi (Moving Markers): Add xref to Point (Bug#7151).

	* syntax.texi (Low-Level Parsing): Add xref to Parser State
	(Bug#12269).

2012-09-04  Lars Ingebrigtsen  <larsi@gnus.org>

	* debugging.texi (Explicit Debug): Document `debug-on-message'.

2012-09-02  Chong Yidong  <cyd@gnu.org>

	* windows.texi (Window Configurations): Recommend against using
	save-window-excursion (Bug#12075).

	* control.texi (Catch and Throw):
	* positions.texi (Excursions): Don't mention it.

2012-09-01  Paul Eggert  <eggert@cs.ucla.edu>

	Better seed support for (random).
	* numbers.texi (Random Numbers): Document new behavior of
	the calls (random) and (random STRING).

2012-08-21  Martin Rudalics  <rudalics@gmx.at>

	* windows.texi (Window Point): Document recent changes in
	window-point and set-window-point.
	(Selecting Windows): Document recent change in select-window.

2012-08-06  Eli Zaretskii  <eliz@gnu.org>

	* functions.texi (Closures): Put the main index entry for
	"closures" here.  (Bug#12138)

	* variables.texi (Lexical Binding): Disambiguate the index entry
	for "closures".

2012-08-05  Chong Yidong  <cyd@gnu.org>

	* display.texi (Defining Faces): Move documentation of
	frame-background-mode to the Emacs manual (Bug#7774).

2012-08-04  Chong Yidong  <cyd@gnu.org>

	* syntax.texi (Syntax Basics): Rearrange the text for clarity.
	Fix description of syntax table inheritance.
	(Syntax Table Functions): Don't refer to internal contents of
	syntax table, since that is not explained yet.  Copyedits.
	(Standard Syntax Tables): Node deleted.
	(Syntax Table Internals): Misc clarifications.  Improve table
	formatting.

	* keymaps.texi (Inheritance and Keymaps):
	* text.texi (Sticky Properties): Tweak index entry.

2012-07-28  Eli Zaretskii  <eliz@gnu.org>

	* nonascii.texi (Character Sets): Fix a typo.  (Bug#12062)

2012-07-25  Paul Eggert  <eggert@cs.ucla.edu>

	Prefer typical American spelling for "acknowledgment".
	* intro.texi (Acknowledgments): Rename from Acknowledgements.

2012-07-21  Eli Zaretskii  <eliz@gnu.org>

	* commands.texi (Special Events): Mention language-change event.
	(Input Events, Interactive Codes):
	* keymaps.texi (Key Sequences): Mention events that are
	non-keyboard but also non-mouse events.

2012-07-17  Chong Yidong  <cyd@gnu.org>

	* text.texi (Insertion): Document insert-char changes.

2012-07-15  Leo Liu  <sdl.web@gmail.com>

	* display.texi (Fringe Bitmaps): Add exclamation-mark.

2012-07-13  Chong Yidong  <cyd@gnu.org>

	* buffers.texi (Read Only Buffers): Document toggle-read-only
	changes.  Reword to account for the fact that read-only is
	currently not supported in overlay properties.

2012-07-07  Chong Yidong  <cyd@gnu.org>

	* loading.texi (Library Search): Index site-lisp directories.

2012-07-06  Chong Yidong  <cyd@gnu.org>

	* intro.texi (A Sample Function Description): Fix incorrect
	markup, undoing previous change.
	(A Sample Variable Description): Minor clarifications and markup
	improvements.

	* elisp.texi (Top):
	* text.texi (Text): Fix menu order.

2012-07-06  Richard Stallman  <rms@gnu.org>

	* intro.texi (Evaluation Notation, A Sample Function Description)
	(A Sample Variable Description): Improve/undo previous changes.

2012-07-05  Glenn Morris  <rgm@gnu.org>

	* intro.texi (A Sample Function Description): Fix cross-refs.

2012-07-05  Michael Witten  <mfwitten@gmail.com>  (tiny change)

	* intro.texi (Evaluation Notation, A Sample Function Description)
	(A Sample Variable Description, Version Info): Copy edits (bug#11862).

2012-06-27  Chong Yidong  <cyd@gnu.org>

	* processes.texi (Asynchronous Processes, Input to Processes):
	* internals.texi (Process Internals): Don't capitalize "pty".

2012-06-24  Thien-Thi Nguyen  <ttn@gnuvola.org>

	* processes.texi (Asynchronous Processes): Make the pty vs pipe
	discussion more prominent.

2012-06-23  Eli Zaretskii  <eliz@gnu.org>

	* commands.texi (Misc Events): Document the language-change event.

2012-06-22  Paul Eggert  <eggert@cs.ucla.edu>

	Support higher-resolution time stamps (Bug#9000).
	* os.texi (Time of Day, Time Parsing, Processor Run Time, Idle Timers):
	* processes.texi (System Processes):
	Time stamp resolution is now picosecond, not microsecond.

2012-06-21  Glenn Morris  <rgm@gnu.org>

	* Makefile.in: Rename infodir to buildinfodir throughout.  (Bug#11737)

2012-06-18  Stefan Monnier  <monnier@iro.umontreal.ca>

	* functions.texi (Defining Functions):
	* macros.texi (Defining Macros): Un-define the return value of `defun',
	`defmacro' and `defalias'.

2012-06-17  Chong Yidong  <cyd@gnu.org>

	* elisp.texi: Remove urlcolor setting.

2012-06-17  Glenn Morris  <rgm@gnu.org>

	* display.texi (Face Attributes): Copyedits.  Add a few cindex entries.
	Overlining no longer behaves exactly like underlining.

2012-06-16  Aurélien Aptel  <aurelien.aptel@gmail.com>

	* display.texi (Face Attributes):
	Document wave-style underline face attribute.

2012-06-11  Chong Yidong  <cyd@gnu.org>

	* display.texi (ImageMagick Images): ImageMagick now supports the
	:background property.

2012-06-10  Dmitry Antipov  <dmantipov@yandex.ru>

	* internals.texi (Garbage Collection): Typo fix.

2012-06-09  Chong Yidong  <cyd@gnu.org>

	* text.texi (Special Properties): Clarify the meaning of a list of
	faces in the `face' property.

	* display.texi (Face Remapping): Minor clarification.

2012-06-08  Chong Yidong  <cyd@gnu.org>

	* display.texi (Face Attributes): Font family does not accept
	wildcards.  De-document obsolete :bold and :italic attributes.
	(Defining Faces): Use new-style face spec format.

2012-06-08  Dmitry Antipov  <dmantipov@yandex.ru>

	* internals.texi (Garbage Collection): Document new
	vector management code and vectorlike_header structure.

2012-06-03  Chong Yidong  <cyd@gnu.org>

	* modes.texi (Mode Line Data): Use "mode line construct"
	terminology for consistency.

2012-05-27  Glenn Morris  <rgm@gnu.org>

	* abbrevs.texi, advice.texi, anti.texi, backups.texi:
	* buffers.texi, commands.texi, compile.texi, control.texi:
	* customize.texi, debugging.texi, display.texi, doclicense.texi:
	* edebug.texi, elisp.texi, errors.texi, eval.texi, files.texi:
	* frames.texi, functions.texi, gpl.texi, hash.texi, help.texi:
	* hooks.texi, index.texi, internals.texi, intro.texi, keymaps.texi:
	* lists.texi, loading.texi, macros.texi, maps.texi, markers.texi:
	* minibuf.texi, modes.texi, nonascii.texi, numbers.texi:
	* objects.texi, os.texi, package.texi, positions.texi:
	* processes.texi, searching.texi, sequences.texi, streams.texi:
	* strings.texi, symbols.texi, syntax.texi, text.texi, tips.texi:
	* variables.texi, windows.texi: Nuke hand-written node pointers.

2012-05-27  Chong Yidong  <cyd@gnu.org>

	* functions.texi (Obsolete Functions):
	Fix doc for set-advertised-calling-convention.

	* modes.texi (Mode Help): Fix describe-mode.

	* display.texi (Face Functions): Fix define-obsolete-face-alias.

	* variables.texi (Variable Aliases): Fix make-obsolete-variable.

2012-05-27  Martin Rudalics  <rudalics@gmx.at>

	* commands.texi (Recursive Editing): recursive-edit is a command.

	* compile.texi (Docs and Compilation):
	byte-compile-dynamic-docstrings is an option.

	* debugging.texi (Invoking the Debugger): debug is a command.

	* display.texi (Progress): progress-reporter-update and
	progress-reporter-force-update have VALUE argument optional.
	(Animated Images): Use non-@code{nil} instead of non-nil.

	* files.texi (Format Conversion Round-Trip):
	Use non-@code{nil} instead of non-nil.

	* frames.texi (Creating Frames): make-frame is a command.
	(Input Focus): select-frame is a command.
	(Pointer Shape): void-text-area-pointer is an option.

	* help.texi (Describing Characters): read-kbd-macro is a command.
	(Help Functions): describe-prefix-bindings is a command.

	* markers.texi (Creating Markers): Both arguments of copy-marker
	are optional.

	* minibuf.texi (Reading File Names): Use @kbd instead of @code.

	* modes.texi (Mode Line Variables): mode-line-remote and
	mode-line-client are not options.
	(Imenu): imenu-add-to-menubar is a command.
	(SMIE Indentation Helpers): Use non-@code{nil} instead of non-nil.

	* os.texi (Sound Output): play-sound-file is a command.

	* package.texi (Package Archives): Use @key{RET} instead of @kbd{RET}.

	* processes.texi (Signals to Processes):
	Use @key{RET} instead of @code{RET}.
	(Signals to Processes): signal-process is a command.

	* text.texi (Clickable Text): Use @key{RET} instead of @kbd{RET}.
	(Base 64): base64-encode-string is not a command while
	base64-decode-region is.

	* windows.texi (Switching Buffers): pop-to-buffer is a command.

2012-05-12  Glenn Morris  <rgm@gnu.org>

	* Makefile.in (MKDIR_P): New, set by configure.
	(mkinfodir): Use $MKDIR_P.

2012-05-10  Glenn Morris  <rgm@gnu.org>

	* loading.texi (Loading Non-ASCII): Replace the obsolete "unibyte: t"
	with "coding: raw-text".
	Concept of multibyte sessions no longer exists.

	* files.texi (File Locks): Mention create-lockfiles option.

2012-05-09  Glenn Morris  <rgm@gnu.org>

	* vol1.texi, vol2.texi: Remove files.
	* elisp.texi: Add VOL1,2 conditionals equivalent to vol1,2.texi
	* two-volume.make: Use elisp.texi as input rather than vol1,2.texi.

	* Makefile.in (clean, mostlyclean): Add some more vol1/2 items.

	* two-volume.make (emacsdir): New.
	(tex): Add directory with emacsver.texi to TEXINPUTS.

	* minibuf.texi (Minibuffer History, Basic Completion):
	Tweak page breaks.

	* internals.texi (Garbage Collection, Memory Usage)
	(Writing Emacs Primitives): Tweak page breaks.

	* streams.texi (Output Variables): Improve page break.

	* edebug.texi (Edebug Display Update): Improve page break.

	* compile.texi (Disassembly): Condense the examples.

	* eval.texi, functions.texi, loading.texi, macros.texi:
	Where possible, use example rather than smallexample.

	* symbols.texi: Where possible, use example rather than smallexample.
	(Symbol Components): Fix typo.
	(Other Plists): Tweak page break.

	* sequences.texi (Arrays): Tweak page breaks.

	* customize.texi: Where possible, use example rather than smallexample.
	(Common Keywords, Variable Definitions, Applying Customizations)
	(Custom Themes): Tweak page breaks.

	* control.texi: Where possible, use example rather than smallexample.
	(Sequencing, Conditionals, Signaling Errors, Handling Errors):
	Tweak page breaks.

2012-05-08  Glenn Morris  <rgm@gnu.org>

	* two.el: Remove; unused since creation of two-volume.make.

	* vol1.texi, vol2.texi: No need to keep menus in these files.

2012-05-05  Glenn Morris  <rgm@gnu.org>

	* objects.texi (Process Type, Overlay Type): Tweak page-breaks.

	* intro.texi (Caveats): Copyedit.
	(Lisp History): Convert inforef to xref.
	(Lisp History, Printing Notation, Version Info): Improve page-breaks.

	* text.texi (Auto Filling): Don't mention Emacs 19.

	* commands.texi (Event Input Misc): Don't mention unread-command-char.
	* numbers.texi (Predicates on Numbers): Don't mention Emacs 18.

	* elisp.texi (DATE): Forgot to change the month in 2012-04-21 change.

	* lists.texi (List-related Predicates, List Variables):
	Tweak page-breaks.
	(Sets And Lists): Convert inforef to xref.

2012-05-04  Glenn Morris  <rgm@gnu.org>

	* Makefile.in (INFO_EXT, INFO_OPTS): New, set by configure.
	(info, infoclean): Use $INFO_EXT.
	($(infodir)/elisp$(INFO_EXT)): Use $INFO_EXT and $INFO_OPT.
	* makefile.w32-in (INFO_EXT, INFO_OPTS): New.
	(info, maintainer-clean): Use $INFO_EXT.
	($(infodir)/elisp$(INFO_EXT)): Use $INFO_EXT and $INFO_OPT.

2012-05-04  Chong Yidong  <cyd@gnu.org>

	* os.texi (Timers): Use defopt for timer-max-repeats.

2012-05-03  Paul Eggert  <eggert@cs.ucla.edu>

	* os.texi (Time of Day): Do not limit current-time-string
	to years 1000..9999.

2012-05-02  Chong Yidong  <cyd@gnu.org>

	* display.texi (Font Lookup):
	* frames.texi (Pointer Shape):
	* processes.texi (Subprocess Creation): Use defopt for options.

2012-05-02  Glenn Morris  <rgm@gnu.org>

	* elisp.texi (@copying):
	* intro.texi (Introduction): Only print VERSION in the TeX version.

2012-05-02  Chong Yidong  <cyd@gnu.org>

	* text.texi (Change Hooks): Minor fix for after-change-functions.

2012-05-02  Glenn Morris  <rgm@gnu.org>

	* package.texi (Packaging Basics):
	* loading.texi (Autoload):
	* files.texi (Magic File Names):
	Reword to remove/reduce some overly long/short lines.

2012-04-27  Glenn Morris  <rgm@gnu.org>

	* elisp.texi, vol1.texi, vol2.texi: Some fixes for detailed menu.
	* modes.texi (Major Modes, Auto-Indentation):
	* buffers.texi (Buffers): Some fixes for menu descriptions.

2012-04-27  Stefan Monnier  <monnier@iro.umontreal.ca>
	* functions.texi (Simple Lambda, Argument List):
	* eval.texi (Function Indirection): Avoid deprecated form.

2012-04-27  Glenn Morris  <rgm@gnu.org>

	* book-spine.texi, elisp.texi, vol1.texi, vol2.texi:
	Add "et al." to authors.

	* buffers.texi, commands.texi, compile.texi, control.texi:
	* customize.texi, display.texi, eval.texi, files.texi, frames.texi:
	* hash.texi, help.texi, intro.texi, keymaps.texi, lists.texi:
	* modes.texi, numbers.texi, objects.texi, streams.texi:
	* symbols.texi, syntax.texi, text.texi, tips.texi, variables.texi:
	Use Texinfo recommended convention for quotes+punctuation.

2012-04-27  Chong Yidong  <cyd@gnu.org>

	* keymaps.texi (Scanning Keymaps): Fix description of NO-REMAP arg
	to where-is-internal (Bug#10872).

2012-04-27  Glenn Morris  <rgm@gnu.org>

	* macros.texi (Indenting Macros): Fix typo.

	* windows.texi (Basic Windows, Windows and Frames, Window Sizes)
	(Resizing Windows, Deleting Windows, Selecting Windows)
	(Choosing Window Options, Horizontal Scrolling)
	(Cyclic Window Ordering, Window History, Dedicated Windows)
	(Quitting Windows, Window Configurations, Textual Scrolling)
	(Coordinates and Windows, Window Configurations)
	(Window Parameters, Window Hooks): Copyedits.
	(Splitting Windows, Deleting Windows):
	Fix ignore-window-parameters logic.
	(Selecting Windows, Choosing Window Options): Markup fixes.
	(Window Start and End): Remove pointless example.
	Remove cross-reference to deleted count-lines content.
	(Textual Scrolling): Mention recenter-redisplay, recenter-top-bottom,
	and recenter-positions.  Remove recenter example.

	* elisp.texi, vol1.texi, vol2.texi: Bump VERSION and DATE.

	* minibuf.texi (Intro to Minibuffers):
	Tweak discussion of resizing minibuffer window.

2012-04-26  Glenn Morris  <rgm@gnu.org>

	* elisp-covers.texi, front-cover-1.texi: Remove files.

	* tindex.pl: Remove file.

	* makefile.w32-in (srcs):
	* Makefile.in (srcs): Remove back.texi (which is unused).

2012-04-24  Michael Albinus  <michael.albinus@gmx.de>

	* os.texi (Notifications): Extend possible notification hints.
	Add notifications-get-capabilities.

2012-04-20  Chong Yidong  <cyd@gnu.org>

	* processes.texi (Asynchronous Processes): Mention nil argument to
	start-process.

2012-04-20  Glenn Morris  <rgm@gnu.org>

	* minibuf.texi (Basic Completion): No need to describe obarrays here.
	Don't mention obsolete `nospace' argument of all-completions.
	(Minibuffer Completion, Completion Commands, Reading File Names)
	(Completion Variables): Copyedits.
	(Completion Commands): Mention parent keymaps.
	Remove obsolete minibuffer-local-filename-must-match-map.
	(High-Level Completion): Remove read-variable's almost
	word-for-word duplication of read-command.
	* elisp.texi, vol1.texi, vol2.texi, minibuf.texi (Completion):
	Update "High-Level Completion" description.

	* minibuf.texi (Minibuffers):
	* elisp.texi, vol1.texi, vol2.texi: Fix minibuffer subsection order.

	* minibuf.texi: Standardize metasyntactic variables ("history", etc).
	Use Texinfo-recommended form of quote+punctuation.
	(Intro to Minibuffers): First minibuffer is #1, not #0.
	Mention minibuffer-inactive-mode.
	(Text from Minibuffer): Copyedits.
	(Minibuffer History, Programmed Completion): Fix @var usage.
	(Object from Minibuffer): Remove overly pedantic para.
	(Minibuffer History): Copyedits.  Add face-name-history.
	(Initial Input, Yes-or-No Queries, Multiple Queries)
	(Minibuffer Windows, Minibuffer Misc): Copyedits.
	(Yes-or-No Queries): Tweak example.
	(Minibuffer Commands): Add next-complete-history-element.
	(Minibuffer Misc): Mention minibuffer-message-timeout, and
	minibuffer-inactive-mode.

	* processes.texi (Serial Ports, Byte Packing, Bindat Spec)
	(Bindat Functions): Copyedits.

2012-04-20  Christopher Schmidt  <christopher@ch.ristopher.com>

	* files.texi (Saving Buffers): Document `visit and `visit-save'
	values of require-final-newline.

2012-04-20  Glenn Morris  <rgm@gnu.org>

	* processes.texi (Output from Processes, Filter Functions):
	Mention waiting-for-user-input-p.
	(Sentinels, Query Before Exit, System Processes, Transaction Queues)
	(Network Servers, Datagrams, Network Processes, Network Options)
	(Network Feature Testing, Serial Ports): Copyedits.
	(Network): Add encrypted network overview paragraph.
	Cross-reference the Emacs-GnuTLS manual.  Use @acronym.

2012-04-20  Chong Yidong  <cyd@gnu.org>

	* help.texi (Keys in Documentation): Mention :advertised-binding.

	* keymaps.texi (Menu Bar): Move most of the :advertised-binding
	description to help.texi.

2012-04-20  Glenn Morris  <rgm@gnu.org>

	* processes.texi (Process Information, Input to Processes)
	(Signals to Processes, Output from Processes, Process Buffers)
	(Filter Functions, Decoding Output): Copyedits.
	(Accepting Output): Discourage use of `millisec' argument.

2012-04-15  Glenn Morris  <rgm@gnu.org>

	* processes.texi (Processes, Subprocess Creation, Shell Arguments)
	(Synchronous Processes, Asynchronous Processes, Deleting Processes):
	Copyedits.
	(Subprocess Creation): Discourage modifying exec-path directly.
	(Synchronous Processes, Asynchronous Processes):
	Update some example output.
	(Process Information): Fix typo.
	(Bindat Spec): Use Texinfo-recommended form of quote+punctuation.

2012-04-15  Glenn Morris  <rgm@gnu.org>

	* anti.texi (Antinews): Copyedits.  Don't @dfn anything here.
	open-network-stream does exist in Emacs 23, but is simpler.

2012-04-15  Chong Yidong  <cyd@gnu.org>

	* customize.texi (Custom Themes): Also document load-theme etc.

2012-04-14  Chong Yidong  <cyd@gnu.org>

	* customize.texi (Applying Customizations, Custom Themes): New nodes.

	* display.texi (Defining Faces): Reference custom-set-faces.

	* modes.texi (Defining Minor Modes, Defining Minor Modes):
	* os.texi (Startup Summary): Copyedits.

2012-04-14  Glenn Morris  <rgm@gnu.org>

	* loading.texi (Loading Non-ASCII): "unibyte:" can also be at the end.

	* strings.texi (Case Tables):
	* objects.texi (General Escape Syntax):
	* keymaps.texi (Key Sequences): Use @acronym with "ASCII".

	* buffers.texi, compile.texi, customize.texi, debugging.texi:
	* display.texi, edebug.texi, eval.texi, help.texi, intro.texi:
	* keymaps.texi, minibuf.texi, modes.texi, os.texi, processes.texi:
	* text.texi: Use @file for buffers, per the Texinfo manual.

	* compile.texi (Compiler Errors): Add missing space in buffer name.

2012-04-14  Chong Yidong  <cyd@gnu.org>

	* processes.texi (Query Before Exit): Remove obsolete function
	process-kill-without-query (Bug#11190).

2012-04-14  Glenn Morris  <rgm@gnu.org>

	* files.texi, frames.texi, loading.texi, os.texi, processes.texi:
	Use @env for environment variables.

	* Makefile.in: Replace non-portable use of $< in ordinary rules.

2012-04-12  Jari Aalto  <jari.aalto@cante.net>

	* processes.texi (Synchronous Processes):
	Mention `default-directory' (bug#7515).

2012-04-09  Chong Yidong  <cyd@gnu.org>

	* customize.texi (Variable Definitions): Remove user-variable-p.

	* commands.texi (Interactive Codes):
	* help.texi (Accessing Documentation):
	* minibuf.texi (High-Level Completion): Callers changed.

2012-04-06  Chong Yidong  <cyd@gnu.org>

	* minibuf.texi (Programmed Completion): Document metadata method.
	(Completion Variables): Document completion-category-overrides.

2012-04-05  Chong Yidong  <cyd@gnu.org>

	* anti.texi (Antinews): Rewrite for Emacs 23.

2012-04-04  Chong Yidong  <cyd@gnu.org>

	* minibuf.texi (Programmed Completion): Remove obsolete variable
	completion-annotate-function.
	(Completion Variables): Rename from Completion Styles.
	Document completion-extra-properties.  Document completion-styles-alist
	change.
	(Reading File Names): minibuffer-local-filename-must-match-map is
	not used anymore.
	(Minibuffer Completion): Document completing-read-function.
	(Completion in Buffers): completion-at-point-functions can return
	properties recognized in completion-extra-properties.

	* display.texi (Delayed Warnings): New node.

	* os.texi (Notifications): Copyedits.

2012-04-04  Glenn Morris  <rgm@gnu.org>

	* os.texi (Notifications): Copyedits.

2012-04-03  Michael Albinus  <michael.albinus@gmx.de>

	* os.texi (Terminal-Specific): Fix typo.
	(Notifications): New section.

	* elisp.texi (Top):
	* vol1.texi (Top):
	* vol2.texi (Top): Add "Notifications" and "Dynamic Libraries"
	menu entries.

2012-04-01  Chong Yidong  <cyd@gnu.org>

	* files.texi (Kinds of Files): file-subdir-of-p renamed to
	file-in-directory-p.

2012-03-31  Glenn Morris  <rgm@gnu.org>

	* edebug.texi (Instrumenting Macro Calls):
	Mention defining macros at instrumentation time.
	(Edebug Options): Mention edebug-unwrap-results.

2012-03-31  Eli Zaretskii  <eliz@gnu.org>

	* text.texi (Special Properties): Clarify the description of the
	effect of integer values of the 'cursor' property on cursor
	position.  See the discussions in bug#11068 for more details and
	context.

2012-03-31  Glenn Morris  <rgm@gnu.org>

	* edebug.texi (Edebug Eval, Specification List, Edebug Options):
	Copyedits.

2012-03-30  Chong Yidong  <cyd@gnu.org>

	* display.texi (Image Formats): Add imagemagick type.
	(Image Descriptors): Mention how they are used.
	(ImageMagick Images): Clarify role of imagemagick-register-types.
	(Character Display): Don't mention glyph tables.
	(Display Tables): Use make-glyph-code in example.
	(Glyphs): Avoid "simple glyph code" terminology.  Note that glyph
	tables are semi-obsolete.  De-document create-glyph.
	(Glyphless Chars): Note that display tables override this.
	(Bidirectional Display): Copyedits.  Introduce "bidirectional
	reordering" terminology, and use it.

2012-03-30  Glenn Morris  <rgm@gnu.org>

	* edebug.texi (Jumping): Give name of `i' binding.

2012-03-28  Glenn Morris  <rgm@gnu.org>

	* searching.texi (Regular Expressions, Regexp Special)
	(Regexp Backslash, Regexp Example, Regexp Functions, Regexp Search)
	(Simple Match Data, Saving Match Data, Standard Regexps): Copyedits.
	(Regexp Special): Mention collation.
	Clarify char classes with an example.
	(Regexp Functions): Mention regexp-opt is not guaranteed.
	Mention regexp-opt-charset.
	(Regexp Search): Recommend against looking-back.
	(Search and Replace): Use Texinfo recommended quote convention.
	Add more query-replace-map items.  List multi-query-replace-map items.

2012-03-27  Martin Rudalics  <rudalics@gmx.at>

	* windows.texi (Window History): Describe new option
	switch-to-visible-buffer.

2012-03-27  Glenn Morris  <rgm@gnu.org>

	* searching.texi (String Search): Add xref to Emacs manual.
	Copyedits.  Mention the function word-search-regexp.
	(Searching and Case): Add xref to Emacs manual.  Copyedits.

	* processes.texi (Network Servers): Standardize apostrophe usage.

	* os.texi (System Environment): Copyedits.  Remove some examples
	that do not seem useful.  Mention setenv third arg.
	tty-erase-char does not seem to be nil under a window-system.
	(User Identification): Copyedits.
	Remove some examples that do not seem useful.

2012-03-26  Glenn Morris  <rgm@gnu.org>

	* os.texi (Startup Summary): Copyedits.  Fix startup screen logic.
	(Init File): Copyedits.
	(Command-Line Arguments): Copyedits.  Do not mention argv alias.
	(Killing Emacs): Copyedits.
	(Suspending Emacs): Copyedits.  Mention not very relevant with GUIs.
	Shorten the example, use more standard shell prompts.

2012-03-25  Chong Yidong  <cyd@gnu.org>

	* display.texi (Fringes): Note that fringes are shown on graphical
	displays only.
	(Fringe Size/Pos, Fringe Bitmaps, Making Buttons): Clarifications.
	(Replacing Specs): Clarify example.
	(Manipulating Buttons): Note that button-at can return a marker.
	(Buttons): Minor rewrite.
	(Character Display): New node.  Consolidate all character display
	related nodes into its subsections.
	(Usual Display): Character 127 is also affected by ctl-arrow.
	(Display Tables): Improve example.

2012-03-22  Glenn Morris  <rgm@gnu.org>

	* strings.texi (Text Comparison): Mention string-prefix-p.

2012-03-21  Chong Yidong  <cyd@gnu.org>

	* display.texi (The Echo Area): Add xref to Output Streams.
	(Displaying Messages): Improve doc of message.
	(Echo Area Customization, Invisible Text): Copyedits.
	(Invisible Text): Mention that spec comparison is done with eq.
	(Width): Improve doc of char-width.
	(Faces): Recommend using symbol instead of string for face name.
	Minor clarifications.
	(Defining Faces): Copyedits.  Update face example.
	(Attribute Functions): Mark set-face-foreground etc as commands.
	(Face Remapping): Mention text-scale-adjust.
	Clarify face-remapping-alist and related docs.
	(Face Functions): Don't document make-face or copy-face.

2012-03-20  Chong Yidong  <cyd@gnu.org>

	* display.texi (Forcing Redisplay): Various rewrites to reflect
	new value of redisplay-dont-pause.
	(Truncation): Copyedits.

2012-03-20  Glenn Morris  <rgm@gnu.org>

	* os.texi (Startup Summary): Don't mention initial-buffer-choice = t.
	Add summary table of some relevant command-line options.

2012-03-18  Chong Yidong  <cyd@gnu.org>

	* internals.texi (Building Emacs, Garbage Collection): Copyedits.
	(Writing Emacs Primitives): Re-organize discussion of functions
	with variable Lisp arguments are handled.  Delete an obsolete
	remark, previously tagged as FIXME.

	* os.texi (Idle Timers): Minor clarification.
	(Idle Timers): Link to Time of Day for description of time list.

2012-03-18  Glenn Morris  <rgm@gnu.org>

	* os.texi (System Interface): Flow control was removed.
	(Startup Summary): General update.
	(Init File): Don't mention compiling it.

2012-03-17  Chong Yidong  <cyd@gnu.org>

	* os.texi (Startup Summary): Mention package loading.
	(Init File): Don't refer to .emacs in section title.  Copyedits.
	(Terminal-Specific): Give a realistic example.
	(Command-Line Arguments): Reference Entering Emacs instead of
	repeating the spiel about not restarting Emacs.
	(Time of Day): Discuss time representation at beginning of node.
	(Sound Output): Copyedits.

	* package.texi (Packaging Basics): Document package-initialize.

2012-03-17  Eli Zaretskii  <eliz@gnu.org>

	* frames.texi (Initial Parameters): Add an index entry for
	minibuffer-only frame.

2012-03-16  Glenn Morris  <rgm@gnu.org>

	* modes.texi (Major Mode Conventions): Mention the strange
	relationship between View mode and special modes.  (Bug#10650)

2012-03-11  Chong Yidong  <cyd@gnu.org>

	* windows.texi (Window Configurations): save-window-excursion is
	now a macro.

	* display.texi (Temporary Displays): with-output-to-temp-buffer is
	now a macro.

	* text.texi (Fields): Minor copyedit.

2012-03-10  Eli Zaretskii  <eliz@gnu.org>

	* strings.texi (String Basics):
	* sequences.texi (Sequence Functions): Mention that `length' is
	not appropriate for computing the string width on display; add a
	cross-reference to the description of `string-width'.  (Bug#10978)

	* eval.texi (Autoloading): Minor change of wording.

2012-03-10  Chong Yidong  <cyd@gnu.org>

	* loading.texi (Autoload): Explicitly state which forms are
	processed specially (Bug#7783).

	* keymaps.texi (Mouse Menus): Describe non-toolkit behavior as the
	non-default situation.  Describe one-submenu exception (Bug#7695).

	* nonascii.texi (Character Properties): Copyedits.

2012-03-08  Chong Yidong  <cyd@gnu.org>

	* text.texi (Mode-Specific Indent): Document new behavior of
	indent-for-tab-command.  Document tab-always-indent.
	(Special Properties): Copyedits.
	(Checksum/Hash): Improve secure-hash doc.  Do not recommend MD5.
	(Parsing HTML/XML): Rename from Parsing HTML.  Update doc of
	libxml-parse-html-region.

2012-03-07  Glenn Morris  <rgm@gnu.org>

	* markers.texi (The Region): Briefly mention use-empty-active-region
	and region-active-p.
	(Overview of Markers): Reword garbage collection, add cross-ref.
	(The Mark): Tiny clarification re command loop and activate-mark-hook.

2012-03-07  Chong Yidong  <cyd@gnu.org>

	* text.texi (Buffer Contents): Don't duplicate explanation of
	region arguments from Text node.  Put doc of obsolete var
	buffer-substring-filters back, since it is referred to.
	(Low-Level Kill Ring): Yank now uses clipboard instead of primary
	selection by default.

	* markers.texi (The Mark): Fix typo.
	(The Region): Copyedits.

2012-03-07  Glenn Morris  <rgm@gnu.org>

	* markers.texi (Overview of Markers): Copyedits.
	(Creating Markers): Update approximate example buffer size.
	(The Mark): Don't mention uninteresting return values.

2012-03-05  Chong Yidong  <cyd@gnu.org>

	* positions.texi (Text Lines): Document count-words.

2012-03-04  Chong Yidong  <cyd@gnu.org>

	* frames.texi (Frames): Remove little-used "terminal frame" and
	"window frame" terminology.
	(Frame Parameters, Font and Color Parameters, Initial Parameters)
	(Size and Position, Visibility of Frames): Callers changed.
	(Frames): Clarify which terminals in framep are graphical.
	(Initial Parameters): --geometry is not the only option which adds
	to initial-frame-alist.
	(Position Parameters): Note that icon-left and icon-top are for
	old window managers only.
	(Size Parameters): Sizes are in characters even on graphical
	displays.
	(Management Parameters): Note that window-id and outer-window-id
	can't really be changed, and that auto-raise isn't always obeyed.
	(Cursor Parameters): Document cursor-type explicitly.
	(Size and Position): The aliases set-screen-height and
	set-screen-width have been deleted.
	(Visibility of Frames): Mention "minimization".

	* os.texi (Startup Summary): Minor clarifications.
	(Startup Summary, Suspending Emacs): Standardize on "text
	terminal" terminology.

	* windows.texi (Basic Windows, Coordinates and Windows)
	(Coordinates and Windows):
	* display.texi (Refresh Screen, Line Height, Face Attributes)
	(Overlay Arrow, Beeping, Glyphless Chars): Likewise.

2012-03-04  Glenn Morris  <rgm@gnu.org>

	* abbrevs.texi: Small copyedits throughout.
	(Abbrev Mode): Remove this section, folding it into the top-level.
	(Abbrev Tables): Don't mention irrelevant return values.
	(Abbrev Expansion): Add cross-ref for wrapper hooks.
	(Standard Abbrev Tables): Emacs Lisp mode now has its own table.
	(Abbrev Table Properties): Update nil :regexp description.

2012-03-03  Glenn Morris  <rgm@gnu.org>

	* internals.texi: Change @appendix section commands to @section.
	(Building Emacs): Say less about CANNOT_DUMP platforms.
	Replace deleted eval-at-startup with custom-initialize-delay.
	(Pure Storage): Small changes.
	(Memory Usage): Copyedit.
	(Writing Emacs Primitives): Update Fcoordinates_in_window_p and For
	example definitions.  Give examples of things with non-nil
	interactive args.  Mention eval_sub.  Remove old info about
	strings and GCPRO.  Mention cus-start.el.
	(Buffer Internals, Window Internals, Process Internals):
	Misc small updates and fixes for fields.

	* tips.texi: Copyedits.
	(Coding Conventions): Mention autoloads.
	Combine partially duplicated macro items.  Fix xref.
	Refer to Library Headers for copyright notice.
	(Programming Tips): edit-options is long-obsolete.
	(Compilation Tips): Mention loading bytecomp for byte-compile props.
	(Warning Tips): Mention declare-function.
	(Documentation Tips): Remove old info.
	(Comment Tips): Mention comment-dwim, not indent-for-comment.
	(Library Headers): General update.

2012-03-02  Glenn Morris  <rgm@gnu.org>

	* backups.texi (Reverting): Un-duplicate revert-buffer-in-progress-p,
	and relocate entry.  Mention buffer-stale-function.

	* elisp.texi, vol1.texi, vol2.texi: Standardize some menu entries.

	* hooks.texi (Standard Hooks): General update.
	Put related hooks together.  Add and remove items.
	* commands.texi (Keyboard Macros): Remove cross-ref to Standard Hooks.
	* modes.texi (Hooks): Tweak cross-ref description.

2012-03-01  Michael Albinus  <michael.albinus@gmx.de>

	* files.texi (Kinds of Files): The return value of file-equal-p is
	unspecified, if FILE1 or FILE2 does not exist.

2012-03-01  Glenn Morris  <rgm@gnu.org>

	* hooks.texi (Standard Hooks): Remove mode-specific hooks.

	* maps.texi (Standard Keymaps): General update.
	Remove mode-specific maps, talk about the more general keymaps.
	* help.texi (Help Functions): Add vindex for Helper-help-map.
	* keymaps.texi (Active Keymaps): Minor rephrasing.

2012-02-29  Glenn Morris  <rgm@gnu.org>

	* elisp.texi, vol1.texi, vol2.texi: Use "" quotes in menus.

2012-02-28  Thierry Volpiatto  <thierry.volpiatto@gmail.com>

	* files.texi (Kinds of Files): Rename files-equal-p to file-equal-p.
	Update changed behavior of file-subdir-of-p.

2012-02-28  Glenn Morris  <rgm@gnu.org>

	* advice.texi, anti.texi, display.texi, elisp.texi:
	* processes.texi, variables.texi, vol1.texi, vol2.texi:
	Standardize possessive apostrophe usage.

	* locals.texi: Remove file.
	* elisp.texi, vol1.texi, vol2.texi: Don't include locals.texi.
	Remove menu entry.
	* errors.texi, maps.texi: Adjust node pointers.
	* internals.texi (Buffer Internals): Remove cross-refs to locals.texi.
	* makefile.w32-in (srcs):
	* Makefile.in (srcs): Remove locals.texi.

	* frames.texi (Mouse Position): Fix cross-ref.

2012-02-27  Chong Yidong  <cyd@gnu.org>

	* buffers.texi (Creating Buffers): Clarify that
	generate-new-buffer uses generate-new-buffer-names.
	(Killing Buffers): Remove bogus example duplicating buffer-live-p.

	* files.texi (Directory Names): Index entry for file name abbreviations.
	(Relative File Names, File Name Expansion): Refer to it.
	(Locating Files): Move locate-user-emacs-file documentation to
	Standard File Names.
	(Standard File Names): Add locate-user-emacs-file; update examples.

2012-02-26  Michael Albinus  <michael.albinus@gmx.de>

	* files.texi (Magic File Names): Add files-equal-p and file-subdir-of-p.

2012-02-26  Chong Yidong  <cyd@gnu.org>

	* files.texi (Kinds of Files): Improve documentation of
	files-equal-p and file-subdir-of-p.

2012-02-26  Glenn Morris  <rgm@gnu.org>

	* intro.texi (Acknowledgements): Small changes.

2012-02-25  Glenn Morris  <rgm@gnu.org>

	* errors.texi: Don't try to list _all_ the error symbols.
	Add circular-list, cl-assertion-failed, compression-error.
	* elisp.texi, vol1.texi, vol2.texi:
	* control.texi (Error Symbols): Tweak "Standard Errors" description.

2012-02-25  Thierry Volpiatto  <thierry.volpiatto@gmail.com>

	* files.texi (files-equal-p, file-subdir-of-p): New,
	add initial documentation.

2012-02-25  Chong Yidong  <cyd@gnu.org>

	* files.texi (File Attributes): Document file-selinux-context.
	(Changing Files): Link to it.
	(Changing Files): Document set-file-selinux-context.

	* backups.texi (Making Backups): Return value of backup-buffer is
	changed.  Mention default value of backup-directory-alist.
	(Rename or Copy): Note that backup-by-copying-when-mismatch is t.
	(Auto-Saving): New minor mode behavior for auto-save-mode.
	(Reverting): Add defvar for revert-buffer-in-progress-p.

	* searching.texi (Regexp Backslash): Add index entry (Bug#10869).

2012-02-24  Glenn Morris  <rgm@gnu.org>

	* errors.texi (Standard Errors): Mention dbus-error.
	For arith-error sub-classes, just use one cross-ref.

2012-02-23  Alan Mackenzie  <acm@muc.de>

	* modes.texi (Defining Minor Modes): Document the new keyword
	:after-hook.

2012-02-21  Chong Yidong  <cyd@gnu.org>

	* files.texi (Files): Mention magic file names as arguments.
	(Reading from Files): Copyedits.
	(File Attributes): Mention how to change file modes.
	(Changing Files): Use standard "file permissions" terminology.
	Add xref to File Attributes node.
	(Locating Files): Document locate-user-emacs-file.
	(Unique File Names): Recommend against using make-temp-name.

2012-02-19  Chong Yidong  <cyd@gnu.org>

	* help.texi (Documentation, Documentation Basics, Help Functions):
	Minor clarifications.
	(Accessing Documentation): Clarify what documentation-property is
	for.  Add xref to Keys in Documentation.

	* tips.texi (Documentation Tips): Don't recommend using * in
	docstrings.

	* macros.texi (Defining Macros):
	* modes.texi (Derived Modes): Say "documentation string" instead
	of docstring.

2012-02-18  Chong Yidong  <cyd@gnu.org>

	* modes.texi (Tabulated List Mode): New node.
	(Basic Major Modes): Add xref to it.

	* processes.texi (Process Information): Mention Process Menu mode.

2012-02-17  Chong Yidong  <cyd@gnu.org>

	* syntax.texi (Motion via Parsing): Doc fix for scan-lists.

2012-02-17  Glenn Morris  <rgm@gnu.org>

	* hooks.texi (Standard Hooks): Fix cross-ref to Emacs manual.

2012-02-16  Chong Yidong  <cyd@gnu.org>

	* syntax.texi (Syntax Tables, Syntax Descriptors)
	(Syntax Table Functions): Copyedits.
	(Syntax Basics): Don't repeat the material in the preceding node.
	(Syntax Class Table): Use a table.
	(Syntax Properties): Document syntax-propertize-function and
	syntax-propertize-extend-region-functions.
	(Motion via Parsing): Clarify scan-lists.  Fix indentation.
	(Parser State): Update for the new "c" comment style.
	Fix description of item 7 (comment style).

	* modes.texi (Minor Modes): Update how mode commands should treat
	arguments now.
	(Mode Line Basics): Clarify force-mode-line-update.
	(Mode Line Top): Note that the example is not realistic.
	(Mode Line Variables, Mode Line Data, %-Constructs, Header Lines)
	(Emulating Mode Line): Use "mode line" instead of "mode-line", and
	"mode line construct" instead of "mode line specification".
	(Syntactic Font Lock): Remove mention of obsolete variable
	font-lock-syntactic-keywords.
	(Setting Syntax Properties): Node deleted.
	(Font Lock Mode): Note that Font Lock mode is a minor mode.
	(Font Lock Basics): Note that syntactic fontification falls back
	on `syntax-table'.
	(Search-based Fontification): Emphasize that font-lock-keywords
	should not be set directly.
	(Faces for Font Lock): Avoid some confusing terminology.
	(Syntactic Font Lock): Minor clarifications.  Add xref to
	Syntactic Font Lock node.

2012-02-15  Chong Yidong  <cyd@gnu.org>

	* minibuf.texi (Basic Completion): Define "completion table".
	Move completion-in-region to Completion in Buffers node.
	(Completion Commands): Use "completion table" terminology.
	(Completion in Buffers): New node.

	* modes.texi (Hooks): add-hook can be used for abnormal hooks too.
	(Setting Hooks): Update minor mode usage example.
	(Major Mode Conventions): Note that completion-at-point-functions
	should be altered locally.  Add xref to Completion in Buffers.
	Remove duplicate tip about auto-mode-alist.
	(Minor Modes): Rewrite introduction.
	(Minor Mode Conventions): Copyedits.  Don't recommend
	variable-only minor modes since few minor modes are like that.

2012-02-15  Glenn Morris  <rgm@gnu.org>

	* processes.texi (Network): Document open-network-stream :parameters.

2012-02-14  Chong Yidong  <cyd@gnu.org>

	* keymaps.texi (Format of Keymaps): The CACHE component of keymaps
	was removed on 2009-09-10.  Update lisp-mode-map example.
	(Inheritance and Keymaps): Minor clarification.
	(Searching Keymaps): Remove out-of-place enumeration.
	(Key Lookup): Remove unnecessary example (one was already given in
	Format of Keymaps).
	(Changing Key Bindings): Update suppress-keymap example.
	(Menu Bar, Tool Bar): Copyedits.
	(Tool Bar): Update tool-bar-map example.

2012-02-12  Chong Yidong  <cyd@gnu.org>

	* debugging.texi (Debugger Commands): Continuing is now allowed
	for errors.

2012-02-11  Chong Yidong  <cyd@gnu.org>

	* display.texi (Fringe Indicators): Add xref to Fringe Bitmaps.
	Move the list of standard bitmaps there.
	(Fringe Cursors): Rewrite for clarity.
	(Fringe Bitmaps): Consolidate the list of standard bitmaps here.

	* commands.texi (Command Overview): Mention read-key.
	(Using Interactive, Interactive Call): Minor clarifications.
	(Function Keys, Click Events): Avoid "input stream" terminology.
	(Click Events): Add xref to Window Sizes and Accessing Mouse.
	Clarify column and row components.
	(Accessing Mouse): Add xref to Click Events.  Minor fixes.
	(Special Events): Copyedits.

	* streams.texi (Input Streams): De-document get-file-char.
	(Output Variables): Don't refer to old backquote syntax.

	* debugging.texi (Debugging): Copyedits.  Describe testcover, ERT.
	(Error Debugging): Note that debug-ignored-errors overrides list
	values of debug-on-error too.  Add xref to Signaling Errors.
	Note that debug-on-signal is not customizable.
	Mention condition-case-unless-debug.
	(Compilation Errors): Node deleted.

	* compile.texi (Compiler Errors): Move a paragraph here from
	deleted node Compilation Errors.

2012-02-10  Leo Liu  <sdl.web@gmail.com>

	* control.texi (Handling Errors): Change condition-case-no-debug
	to condition-case-unless-debug.

2012-02-10  Chong Yidong  <cyd@gnu.org>

	* advice.texi (Defining Advice): Clarify ad-unadvise.
	(Activation of Advice): Specifying the ACTIVATE flag in defadvice
	is not abnormal.
	(Advising Primitives): Node deleted; ad-define-subr-args has been
	removed.

	* compile.texi (Speed of Byte-Code): Use float-time in example.
	(Compilation Functions): Note that the log uses Compilation mode.
	Don't discuss the contents of byte-code function object here.
	(Compilation Functions): De-document internal function byte-code.
	(Docs and Compilation): Minor clarifications.

	* objects.texi (Byte-Code Type): Add xref to Byte-Code Function
	Objects.

2012-02-10  Glenn Morris  <rgm@gnu.org>

	* text.texi (Checksum/Hash): Rename node from MD5 Checksum.
	Mention secure-hash.
	* elisp.texi, vol1.texi, vol2.texi: Update menu entry.

2012-02-10  Chong Yidong  <cyd@gnu.org>

	* loading.texi (Loading): Don't emphasize "library" terminology.
	(Library Search): load-path is not a user option.  Mention role of
	-L option and packages.  Improve examples.
	(Loading Non-ASCII): Don't mention unibyte Emacs, which is
	obsolete.
	(Autoload): Minor clarifications.

2012-02-10  Glenn Morris  <rgm@gnu.org>

	* files.texi (Magic File Names): Tweak remote-file-name-inhibit-cache.

	* modes.texi (Basic Major Modes): Mention tabulated-list-mode.

2012-02-08  Glenn Morris  <rgm@gnu.org>

	* loading.texi (Named Features): Update the require example.

2012-02-07  Glenn Morris  <rgm@gnu.org>

	* modes.texi (Defining Minor Modes):
	Expand on args of defined minor modes.

2012-02-07  Chong Yidong  <cyd@gnu.org>

	* variables.texi (Creating Buffer-Local): Minor clarification
	to buffer-local-variables doc (Bug#10715).

2012-02-07  Glenn Morris  <rgm@gnu.org>

	* display.texi (ImageMagick Images): General update.
	Move most details of imagemagick-render-type to the variable's doc.

2012-02-06  Glenn Morris  <rgm@gnu.org>

	* keymaps.texi (Tool Bar): Mention separators.
	(Inheritance and Keymaps):
	Mention make-composed-keymap and multiple inheritance.

	* modes.texi (Running Hooks): Mention run-hook-wrapped.

	* control.texi (Handling Errors):
	Mention condition-case-no-debug and with-demoted-errors.

2012-02-05  Chong Yidong  <cyd@gnu.org>

	* customize.texi (Common Keywords): Minor clarifications.
	Document custom-unlispify-remove-prefixes.
	(Variable Definitions): Backquotes in defcustom seem to work fine
	now.  Various other copyedits.
	(Simple Types): Copyedits.  Document color selector.
	(Composite Types): Copyedits.
	(Splicing into Lists): Clarifications.

	* eval.texi (Backquote): Move from macros.texi.

	* macros.texi (Expansion): Minor clarification.
	(Backquote): Move node to eval.texi.
	(Defining Macros): Move an example from Backquote node.
	(Argument Evaluation): No need to mention Pascal.
	(Indenting Macros): Add xref to Defining Macros.

2012-02-05  Glenn Morris  <rgm@gnu.org>

	* debugging.texi (Error Debugging): Mention debug-on-event default.

2012-02-04  Glenn Morris  <rgm@gnu.org>

	* backups.texi (Reverting): Mention revert-buffer-in-progress-p.

	* debugging.texi (Error Debugging): Mention debug-on-event.
	* commands.texi (Misc Events): Mention sigusr1,2 and debugging.

	* modes.texi (Running Hooks): Try to clarify with-wrapper-hook.

	* text.texi (Buffer Contents):
	Update filter-buffer-substring description.

2012-02-04  Chong Yidong  <cyd@gnu.org>

	* functions.texi (What Is a Function): Add closures.
	Mention "return value" terminology.  Add xref for command-execute.
	Remove unused "keystroke command" terminology.
	(Lambda Expressions): Give a different example than in the
	following subsection.  Add xref to Anonymous Functions.
	(Function Documentation): Remove gratuitous markup.
	(Function Names): Move introductory text to `What Is a Function'.
	(Defining Functions): Fix defun argument spec.
	(Anonymous Functions): Document lambda macro explicitly.
	Mention effects on lexical binding.
	(Function Cells): Downplay direct usage of fset.
	(Closures): New node.
	(Inline Functions): Remove "open-code" terminology.
	(Declaring Functions): Minor tweak; .m is not C code.

	* variables.texi (Variables): Don't refer to "global value".
	(Local Variables, Void Variables): Copyedits.
	(Lexical Binding): Minor clarification of example.
	(File Local Variables): Mention :safe and :risky defcustom args.
	(Lexical Binding): Add xref to Closures node.

2012-02-04  Glenn Morris  <rgm@gnu.org>

	* minibuf.texi (High-Level Completion): Updates for read-color.

2012-02-03  Glenn Morris  <rgm@gnu.org>

	* display.texi (GIF Images): Mention animation.
	Remove commented-out old example of animation.
	(Animated Images): New subsection.
	* elisp.texi (Top):
	* vol1.texi (Top):
	* vol2.texi (Top): Add Animated Images menu entry.

	* display.texi (Image Formats): Remove oddly specific information
	on versions of image libraries.
	(GIF Images, TIFF Images): Minor rephrasing.

2012-02-02  Glenn Morris  <rgm@gnu.org>

	* processes.texi (Synchronous Processes):
	Mention call-process's :file gets overwritten.

	* commands.texi (Reading One Event):
	* help.texi (Help Functions): Document read-char-choice.

	* hooks.texi (Standard Hooks):
	* modes.texi (Keymaps and Minor Modes):
	* text.texi (Commands for Insertion): Document post-self-insert-hook.

	* hooks.texi (Standard Hooks): Add prog-mode-hook.

	* hooks.texi (Standard Hooks):
	* modes.texi (Major Mode Conventions, Mode Hooks):
	Document change-major-mode-after-body-hook.

2012-02-01  Glenn Morris  <rgm@gnu.org>

	* modes.texi (Defining Minor Modes):
	Mention disabling global minor modes on a per-major-mode basis.

2012-01-31  Chong Yidong  <cyd@gnu.org>

	* syntax.texi (Parsing Expressions): Clarify intro (Bug#10657).
	(Parser State): Remove unnecessary statement (Bug#10661).

	* eval.texi (Intro Eval): Add footnote about "sexp" terminology.

2012-01-31  Glenn Morris  <rgm@gnu.org>

	* modes.texi (Defining Minor Modes):
	Document define-minor-mode's new :variable keyword.

2012-01-29  Chong Yidong  <cyd@gnu.org>

	* syntax.texi (Syntax Class Table): Tweak description of newline
	char syntax (Bug#9619).

	* numbers.texi (Predicates on Numbers): Fix wholenump/natnump
	description (Bug#10189).

2012-01-29  Glenn Morris  <rgm@gnu.org>

	* files.texi (Changing Files): Document SELinux support.

	* windows.texi (Window Sizes): Fix typo.

2012-01-28  Chong Yidong  <cyd@gnu.org>

	* display.texi (Fringe Indicators): Clarify fringe-indicator-alist
	doc (Bug#8568).

	* frames.texi (Input Focus): Add NORECORD arg to
	select-frame-set-input-focus.  Clarify its role in select-frame.

	* text.texi (Transposition): We don't use transpose-region as an
	internal subroutine (Bug#3249).

	* modes.texi (Example Major Modes): Update Lisp example code to
	current sources.  Delete the old non-derived-major-mode example,
	which has diverged badly from current sources.

2012-01-27  Glenn Morris  <rgm@gnu.org>

	* makefile.w32-in (texinputdir): Fix (presumed) typo.
	(VERSION, manual): Remove, unused.

2012-01-27  Chong Yidong  <cyd@gnu.org>

	* commands.texi (Command Overview): Minor clarification (Bug#10384).

2012-01-26  Chong Yidong  <cyd@gnu.org>

	* searching.texi (String Search): Document negative repeat count
	(Bug#10507).

2012-01-26  Glenn Morris  <rgm@gnu.org>

	* variables.texi (Using Lexical Binding):
	Mention that lexical-binding should be set in the first line.

2012-01-26  Lars Ingebrigtsen  <larsi@gnus.org>

	* macros.texi (Defining Macros): Don't claim that `declare' only
	affects Edebug and indentation.

2012-01-25  Lars Ingebrigtsen  <larsi@gnus.org>

	* macros.texi (Defining Macros): Slight `declare' fixup.

2012-01-25  Glenn Morris  <rgm@gnu.org>

	* makefile.w32-in (texinputdir):
	* Makefile.in (ENVADD): Add $emacsdir.  (Bug#10603)

2012-01-24  Chong Yidong  <cyd@gnu.org>

	* variables.texi (Variables, Local Variables, Void Variables):
	Edit to make the descriptions less specific to dynamic binding.
	(Local Variables): Default max-specpdl-size is now 1300.
	(Defining Variables): Edits for lexical scoping.
	Delete information about starting docstrings with *.  De-document
	user-variable-p.
	(Tips for Defining): Remove an unimportant discussion of quitting
	in the middle of a load.
	(Accessing Variables, Setting Variables): Discuss lexical binding.
	(Variable Scoping): Rewrite.
	(Scope, Extent, Impl of Scope): Nodes deleted.
	(Dynamic Binding): New node, with material from Scope, Extent, and
	Impl of Scope nodes.
	(Dynamic Binding Tips): Rename from Using Scoping.
	(Lexical Binding): Rewrite.
	(Using Lexical Binding): Rename from Converting to Lexical
	Binding.  Convert to subsection.

	* customize.texi (Variable Definitions): Add custom-variable-p.
	Move user-variable-p documentation here.

2012-01-23  Chong Yidong  <cyd@gnu.org>

	* strings.texi (Text Comparison): Minor qualification.

	* lists.texi (Cons Cells): Copyedits.
	(List Elements): Mention push.
	(List Variables): Mention pop.
	(Rings): Move to sequences.texi.

	* sequences.texi (Sequence Functions): Don't repeat the
	introduction already given in the parent.
	(Vectors): Copyedits.
	(Rings): Move from lists.texi.  Note that this is specific to the
	ring package.

	* symbols.texi (Definitions, Symbol Components): Mention variable
	scoping issues.
	(Plists and Alists): Copyedits.

	* eval.texi (Intro Eval, Symbol Forms): Minor tweaks for
	correctness with lexical scoping.
	(Eval): Copyedits.

2012-01-21  Chong Yidong  <cyd@gnu.org>

	* intro.texi (A Sample Function Description): Special notation
	used for macros too.

	* objects.texi (Ctl-Char Syntax, Other Char Bits): Copyedits.
	(Symbol Type): Add xref for keyword symbols.
	(Sequence Type): Clarify differences between sequence types.
	(Cons Cell Type): Add "linked list" index entry.
	(Non-ASCII in Strings): Copyedits.
	(Equality Predicates): Symbols with same name need not be eq.

	* numbers.texi (Float Basics): Document isnan, copysign, frexp and
	ldexp.  Move float-e and float-pi to Math Functions node.

2012-01-21  Glenn Morris  <rgm@gnu.org>

	* modes.texi (Auto Major Mode):
	* variables.texi (File Local Variables):
	Mention inhibit-local-variables-regexps.

2012-01-19  Martin Rudalics  <rudalics@gmx.at>

	* windows.texi (Window Configurations): Rewrite references to
	persistent window parameters.
	(Window Parameters): Fix description of persistent window
	parameters.

2012-01-16  Juanma Barranquero  <lekktu@gmail.com>

	* windows.texi (Window Parameters): Use @pxref.

2012-01-16  Martin Rudalics  <rudalics@gmx.at>

	* windows.texi (Window Configurations, Window Parameters):
	Describe persistent window parameters.

2011-12-27  Stefan Monnier  <monnier@iro.umontreal.ca>

	* variables.texi (Creating Buffer-Local): Warn against misuses of
	make-variable-buffer-local (bug#10258).

2012-01-07  Lars Magne Ingebrigtsen  <larsi@gnus.org>

	* macros.texi (Defining Macros): Document `doc-string' (bug#9668).

2012-01-06  Chong Yidong  <cyd@gnu.org>

	* variables.texi (Directory Local Variables):
	Document hack-dir-local-variables-non-file-buffer.

2012-01-06  Glenn Morris  <rgm@gnu.org>

	* maps.texi (Standard Keymaps): Refer to Info-edit by name
	rather than by keybinding.

2011-12-29  Juanma Barranquero  <lekktu@gmail.com>

	* frames.texi (Font and Color Parameters): Add @pxref.

2011-12-29  Daniel Colascione  <dan.colascione@gmail.com>

	* frames.texi (Font and Color Parameters):
	Document w32 font backends (bug#10399).

2011-12-28  Paul Eggert  <eggert@cs.ucla.edu>

	* files.texi (File Attributes, Changing Files):
	Use a more-natural notation for octal numbers.

2011-12-23  Juanma Barranquero  <lekktu@gmail.com>

	* variables.texi (Variables with Restricted Values):
	Change reference to variable (bug#10354).

2011-12-13  Martin Rudalics  <rudalics@gmx.at>

	* windows.texi (Splitting Windows): Use t instead of non-nil
	when describing window-combination-resize.

2011-12-05  Stefan Monnier  <monnier@iro.umontreal.ca>

	* text.texi (Special Properties): Warn against `intangible' properties
	(bug#10222).

2011-11-26  Eli Zaretskii  <eliz@gnu.org>

	* display.texi (Truncation):
	* text.texi (Special Properties): Describe what a stretch-glyph is
	instead of using that term without explanation.  Make the
	cross-references more accurate.

	* display.texi (Usual Display): Update the description,
	cross-references, and indexing related to display of control
	characters and raw bytes.

2011-11-25  Martin Rudalics  <rudalics@gmx.at>

	* windows.texi (Splitting Windows): Fix description of
	window-combination-limit.  Suggested by Eli Zaretskii.

2011-11-23  Chong Yidong  <cyd@gnu.org>

	* windows.texi (Window Sizes): Move window-top-line,
	window-left-column, and window-*-pixel-edges to Coordinates and
	Windows node.
	(Coordinates and Windows): Restore window-edges doc.

2011-11-21  Martin Rudalics  <rudalics@gmx.at>

	* windows.texi (Windows and Frames, Splitting Windows):
	Fix typos.

2011-11-21  Chong Yidong  <cyd@gnu.org>

	* windows.texi (Splitting Windows): Fix error in documentation of
	window-combination-limit.
	(Cyclic Window Ordering): Minor fixes to next-window,
	one-window-p, and get-lru-window docs.  Don't document
	window-list-1.
	(Buffers and Windows): Copyedits.
	(Choosing Window): Document special handling of special-display-*.
	(Choosing Window Options): Fix display-buffer-reuse-frames doc.
	Don't document even-window-heights, which is going away.
	Clarify which options are obeyed by which action functions.

2011-11-20  Stefan Monnier  <monnier@iro.umontreal.ca>

	* display.texi (Invisible Text): Clarify point adjustment (bug#10072).

2011-11-20  Martin Rudalics  <rudalics@gmx.at>

	* windows.texi (Resizing Windows, Splitting Windows):
	Remove term "status" when talking about combination limits.

2011-11-20  Juanma Barranquero  <lekktu@gmail.com>

	* compile.texi (Compiler Errors):
	* help.texi (Help Functions): Fix typos.

2011-11-19  Chong Yidong  <cyd@gnu.org>

	* windows.texi (Splitting Windows): Clarify role of window
	parameters in split-window.  Shorten the example.
	(Deleting Windows): Rewrite intro to handle internal windows.
	Fix delete-windows-on doc.
	(Selecting Windows): Copyedits.

2011-11-17  Martin Rudalics  <rudalics@gmx.at>

	* windows.texi (Resizing Windows, Splitting Windows)
	(Deleting Windows): Use term window-combination-resize instead
	of window-splits.

2011-11-16  Martin Rudalics  <rudalics@gmx.at>

	* windows.texi (Resizing Windows, Splitting Windows):
	Rename occurrences of window-nest to window-combination-limit.

2011-11-14  Juanma Barranquero  <lekktu@gmail.com>

	* intro.texi (Lisp History): Fix typo.

2011-11-12  Martin Rudalics  <rudalics@gmx.at>

	* windows.texi (Splitting Windows, Deleting Windows):
	Remove references to splits status of windows.

2011-11-10  Glenn Morris  <rgm@gnu.org>

	* buffers.texi (Read Only Buffers): Expand a bit on why
	toggle-read-only should only be used interactively.  (Bug#7292)

2011-11-09  Chong Yidong  <cyd@gnu.org>

	* windows.texi (Window Sizes): Document window-pixel-edges,
	window-inside-pixel-edges, window-absolute-pixel-edges, and
	window-inside-absolute-pixel-edges.
	(Resizing Windows): shrink-window-if-larger-than-buffer works on
	non-full-width windows.

2011-11-09  Martin Rudalics  <rudalics@gmx.at>

	* windows.texi (Resizing Windows): Rewrite documentation of
	window-resizable.

2011-11-09  Chong Yidong  <cyd@gnu.org>

	* windows.texi (Splitting Windows): Simplify example.

2011-11-08  Chong Yidong  <cyd@gnu.org>

	* windows.texi (Window Sizes): Copyedits.  Document
	window-text-height.  Remove window-min-height and window-min-width
	discussion, referring instead to Emacs manual.
	(Splitting Windows, Resizing Windows): Add xref to Emacs manual.
	(Resizing Windows): Simplify introduction.  Don't document
	enlarge-window, shrink-window, enlarge-window-horizontally, and
	shrink-window-horizontally; they are no longer preferred for
	calling from Lisp, and are already documented in the Emacs manual.

2011-11-07  Glenn Morris  <rgm@gnu.org>

	* windows.texi (Choosing Window): Fix keybinding typo.

2011-11-07  Martin Rudalics  <rudalics@gmx.at>

	* windows.texi (Resizing Windows, Splitting Windows)
	(Window Configurations): Use "child window" instead of
	"subwindow".

2011-11-06  Chong Yidong  <cyd@gnu.org>

	* windows.texi (Basic Windows): Clarify various definitions.
	Treat window-normalize-* as internal; don't document them.
	(Windows and Frames): Various clarifications, e.g. non-live
	windows also belong to frames.  Fix window-list description.
	Simplify window nesting example.
	(Splitting Windows, Window Configurations):
	Use split-window-below.

2011-11-04  Eli Zaretskii  <eliz@gnu.org>

	* windows.texi (Window Sizes): Mention in the doc string that the
	return values of `window-body-height' and `window-body-width' are
	in frame's canonical units.  (Bug#9949)

2011-10-30  Martin Rudalics  <rudalics@gmx.at>

	* windows.texi (Windows and Frames): Remove "iso-" infix from
	documentation of window-iso-combined-p.

2011-10-26  Chong Yidong  <cyd@gnu.org>

	* modes.texi (Running Hooks): Document with-wrapper-hook.

2011-10-18  Chong Yidong  <cyd@gnu.org>

	* display.texi (Glyphless Chars): New node.

2011-10-13  Chong Yidong  <cyd@stupidchicken.com>

	* text.texi (Yanking): Document yank-excluded-properties.

	* package.texi (Packaging Basics): The commentary should say how
	to begin using the package.

2011-10-11  Martin Rudalics  <rudalics@gmx.at>

	* windows.texi (Deleting Windows): Mention which window gets
	selected when deleting the selected window.

2011-10-09  Martin Rudalics  <rudalics@gmx.at>

	* buffers.texi (The Buffer List): Describe how bury-buffer deals
	with the selected window.
	* windows.texi (Buffers and Windows): Reformulate text on how
	replace-buffer-in-windows deals with a window.
	(Quitting Windows): Describe how quit-window deals with a
	standalone frame.  Describe new option frame-auto-hide-function.

2011-10-08  Glenn Morris  <rgm@gnu.org>

	* symbols.texi (Other Plists): Markup fix.  (Bug#9702)

	* positions.texi (Excursions): Update warning message.

2011-10-05  Chong Yidong  <cyd@stupidchicken.com>

	* display.texi (Low-Level Font, Face Attributes, Font Lookup):
	Fix Emacs manual xref (Bug#9675).

2011-10-01  Chong Yidong  <cyd@stupidchicken.com>

	* windows.texi (Textual Scrolling): Document scroll-up-command,
	scroll-down-command, scroll-error-top-bottom, and the
	scroll-command symbol property.
	(Display Action Functions): Fix description of
	display-buffer-pop-up-window.

2011-09-28  Juanma Barranquero  <lekktu@gmail.com>

	* windows.texi (Splitting Windows): Fix typos.

2011-09-25  Martin Rudalics  <rudalics@gmx.at>

	* windows.texi (Windows and Frames, Display Action Functions)
	(Switching Buffers): Fix some typos.
	(Buffers and Windows): Remove reference to window-auto-delete.
	Reword description of replace-buffer-in-windows.
	(Window History): Fix some typos and refer to frame local buffer
	list.
	(Quitting Windows): New node.
	(Window Configurations): Add descriptions of window-state-get
	and window-state-put.
	(Window Parameters): Describe variable ignore-window-parameters.
	Sketch some window parameters currently in use.
	* elisp.texi (Top): Update node listing.

2011-09-25  Chong Yidong  <cyd@stupidchicken.com>

	* windows.texi (Display Action Functions)
	(Choosing Window Options): New nodes.

2011-09-24  Chong Yidong  <cyd@stupidchicken.com>

	* windows.texi (Window History): New node.  Move text here from
	Buffers and Windows.
	(Switching Buffers): Rename from Displaying Buffers, since we
	don't document display-buffer here; callers changed.
	Document FORCE-SAME-WINDOW arg to switch-to-buffer and
	switch-to-buffer-other-frame.  Delete duplicate
	replace-buffer-in-windows doc.
	(Choosing Window): Document display actions.

2011-09-24  Eli Zaretskii  <eliz@gnu.org>

	* display.texi (Forcing Redisplay): Update the description of
	redisplay-dont-pause due to change in the default value.

2011-09-23  Martin Rudalics  <rudalics@gmx.at>

	* frames.texi (Frames and Windows): Move section and rename to
	Windows and Frames in windows.texi.
	* windows.texi (Windows): Restructure.
	(Basic Windows): Rewrite.  Explain live and internal windows and
	normalization functions.
	(Windows and Frames): Move section here from frames.texi.
	Describe subwindows, window combinations, window tree, and
	corresponding functions including window-list here.
	(Window Sizes): Rename section from Size of Window and move it
	up in chapter.  Describe total and body sizes and the
	corresponding functions.  Explain new semantics of
	window-min-height/-width.
	(Resizing Windows): Move section up in chapter.  Describe new
	resize functions.
	(Splitting Windows): Describe new behavior of split-window,
	split-window-above-each-other and split-window-side-by-side.
	Provide examples.  Describe window-nest and window-splits
	options.
	(Deleting Windows): Minor rewrite.
	(Selecting Windows): Minor rewrite.
	Describe frame-selected-window and set-frame-selected-window here.
	(Cyclic Window Ordering): Minor rewrite.
	Describe window-list-1.
	(Buffers and Windows): Rewrite.  Explain a window's previous and
	next buffers and the corresponding functions.
	(Window Tree): Merge into Windows and Frames section.
	* elisp.texi (Top): Update node listings for frames and windows
	sections.

2011-09-21  Stefan Monnier  <monnier@iro.umontreal.ca>

	* display.texi (Face Functions): `face-list' returns faces (bug#9564).

2011-09-19  Lars Magne Ingebrigtsen  <larsi@gnus.org>

	* errors.texi (Standard Errors): Remove apparent placeholder text
	(bug#9491).

2011-09-18  Chong Yidong  <cyd@stupidchicken.com>

	* frames.texi (Management Parameters): Fix description of
	icon-type parameter.

2011-09-17  Chong Yidong  <cyd@stupidchicken.com>

	* tips.texi (Key Binding Conventions): Don't bind a key sequence
	ending in C-g.  Suggested by Edward O'Connor.

2011-09-17  Eli Zaretskii  <eliz@gnu.org>

	* numbers.texi (Integer Basics): Add indexing for
	most-positive-fixnum and most-negative-fixnum.  (Bug#9525)

2011-09-14  Dani Moncayo  <dmoncayo@gmail.com>

	* lists.texi (Sets And Lists): Fix typo.  (Bug#9393)

2011-09-11  Juanma Barranquero  <lekktu@gmail.com>

	* processes.texi (Network Servers): Clarify what the process
	buffer is used for (bug#9233).

2011-08-30  Dani Moncayo  <dmoncayo@gmail.com>

	* lists.texi (Building Lists): Fix typo.

2011-08-30  Chong Yidong  <cyd@stupidchicken.com>

	* display.texi (Basic Faces): New node.  Document new faces.

	* modes.texi (Major Mode Conventions): Move some text there.
	(Mode Help): Remove major-mode var, duplicated in Major Modes.

2011-08-29  Chong Yidong  <cyd@stupidchicken.com>

	* modes.texi (Basic Major Modes): New node.  Callers updated.
	(Major Modes): Document fundamental-mode and major-mode.
	(Major Mode Basics): Node deleted; text moved to Major Modes.
	(Derived Modes): Document derived-mode-p.

2011-08-28  Chong Yidong  <cyd@stupidchicken.com>

	* files.texi (Changing Files, Create/Delete Dirs): Document new
	arguments for delete-file, delete-directory, and copy-directory.
	(Visiting Functions): Remove view-file; it is documented in the
	Emacs manual.

	* frames.texi (Layout Parameters): The defaults for the
	menu-bar-lines and tool-bar-lines parameters depend on the mode.

	* display.texi (Progress): Document spinner functionality.

	* os.texi (Killing Emacs): Note that kill-emacs can be called by
	operating system signals.  Refer to save-buffers-kill-terminal
	instead of save-buffers-kill-emacs.

	* objects.texi (Symbol Type): Document ## print representation.

2011-08-25  Eli Zaretskii  <eliz@gnu.org>

	* display.texi (Specified Space): Mention that `space' specs
	influence bidi reordering.
	(Bidirectional Display): Explain how to use `(space . PROPS)' for
	separating fields with bidirectional content.

2011-08-24  Eli Zaretskii  <eliz@gnu.org>

	* display.texi (Bidirectional Display): Document return value in
	buffers that are not bidi-reordered for display, and in unibyte
	buffers.

2011-08-23  Eli Zaretskii  <eliz@gnu.org>

	* nonascii.texi (Character Properties): Document the values for
	unassigned codepoints.

2011-08-18  Eli Zaretskii  <eliz@gnu.org>

	* nonascii.texi (Character Properties): Document use of
	`bidi-class' and `mirroring' properties as part of reordering.
	Provide cross-references to "Bidirectional Display".

	* display.texi (Bidirectional Display): Document the pitfalls of
	concatenating strings with bidirectional content, with possible
	solutions.  Document bidi-string-mark-left-to-right.
	Mention paragraph direction in modes that inherit from prog-mode.
	Document use of `bidi-class' and `mirroring' properties as part of
	reordering.

2011-08-16  Eli Zaretskii  <eliz@gnu.org>

	* modes.texi (Major Mode Conventions): Improve the documentation
	of `mode-class' `special' modes.

	* nonascii.texi (Character Properties): Document the `mirroring'
	property.  Add index entries.

	* syntax.texi (Categories): Add an example of defining a new
	category and category table.

	* searching.texi (Regexp Backslash): Document how to display
	existing categories.  Mention the possibility of adding
	categories, and add an xref to where this is described.  Add an
	index entry.

2011-08-09  Chong Yidong  <cyd@stupidchicken.com>

	* text.texi (Special Properties):
	* display.texi (Overlay Properties): Note that mouse-face cannot
	change the text size (Bug#8530).

2011-08-08  Chong Yidong  <cyd@stupidchicken.com>

	* os.texi (Time of Day): Remove set-time-zone-rule, and recommend
	using setenv instead.

2011-07-28  Eli Zaretskii  <eliz@gnu.org>

	* display.texi (Bidirectional Display): Document the fact that
	bidi-display-reordering is t by default.

2011-07-23  Eli Zaretskii  <eliz@gnu.org>

	* display.texi (Bidirectional Display): New section.

2011-07-16  Lars Magne Ingebrigtsen  <larsi@gnus.org>
	    Tim Cross  <theophilusx@gmail.com>  (tiny change)
	    Glenn Morris  <rgm@gnu.org>

	* keymaps.texi (Toolkit Differences): New node.  (Bug#8176)

2011-07-15  Andreas Schwab  <schwab@linux-m68k.org>

	* help.texi (Keys in Documentation): Revert last change.

2011-07-15  Lars Magne Ingebrigtsen  <larsi@gnus.org>

	* help.texi (Keys in Documentation): Clarify that \= only quotes
	the next character, and doesn't affect longer sequences in
	particular (bug#8935).

	* debugging.texi (Using Debugger):
	Mention @code{eval-expression-debug-on-error} (bug#8549).

2011-07-14  Eli Zaretskii  <eliz@gnu.org>

	* display.texi (Other Display Specs): Document that `left-fringe'
	and `right-fringe' display specifications are of the "replacing"
	kind.

2011-07-14  Lars Magne Ingebrigtsen  <larsi@gnus.org>

	* help.texi (Documentation Basics): Add a link to the Function
	Documentation node (bug#6580).

2011-07-13  Lars Magne Ingebrigtsen  <larsi@gnus.org>

	* keymaps.texi (Menu Bar): Mention :visible and :enable
	(bug#6344).  Text by Drew Adams.

	* modes.texi (Running Hooks): Mention buffer-local hook variables
	(bug#6218).

	* objects.texi (General Escape Syntax): "a with grave accent" is
	?xe0, not ?x8e0 (bug#5259).

2011-07-12  Chong Yidong  <cyd@stupidchicken.com>

	* display.texi (Face Attributes, Font Selection): Add references
	to the Fonts node in the Emacs manual (Bug#4178).

2011-07-12  Chong Yidong  <cyd@stupidchicken.com>

	* display.texi (Window Systems): `window-system' is
	terminal-local.

	* frames.texi (Frame Parameters, Parameter Access): Don't mention
	frame-local variables.

	* variables.texi (Buffer-Local Variables): Don't mention obsolete
	frame-local variables.
	(Frame-Local Variables): Node deleted.

	* elisp.texi (Top): Update node listing.

2011-07-12  Lars Magne Ingebrigtsen  <larsi@gnus.org>

	* elisp.texi: Change "inferiors" to "subnodes" in three places
	(bug#3523).

2011-07-11  Chong Yidong  <cyd@stupidchicken.com>

	* frames.texi (Window System Selections): Discussion of
	x-select-enable-clipboard moved to Emacs manual.

2011-07-11  Deniz Dogan  <deniz@dogan.se>

	* commands.texi (Prefix Command Arguments): Remove excessive
	apostrophe.

2011-07-11  Lars Magne Ingebrigtsen  <larsi@gnus.org>

	* syntax.texi (Syntax Descriptors): Clarify that the ". 23" syntax
	description is a string (bug#3313).

	* frames.texi (Display Feature Testing): Try to explain what all
	the visual classes mean (bug#3042).

2011-07-10  Lars Magne Ingebrigtsen  <larsi@gnus.org>

	* modes.texi (Mode Line Variables): Document `mode-line-remote'
	and `mode-line-client' (bug#2974).

	* text.texi (Insertion): Clarify marker movements (bug#1651).
	Text from Drew Adams.

2011-07-07  Lars Magne Ingebrigtsen  <larsi@gnus.org>

	* text.texi (Special Properties): Clarify the format of `face'
	(bug#1375).

	* commands.texi (Interactive Call): Add a `call-interactively'
	example (bug#1010).

2011-07-06  Lars Magne Ingebrigtsen  <larsi@gnus.org>

	* functions.texi (Calling Functions): Link to the "Interactive
	Call" node (bug#1001).

2011-07-06  Chong Yidong  <cyd@stupidchicken.com>

	* customize.texi (Composite Types): Move alist and plist to here
	from Simple Types (Bug#7545).

	* elisp.texi (Top): Update menu description.

	* display.texi (Face Attributes): Document negative line widths
	(Bug#6113).

2011-07-03  Tobias C. Rittweiler  <tcr@freebits.de>  (tiny change)

	* searching.texi (Match Data): Note that match data can be
	overwritten by most functions (bug#2499).

2011-07-03  Lars Magne Ingebrigtsen  <larsi@gnus.org>

	* strings.texi (Formatting Strings): Clarify what the "-" and "0"
	flags mean (bug#6659).

	* functions.texi (What Is a Function): Document the autoload
	object (bug#6496).

2011-07-02  Lars Magne Ingebrigtsen  <larsi@gnus.org>

	* customize.texi (Variable Definitions): Clarify that SETFUNCTION
	is only used in the Customize user interface (bug#6089).

	* display.texi (Showing Images): Mention the point of sliced
	images (bug#7836).

2011-07-02  Eli Zaretskii  <eliz@gnu.org>

	* variables.texi (Defining Variables, Void Variables)
	(Constant Variables): Fix incorrect usage of @kindex.

2011-07-02  Lars Magne Ingebrigtsen  <larsi@gnus.org>

	* variables.texi (Defining Variables): Add an index entry for
	`set-variable' (bug#7262).
	(Defining Variables): Use @findex for functions.

	* frames.texi (Basic Parameters): Document the `explicit-name'
	parameter (bug#6951).

	* customize.texi (Type Keywords): Clarify that :value provides a
	default value for all types (bug#7386).

	* streams.texi (Output Functions): Document `pp'.

2011-06-25  Chong Yidong  <cyd@stupidchicken.com>

	* keymaps.texi (Searching Keymaps):
	* display.texi (Overlay Properties): Fix errors in 2011-05-29
	change.  Suggested by Johan Bockgård.

2011-06-15  Chong Yidong  <cyd@stupidchicken.com>

	* text.texi (Special Properties): Clarify role of font-lock-face.

2011-06-15  Lars Magne Ingebrigtsen  <larsi@gnus.org>

	* processes.texi (Process Information): Rename `process-alive-p'
	to `process-live-p' for consistency with other `-live-p' functions.

2011-06-03  Paul Eggert  <eggert@cs.ucla.edu>

	Document wide integers better.
	* files.texi (File Attributes): Document ino_t values better.
	ino_t values no longer map to anything larger than a single cons.
	* numbers.texi (Integer Basics, Integer Basics, Arithmetic Operations)
	(Bitwise Operations):
	* objects.texi (Integer Type): Use a binary notation that is a bit easier
	to read, and that will port better if 62-bits becomes the default.
	Fix or remove incorrect examples.
	* os.texi (Time Conversion): Document time_t values better.

2011-05-31  Lars Magne Ingebrigtsen  <larsi@gnus.org>

	* processes.texi (Process Information):
	Document `process-alive-p'.

2011-05-29  Chong Yidong  <cyd@stupidchicken.com>

	* help.texi (Accessing Documentation):
	* display.texi (Pixel Specification):
	* processes.texi (Serial Ports, Serial Ports):
	* nonascii.texi (Character Properties, Default Coding Systems):
	* text.texi (Changing Properties, Special Properties):
	* windows.texi (Window Start and End):
	* modes.texi (SMIE Indentation Example, SMIE Tricks):
	* keymaps.texi (Searching Keymaps, Tool Bar):
	* minibuf.texi (Basic Completion):
	* compile.texi (Eval During Compile):
	* strings.texi (Formatting Strings): Tweaks to avoid overflowing
	7x9 paper in printed manual.

	* lists.texi (Sets And Lists): Fix misplaced text.

2011-05-29  Chong Yidong  <cyd@stupidchicken.com>

	* keymaps.texi (Remapping Commands): Emphasize that the keymap
	needs to be active (Bug#8350).

2011-05-28  Chong Yidong  <cyd@stupidchicken.com>

	* minibuf.texi (Reading File Names): Clarify (Bug#8480).

	* tips.texi (Coding Conventions): Remove antediluvian filename
	limit recommendation (Bug#8538).

2011-05-27  Glenn Morris  <rgm@gnu.org>

	* modes.texi (Auto Major Mode): Update for set-auto-mode changes.

2011-05-26  Glenn Morris  <rgm@gnu.org>

	* variables.texi (File Local Variables):
	Update hack-local-variables `mode-only' return value.
	Add some more details on what this function does in the other case.

2011-05-19  Glenn Morris  <rgm@gnu.org>

	* lists.texi (Sets And Lists): Mention cl provides union etc.

2011-05-19  Nix  <nix@esperi.org.uk>

	* windows.texi (Displaying Buffers): pop-to-buffer is not a command.

	* text.texi (Parsing HTML): Update for function name changes.

	* syntax.texi (Syntax Flags): Small fix.

	* keymaps.texi (Active Keymaps): Typo fix.
	(Changing Key Bindings): Grammar fix.

	* frames.texi (Minibuffers and Frames): Grammar fix.
	(Window System Selections): x-select-enable-clipboard now defaults to t.

	* customize.texi (Common Keywords):
	* display.texi (Abstract Display):
	* modes.texi (Auto-Indentation):
	* nonascii.texi (Converting Representations): Typo fixes.

	* control.texi (Examples of Catch): Call it "goto" not "go to".

2011-05-14  Eli Zaretskii  <eliz@gnu.org>

	* nonascii.texi (Character Properties): Fix inconsistencies with
	implementation.

	* text.texi (Special Properties): Move @defvar's out of the
	@table.  (Bug#8652)

2011-05-12  Glenn Morris  <rgm@gnu.org>

	* display.texi (Image Descriptors): Fix typo.  (Bug#8495)

2011-05-12  Stefan Monnier  <monnier@iro.umontreal.ca>

	* modes.texi (Region to Refontify): Rename from "Region to Fontify".
	(Multiline Font Lock):
	* vol2.texi (Top):
	* vol1.texi (Top):
	* elisp.texi (Top): Update menu accordingly.

2011-05-12  Drew Adams  <drew.adams@oracle.com>

	* modes.texi (Region to Fontify): Fix typo.

2011-05-10  Jim Meyering  <meyering@redhat.com>

	* minibuf.texi: Fix typo "in in -> in".

2011-05-06  Paul Eggert  <eggert@cs.ucla.edu>

	* numbers.texi (Integer Basics): Large integers are treated as floats.

2011-04-30  Lars Magne Ingebrigtsen  <larsi@gnus.org>

	* processes.texi (Synchronous Processes): Document the (:file
	"/file-name") syntax for `call-process'.

2011-04-23  Juanma Barranquero  <lekktu@gmail.com>

	* windows.texi (Choosing Window): Fix typo.

2011-04-23  Chong Yidong  <cyd@stupidchicken.com>

	* frames.texi (Layout Parameters): Note the difference between
	querying and setting parameters for left-fringe and right-fringe
	(Bug#6930).

2011-03-21  Stefan Monnier  <monnier@iro.umontreal.ca>

	* minibuf.texi (Basic Completion): Be a bit more precise about the
	valid kinds of completion tables.
	(Programmed Completion): Remove obsolete text about lambda expressions
	not being valid completion tables.

2011-03-19  Chong Yidong  <cyd@stupidchicken.com>

	* positions.texi (Excursions): Explain the "save-excursion
	defeated by set-buffer" warning.

	* buffers.texi (Current Buffer): Copyedits.  Don't recommend using
	save-excursion.  Suggested by Uday S Reddy.

2011-04-01  Stefan Monnier  <monnier@iro.umontreal.ca>

	* variables.texi (Defining Variables): Mention the new meaning of `defvar'.
	(Lexical Binding): New sub-section.

	* eval.texi (Eval): Discourage the use of `eval'.
	Document its new `lexical' argument.

2011-03-28  Stefan Monnier  <monnier@iro.umontreal.ca>

	* commands.texi (Command Overview): `post-command-hook' is not reset to
	nil any more.

2011-03-19  Stefan Monnier  <monnier@iro.umontreal.ca>

	* strings.texi (String Conversion): Don't mention
	string-make-(uni|multi)byte (bug#8262).
	* nonascii.texi (Converting Representations): Fix up range.
	* keymaps.texi (Key Binding Commands): Update code point, avoid
	"unibyte character" and remove mention of unibyte bindings.

2011-03-10  Eli Zaretskii  <eliz@gnu.org>

	* modes.texi (Operator Precedence Grammars): Don't use characters
	outside ISO-8859-1.

2011-03-09  Eli Zaretskii  <eliz@gnu.org>

	* intro.texi (Acknowledgements): Convert to ISO-8859-1 encoding.

	* makefile.w32-in (MAKEINFO_OPTS): Add --enable-encoding.

2011-03-08  Glenn Morris  <rgm@gnu.org>

	* Makefile.in (MAKEINFO_OPTS): Add --enable-encoding.
	* intro.texi (Acknowledgements): Names to UTF-8.
	* elisp.texi: Set documentencoding.

2011-03-07  Chong Yidong  <cyd@stupidchicken.com>

	* Version 23.3 released.

2011-03-06  Chong Yidong  <cyd@stupidchicken.com>

	* package.texi: Update index keywords.
	(Package Archives): New node contents.  Document package-x.el.

2011-03-06  Juanma Barranquero  <lekktu@gmail.com>

	* makefile.w32-in (srcs): Add package.texi.

2011-03-06  Chong Yidong  <cyd@stupidchicken.com>

	* package.texi (Packaging, Packaging Basics, Simple Packages)
	(Multi-file Packages): Expand and clarify.
	(Package Archives): Temporary placeholder node.

	* elisp.texi (Top): Update node listing.

	* Makefile.in (srcs): Add package.texi.

2011-03-05  Chong Yidong  <cyd@stupidchicken.com>

	* processes.texi (Synchronous Processes): Minor clarification
	(Bug#8149).

2011-03-03  Glenn Morris  <rgm@gnu.org>

	* files.texi (Truenames): Minor clarification.  (Bug#2341)

2011-03-01  Glenn Morris  <rgm@gnu.org>

	* variables.texi (Directory Local Variables):
	Mention `(subdirs . nil)' alist element.

2011-02-28  Glenn Morris  <rgm@gnu.org>

	* variables.texi (Directory Local Variables): Mention the optional
	mtime argument of dir-locals-set-directory-class.  (Bug#3577)

2011-02-27  Chong Yidong  <cyd@stupidchicken.com>

	* minibuf.texi (Minibuffer History): Clarify discussion of
	minibuffer history lists (Bug#8085).

2011-02-19  Eli Zaretskii  <eliz@gnu.org>

	* elisp.texi: Sync @dircategory with ../../info/dir.

	* files.texi (Visiting Functions): Document find-file-literally,
	both the command and the variable.

	* variables.texi (Creating Buffer-Local): Explain the meaning of
	permanent local variables.

	* files.texi (Visiting Functions): Document find-file-literally,
	both the command and the variable.

	* variables.texi (Creating Buffer-Local): Explain the meaning of
	permanent local variables.

2011-02-19  Glenn Morris  <rgm@gnu.org>

	* keymaps.texi (Remapping Commands): Mention how to undo it.

2011-02-09  Reuben Thomas  <rrt@sc3d.org>

	* loading.texi (Hooks for Loading): Remove unnecessary advice
	about eval-after-load (Bug#7986).

2011-02-05  Chong Yidong  <cyd@stupidchicken.com>

	* commands.texi (Accessing Mouse): Note that a header line is not
	included in the row of posn-col-row.

2011-02-02  Chong Yidong  <cyd@stupidchicken.com>

	* modes.texi (Major Mode Conventions): Add face guidelines.
	(Faces for Font Lock): List faces in order of prominence.

2011-02-01  Paul Eggert  <eggert@cs.ucla.edu>

	format-time-string now supports subsecond time stamp resolution
	* os.texi (Time Parsing): Document %N.

2011-01-28  Chong Yidong  <cyd@stupidchicken.com>

	* vol1.texi (Top):
	* vol2.texi (Top):
	* elisp.texi (Top):
	* display.texi (Display Property): Shorten the menu description of
	the "Other Display Specs" node (Bug#7816).

	* keymaps.texi (Defining Menus): Add "menu item" and "extended
	menu item" concept index entries (Bug#7805).

2011-01-29  Eli Zaretskii  <eliz@gnu.org>

	* makefile.w32-in (texinfodir): New variable.
	(usermanualdir): Remove as redundant with $(emacsdir).
	(MAKEINFO): Remove options, leave only program name.
	(MAKEINFO_OPTS): New variable.
	(texinputdir, $(infodir)/elisp): Use $(MAKEINFO_OPTS).

2011-01-25  Chong Yidong  <cyd@stupidchicken.com>
            Richard Kim  <emacs18@gmail.com>

	* loading.texi (Library Search): Document list-load-path-shadows
	(Bug#7757).

2011-01-25  Chong Yidong  <cyd@stupidchicken.com>

	* searching.texi (Regexp Special): Remove outdated discussion of
	character sets (Bug#7780).

	* frames.texi (Pop-Up Menus): Document where menu title comes
	from (Bug#7684).

2011-01-25  Glenn Morris  <rgm@gnu.org>

	* display.texi (Making Buttons): Mention limitation of text buttons.

2011-01-23  Werner Lemberg  <wl@gnu.org>

	* Makefile.in (MAKEINFO): Now controlled by `configure'.
	(MAKEINFO_OPTS): New variable.  Use it where appropriate.
	(ENVADD): New variable to control texi2dvi and texi2pdf.

2011-01-15  Chong Yidong  <cyd@stupidchicken.com>

	* files.texi (Directory Names): Move directory-abbrev-alist doc to
	Emacs manual.

2011-01-15  Eli Zaretskii  <eliz@gnu.org>

	* files.texi (Directory Names): Explain why FROM in
	directory-abbrev-alist should begin with \`.  (Bug#7777)

2011-01-11  Stefan Monnier  <monnier@iro.umontreal.ca>

	* loading.texi (Hooks for Loading): Adjust doc of eval-after-load.

2011-01-02  Eli Zaretskii  <eliz@gnu.org>

	* modes.texi (Emulating Mode Line): Fix last change.

2011-01-02  Eli Zaretskii  <eliz@gnu.org>

	* modes.texi (Emulating Mode Line): Update documentation of
	format-mode-line according to changes that fixed bug #7587.

2010-12-18  Stefan Monnier  <monnier@iro.umontreal.ca>

	* modes.texi (Derived Modes): Mention prog-mode.

	* keymaps.texi (Simple Menu Items, Extended Menu Items): Remove mention
	of the key-binding-data cache since we don't use it any more.

2010-12-13  Eli Zaretskii  <eliz@gnu.org>

	* processes.texi (Shell Arguments):
	* strings.texi (Creating Strings): Don't mention "shell commands";
	make it explicit that `split-string-and-unquote' and
	`combine-and-quote-strings' are mainly for working with arguments
	to call-process and start-process.

	* processes.texi (Shell Arguments): Fix documentation of
	`split-string-and-unquote'.  Add indexing.  (Bug#7563)

2010-12-13  Stefan Monnier  <monnier@iro.umontreal.ca>

	* modes.texi (Auto-Indentation): New section to document SMIE.
	(Major Mode Conventions):
	* text.texi (Mode-Specific Indent): Refer to it.

2010-12-13  Eli Zaretskii  <eliz@gnu.org>

	* display.texi (Other Display Specs): Document left-fringe and
	right-fringe display specs.

2010-12-13  Stefan Monnier  <monnier@iro.umontreal.ca>

	* backups.texi (Making Backups):
	* modes.texi (Example Major Modes): Use recommended coding style.
	(Major Mode Basics, Derived Modes): Encourge more strongly use of
	define-derived-mode.  Mention completion-at-point-functions.

2010-12-13  Chong Yidong  <cyd@stupidchicken.com>

	* nonascii.texi (Converting Representations):
	Document byte-to-string.

2010-12-08  Glenn Morris  <rgm@gnu.org>

	* buffers.texi (Modification Time):
	verify-visited-file-modtime now defaults to the current buffer.

2010-11-27  Chong Yidong  <cyd@stupidchicken.com>

	* nonascii.texi (Converting Representations): Document byte-to-string.

	* strings.texi (Creating Strings): Don't mention semi-obsolete
	function char-to-string.
	(String Conversion): Shorten discussion of semi-obsolete function
	string-to-char.  Link to Converting Representations.

	* objects.texi (Symbol Type):
	* text.texi (Near Point):
	* help.texi (Help Functions):
	* functions.texi (Mapping Functions): Use string instead of
	char-to-string in examples.

2010-11-27  Chong Yidong  <cyd@stupidchicken.com>

	* text.texi (Kill Functions, Kill Functions)
	(Low-Level Kill Ring, Low-Level Kill Ring): Remove obsolete
	YANK-HANDLER args.

	* symbols.texi (Creating Symbols): Using unintern without an
	obarray arg is now obsolete.

	* numbers.texi (Float Basics): Document float-e and float-pi.

	* variables.texi (Defining Variables): Change "pi" example to
	"float-pi".

2010-11-26  Eli Zaretskii  <eliz@gnu.org>

	* commands.texi (Click Events): Document the values of X, Y and
	COL, ROW in the event's position, when the click is on the header
	or mode line, on the fringes, or in the margins.

2010-11-17  Eli Zaretskii  <eliz@gnu.org>

	* customize.texi (Composite Types): Lower-case index entry.

	* loading.texi (How Programs Do Loading):
	Document load-file-name.  (Bug#7346)

2010-11-17  Glenn Morris  <rgm@gnu.org>

	* text.texi (Kill Functions, Low-Level Kill Ring): Small fixes.

2010-11-13  Eli Zaretskii  <eliz@gnu.org>

	* display.texi (Usual Display): Characters with no fonts are not
	necessarily displayed as empty boxes.

2010-10-31  Glenn Morris  <rgm@gnu.org>

	* maps.texi (Standard Keymaps): Update File menu description.

2010-10-28  Glenn Morris  <rgm@gnu.org>

	* Makefile.in (elisp.dvi, elisp.pdf): Also include $emacsdir.

2010-10-24  Eli Zaretskii  <eliz@gnu.org>

	* display.texi (Window Systems): Deprecate use of window-system as
	a predicate.

2010-10-23  Glenn Morris  <rgm@gnu.org>

	* help.texi (Documentation Basics): Remove mentions of digest-doc and
	sorted-doc.

2010-10-15  Eli Zaretskii  <eliz@gnu.org>

	* os.texi (Dynamic Libraries): New node, with slightly modified
	text deleted from "Image Formats".
	(System Interface): Add @menu entry for "Dynamic Libraries".

	* display.texi (Image Formats): Remove description of
	image-library-alist.  (Renamed in 2010-10-13T14:50:06Z!lekktu@gmail.com.)

2010-10-12  Glenn Morris  <rgm@gnu.org>

	* book-spine.texinfo: Rename to book-spine.texi.

2010-10-11  Glenn Morris  <rgm@gnu.org>

	* Makefile.in (MAKEINFO): Add explicit -I$srcdir.

	* Makefile.in (DVIPS): New variable.
	(.PHONY): Add html, ps.
	(html, elisp.html, ps, elisp.ps): New targets.
	(clean): Delete html, ps files.
	($(infodir)/elisp): Remove unnecessary includes.

2010-10-09  Eli Zaretskii  <eliz@gnu.org>

	* makefile.w32-in (emacsdir): New variable.
	(srcs): Add emacsver.texi.
	($(infodir)/elisp, elisp.dvi): Add -I$(emacsdir).

2010-10-09  Glenn Morris  <rgm@gnu.org>

	* Makefile.in (VPATH): Remove.
	(infodir): Make it absolute.
	(mkinfodir, $(infodir)/elisp, infoclean): No need to cd $srcdir.

	* Makefile.in (dist): Anchor regexps.

	* Makefile.in (srcs): Put elisp.texi first.
	($(infodir)/elisp, elisp.dvi, elisp.pdf): Use $<.

	* Makefile.in (infoclean): Remove harmless, long-standing error.

	* Makefile.in ($(infodir)): Delete rule.
	(mkinfodir): New.
	($(infodir)/elisp): Use $mkinfodir instead of infodir.

	* Makefile.in (dist): Remove reference to emacsver.texi.in.
	Also copy emacsver.texi, and edit $emacsdir.

2010-10-09  Glenn Morris  <rgm@gnu.org>

	* Makefile.in (emacsdir): New variable.
	(MAKEINFO): Add -I $emacsdir.
	(dist): Copy emacsver.texi.
	(srcs): Add emacsver.texi.

	* book-spine.texinfo, elisp.texi, vol2.texi, vol1.texi:
	Set EMACSVER by including emacsver.texi.

	* Makefile.in (.PHONY): Declare info, dvi, pdf, dist.

2010-10-07  Glenn Morris  <rgm@gnu.org>

	* Makefile.in (version): New, set by configure.
	(clean): Delete dist tar file.
	(dist): Use version in tar name.

2010-10-06  Glenn Morris  <rgm@gnu.org>

	* Makefile.in: Rearrange to more closely resemble doc/emacs/Makefile.
	(INSTALL_INFO): Remove unused variable.
	(mostlyclean, infoclean, dist): New rules.
	(clean): Delete dvi and pdf files.
	(maintainer-clean): Remove elisp.oaux, use infoclean.
	($(infodir)): Add parallel build workaround.

2010-10-04  Glenn Morris  <rgm@gnu.org>

	* Makefile.in (dvi, pdf, $(infodir)): New targets.
	($(infodir)/elisp): Ensure target directory exists.  Use $@.
	Fix -I typo.
	(clean): No 'make.out' or 'core' files.
	(.PHONY): Declare clean rules.
	(maintainer-clean): Delete pdf file.  Guard against cd failures.

2010-10-03  Glenn Morris  <rgm@gnu.org>

	* files.texi (File Name Components): Remove ignored section about
	deleted variable directory-sep-char.

2010-10-03  Michael Albinus  <michael.albinus@gmx.de>

	* files.texi (Magic File Names): New defopt
	remote-file-name-inhibit-cache.

2010-10-02  Glenn Morris  <rgm@gnu.org>

	* os.texi (Killing Emacs): Hook now runs in batch mode.

2010-09-18  Stefan Monnier  <monnier@iro.umontreal.ca>

	* text.texi (Special Properties): Clarify when modification-hooks run.

2010-09-11  Stefan Monnier  <monnier@iro.umontreal.ca>

	* syntax.texi (Syntax Flags): Document new `c' flag.

2010-09-09  Glenn Morris  <rgm@gnu.org>

	* display.texi (ImageMagick Images): General cleanup.

2010-09-06  Alexander Klimov  <alserkli@inbox.ru>  (tiny change)

	* files.texi (Directory Names): Use \` rather than ^.

2010-09-02  Jan Djärv  <jan.h.d@swipnet.se>

	* text.texi (Low-Level Kill Ring):
	* frames.texi (Window System Selections): Remove cut buffer
	documentation.

2010-08-28  Eli Zaretskii  <eliz@gnu.org>

	* display.texi (Fringe Size/Pos): Add a cross-reference to "Layout
	Parameters", where the default fringe width is described.

	* frames.texi (Window Frame Parameters, Basic Parameters)
	(Position Parameters, Layout Parameters, Management Parameters)
	(Cursor Parameters, Font and Color Parameters): Add indexing for
	frame parameters.  (Bug#6929)

2010-08-25  Tom Tromey  <tromey@redhat.com>

	* vol2.texi (Top): Update.
	* vol1.texi (Top): Update.
	* tips.texi (Library Headers): Mention Package-Version and
	Package-Requires.
	* package.texi: New file.
	* os.texi (System Interface): Update pointers.
	* elisp.texi (Top): Link to new nodes.  Include package.texi.
	* anti.texi (Antinews): Update pointers.

2010-08-25  Eli Zaretskii  <eliz@gnu.org>

	* processes.texi (Filter Functions): Fix last change.

2010-08-24  Markus Triska  <triska@gmx.at>

	* processes.texi (Filter Functions): Use `buffer-live-p' instead
	of `buffer-name' in the main text as well as in the example
	(Bug#3098).

2010-08-22  Chong Yidong  <cyd@stupidchicken.com>

	* nonascii.texi (Text Representations):
	* loading.texi (Loading Non-ASCII):
	* compile.texi (Byte Compilation): Don't mention obsolete
	--unibyte command-line argument.

2010-08-22  Chong Yidong  <cyd@stupidchicken.com>

	* modes.texi (Defining Minor Modes): Doc fix (Bug#6880).

2010-08-22  Chong Yidong  <cyd@stupidchicken.com>

	* objects.texi (Bool-Vector Type): Minor definition tweak (Bug#6878).

2010-08-20  Eli Zaretskii  <eliz@gnu.org>

	* commands.texi (Misc Events): Add cross-references to where
	POSITION of a mouse event is described in detail.

2010-08-08  Christoph Scholtes  <cschol2112@googlemail.com>

	* control.texi (Handling Errors)  <error-message-string>: Fix arg name.

2010-08-08  Juanma Barranquero  <lekktu@gmail.com>

	* modes.texi (Defining Minor Modes): Use C-backspace, not C-delete.
	Suggested by Štěpán Němec <stepnem@gmail.com>.

2010-08-08  Juanma Barranquero  <lekktu@gmail.com>

	* minibuf.texi (High-Level Completion): Document args of
	`read-buffer-function' (bug#5625).

2010-07-29  Jan Djärv  <jan.h.d@swipnet.se>

	* frames.texi (Layout Parameters): Add doc for tool-bar-position.

2010-07-29  Michael Albinus  <michael.albinus@gmx.de>

	* processes.texi (Process Information): Explain process property
	`remote-tty'.

2010-07-27  Juanma Barranquero  <lekktu@gmail.com>

	* modes.texi (Defining Minor Modes): Use C-delete in examples,
	instead of "\C-\^?" (bug#6334).

	* text.texi (Special Properties): Fix typo.

2010-07-09  Eli Zaretskii  <eliz@gnu.org>

	* internals.texi (Writing Emacs Primitives): Adapt to ANSI C
	calling sequences, which are now the standard.

2010-06-24  Chong Yidong  <cyd@stupidchicken.com>

	* text.texi (Undo): Clarify command loop behavior (Bug#2433).

	* commands.texi (Command Overview): Mention undo-boundary call.

2010-06-23  Glenn Morris  <rgm@gnu.org>

	* abbrevs.texi, commands.texi, compile.texi, debugging.texi:
	* display.texi, edebug.texi, elisp.texi, eval.texi, files.texi:
	* frames.texi, functions.texi, internals.texi, keymaps.texi:
	* loading.texi, minibuf.texi, numbers.texi, os.texi, processes.texi:
	* searching.texi, sequences.texi, strings.texi, syntax.texi:
	* text.texi, tips.texi, vol1.texi, vol2.texi, windows.texi:
	Untabify Texinfo files.

2010-06-20  Chong Yidong  <cyd@stupidchicken.com>

	* modes.texi (Minor Mode Conventions): Fix typo (Bug#6477).

2010-06-19  Chong Yidong  <cyd@stupidchicken.com>

	* errors.texi (Standard Errors): Remove unnecessary markup (Bug#6461).

2010-06-02  Chong Yidong  <cyd@stupidchicken.com>

	* searching.texi (Regexp Special): Remove obsolete information
	about matching non-ASCII characters, and suggest using char
	classes (Bug#6283).

2010-05-30  Juanma Barranquero  <lekktu@gmail.com>

	* minibuf.texi (Basic Completion): Add missing "@end defun".

2010-05-30  Stefan Monnier  <monnier@iro.umontreal.ca>

	* minibuf.texi (Basic Completion): Document completion-boundaries.
	(Programmed Completion): Document the new fourth method for boundaries.

2010-05-22  Chong Yidong  <cyd@stupidchicken.com>

	* display.texi (Image Cache): Update documentation about image caching.

2010-05-08  Štěpán Němec  <stepnem@gmail.com>  (tiny change)

	* windows.texi (Textual Scrolling):
	* tips.texi (Coding Conventions):
	* minibuf.texi (Minibuffer History):
	* maps.texi (Standard Keymaps):
	* loading.texi (Where Defined):
	* edebug.texi (Instrumenting): Fix typos.

2010-05-08  Chong Yidong  <cyd@stupidchicken.com>

	* keymaps.texi (Menu Bar): Document :advertised-binding property.

	* functions.texi (Obsolete Functions):
	Document set-advertised-calling-convention.

	* minibuf.texi (Basic Completion): Document completion-in-region.
	(Programmed Completion): Document completion-annotate-function.

	* commands.texi (Reading One Event): Document read-key.
	(Distinguish Interactive): Document KIND arg to
	called-interactively-p.  Delete obsolete interactive-p.

	* elisp.texi (Top): Update node description.

2010-05-08  Eli Zaretskii  <eliz@gnu.org>

	* nonascii.texi (Character Properties):
	Document unicode-category-table.  Add an index entry for Unicode
	general category.

2010-05-07  Chong Yidong  <cyd@stupidchicken.com>

	* Version 23.2 released.

2010-04-20  Juanma Barranquero  <lekktu@gmail.com>

	* locals.texi (Standard Buffer-Local Variables):
	Remove @ignore'd reference to `direction-reversed'.

2010-04-14  Juri Linkov  <juri@jurta.org>

	Fix @deffn without category.

	* abbrevs.texi (Abbrev Expansion): Replace @deffn with @defun
	for `abbrev-insert'.

	* buffers.texi (Indirect Buffers): Add category `Command'
	to @deffn of `clone-indirect-buffer'.

	* windows.texi (Cyclic Window Ordering): Replace @deffn with @defun
	for `next-window' and `previous-window'.  Add category `Command'
	to @deffn of `pop-to-buffer'.

2010-04-01  Chong Yidong  <cyd@stupidchicken.com>

	* nonascii.texi (Text Representations): Don't mark
	enable-multibyte-characters as a user option.

2010-03-31  Eli Zaretskii  <eliz@gnu.org>

	* control.texi (Handling Errors): How to re-throw a signal caught
	by condition-case.

2010-03-26  Chong Yidong  <cyd@stupidchicken.com>

	* loading.texi (Hooks for Loading): Document after-load-functions.
	Copyedits.

2010-03-24  Arni Magnusson  <arnima@hafro.is>  (tiny change)

	* frames.texi (Cursor Parameters): Fix typo.  (Bug#5760)

2010-03-24  Chong Yidong  <cyd@stupidchicken.com>

	* processes.texi (Network Processes): Document seqpacket type.

2010-03-20  Dan Nicolaescu  <dann@ics.uci.edu>

	* os.texi (System Environment): Do not mention lynxos.

2010-03-10  Chong Yidong  <cyd@stupidchicken.com>

	* Branch for 23.2.

2010-03-06  Chong Yidong  <cyd@stupidchicken.com>

	* objects.texi (Integer Type): Take note of the read syntax
	exception for numbers that cannot fit in the integer type.

2010-03-03  Glenn Morris  <rgm@gnu.org>

	* numbers.texi (Integer Basics, Bitwise Operations):
	* objects.texi (Integer Type): Update for integers now being 30-bit.

2010-02-27  Chong Yidong  <cyd@stupidchicken.com>

	* display.texi (Low-Level Font): Document :otf font-spec property.

2010-02-01  Stefan Monnier  <monnier@iro.umontreal.ca>

	* display.texi (Line Height): Avoid obsolete special default variables
	like default-major-mode.

2010-01-28  Alan Mackenzie  <acm@muc.de>

	* display.texi (Auto Faces): Say fontification-functions is called
	whether or not Font Lock is enabled.  Tidy up the wording a bit.

2010-01-17  Chong Yidong  <cyd@stupidchicken.com>

	* elisp.texi: Remove duplicate edition information (Bug#5407).

2010-01-17  Juanma Barranquero  <lekktu@gmail.com>

	* two.el (volume-header-toc-markup): Fix typos in docstring.

2010-01-04  Stefan Monnier  <monnier@iro.umontreal.ca>

	Avoid dubious uses of save-excursions.
	* positions.texi (Excursions): Recommend the use of
	save-current-buffer if applicable.
	* text.texi (Clickable Text): Fix the example code which used
	save-excursion in a naive way which sometimes preserves point and
	sometimes not.
	* variables.texi (Creating Buffer-Local):
	* os.texi (Session Management):
	* display.texi (GIF Images):
	* control.texi (Cleanups): Use (save|with)-current-buffer.

2010-01-02  Eli Zaretskii  <eliz@gnu.org>

	* modes.texi (Example Major Modes): Fix indentation.  (Bug#5195)

2010-01-02  Chong Yidong  <cyd@stupidchicken.com>

	* nonascii.texi (Text Representations, Character Codes)
	(Converting Representations, Explicit Encoding)
	(Translation of Characters): Use hex notation consistently.
	(Character Sets): Fix map-charset-chars doc (Bug#5197).

2010-01-01  Chong Yidong  <cyd@stupidchicken.com>

	* loading.texi (Where Defined): Make it clearer that these are
	loaded files (Bug#5068).

2009-12-29  Chong Yidong  <cyd@stupidchicken.com>

	* minibuf.texi (Completion Styles): Document `initials' style.

2009-12-25  Chong Yidong  <cyd@stupidchicken.com>

	* frames.texi (Resources): Describe inhibit-x-resources.
	(Size Parameters): Copyedit.

	* hash.texi (Creating Hash):
	* objects.texi (Hash Table Type): Document the new hash table
	printed representation.

	* minibuf.texi (Basic Completion): 4th arg to all-completions is
	obsolete.

	* processes.texi (Process Buffers):
	Document process-kill-buffer-query-function.

2009-12-05  Glenn Morris  <rgm@gnu.org>

	* hooks.texi (Standard Hooks): Remove diary-display-hook, replaced by
	diary-display-function, and no longer recommended to be a hook.
	Update for changes in the names of calendar and diary hooks.
	diary-print-entries-hook has changed section.

2009-11-28  Eli Zaretskii  <eliz@gnu.org>

	* text.texi (Special Properties): More accurate description of
	what the `cursor' property does.

2009-11-26  Kevin Ryde  <user42@zip.com.au>

	* commands.texi (Misc Events): vindex mouse-wheel-up-event and
	mouse-wheel-down-event, the closest thing to a definition for them.
	* os.texi (Startup Summary): vindex inhibit-startup-message and
	inhibit-splash-screen.
	(Command-Line Arguments): vindex argv.
	(Suspending Emacs): vindex suspend-tty-functions and
	resume-tty-functions.  Don't want to index every hook, but having
	the programming ones is helpful.

2009-11-14  Chong Yidong  <cyd@stupidchicken.com>

	* commands.texi (Motion Events): Fix typo (Bug#4907).

2009-11-08  Chong Yidong  <cyd@stupidchicken.com>

	* searching.texi (Char Classes): Note that [:upper:] and [:lower:]
	are affected by case-fold-search (Bug#4483).

2009-11-02  Chong Yidong  <cyd@stupidchicken.com>

	* minibuf.texi (Reading File Names): Note that read-file-name may
	use a graphical file dialog.

2009-10-31  Glenn Morris  <rgm@gnu.org>

	* nonascii.texi (User-Chosen Coding Systems): Minor reword.  (Bug#4817)

2009-10-16  Kevin Ryde  <user42@zip.com.au>

	* files.texi (Magic File Names): Add @vindex file-name-handler-alist,
	in particular so `info-lookup-symbol' can find its docs.

2009-10-16  Chong Yidong  <cyd@stupidchicken.com>

	* variables.texi (Constant Variables): Distinguish from defconst
	variables.
	(Defining Variables): Add cindex.

2009-10-15  Chong Yidong  <cyd@stupidchicken.com>

	* os.texi (Time of Day): Clarify that the microsecond part is
	ignored (Bug#4637).

2009-10-11  Glenn Morris  <rgm@gnu.org>

	* frames.texi (Size and Position): Clarify what is included in the frame
	height.  (Bug#4535)

2009-10-10  Glenn Morris  <rgm@gnu.org>

	* windows.texi (Size of Window): The relationship between window and
	frame heights is not so simple.  (Bug#4535)
	Mention window-full-height-p.

2009-10-07  Stefan Monnier  <monnier@iro.umontreal.ca>

	* positions.texi (Text Lines): Remove goto-line, since it shouldn't be
	used from Lisp.

2009-10-07  Eli Zaretskii  <eliz@gnu.org>

	* files.texi (Directory Names) <abbreviate-file-name>:
	Document that root home directories are not replaced with "~".

2009-10-06  Eli Zaretskii  <eliz@gnu.org>

	* text.texi (Special Properties): Document the meaning of the
	`cursor' text property whose value is an integer.

2009-10-05  Michael Albinus  <michael.albinus@gmx.de>

	* files.texi (Magic File Names): Add `copy-directory'.

2009-10-05  Eli Zaretskii  <eliz@gnu.org>

	* files.texi (File Attributes): Fix description of file
	attributes.  (Bug#4638) Update attributes of files.texi example to
	be more representative.

2009-10-05  Michael Albinus  <michael.albinus@gmx.de>

	* files.texi (Create/Delete Dirs): New command copy-directory.

2009-10-04  Juanma Barranquero  <lekktu@gmail.com>

	* anti.texi (Antinews):
	* macros.texi (Indenting Macros):
	* strings.texi (Creating Strings, Case Conversion):
	Remove duplicate words.

2009-10-01  Michael Albinus  <michael.albinus@gmx.de>

	* files.texi (Create/Delete Dirs): delete-directory has an
	optional parameter RECURSIVE.

2009-10-01  Stefan Monnier  <monnier@iro.umontreal.ca>

	* buffers.texi (Swapping Text): Minor clarification.

2009-10-01  Glenn Morris  <rgm@gnu.org>

	* functions.texi (Declaring Functions): Mention that we also search for
	".m" files in the src/ directory.

2009-09-25  David Engster  <deng@randomsample.de>

	* display.texi (Managing Overlays): Document copy-overlay (Bug#4549).

2009-09-22  Glenn Morris  <rgm@gnu.org>

	* internals.texi (Building Emacs): Mention preloaded-file-list.

2009-09-14  Alan Mackenzie  <acm@muc.de>

	* os.texi (Terminal Output): Put "@code{}" around "stdout".

2009-09-13  Chong Yidong  <cyd@stupidchicken.com>

	* functions.texi (Anonymous Functions): Rearrange discussion,
	giving usage of unquoted lambda forms first.  Mention that
	`function' and `#'' are no longer required (Bug#4290).

2009-09-11  Alan Mackenzie  <acm@muc.de>

	* os.texi (Terminal Output): Document `send-string-to-terminal' in
	batch mode.

2009-09-01  Glenn Morris  <rgm@gnu.org>

	* display.texi (Face Functions): Mention define-obsolete-face-alias.

2009-08-26  Ulrich Mueller  <ulm@gentoo.org>

	* nonascii.texi (Character Codes): Fix typos.

2009-08-25  Michael Albinus  <michael.albinus@gmx.de>

	* processes.texi (Synchronous Processes): New defvar
	process-file-side-effects.

2009-08-25  Glenn Morris  <rgm@gnu.org>

	* display.texi (Fontsets): Fix typo.

	* files.texi (Format Conversion Round-Trip): Mention nil regexp.

2009-08-19  Stefan Monnier  <monnier@iro.umontreal.ca>

	* processes.texi (Asynchronous Processes): Adjust arglist of
	start-process-shell-command and start-file-process-shell-command.

2009-08-15  Chong Yidong  <cyd@stupidchicken.com>

	* advice.texi (Argument Access in Advice): Note that argument
	positions are zero-based (Bug#3932).

	* commands.texi (Distinguish Interactive): Minor copyedit.

	* display.texi (Face Attributes): Add xref to Displaying Faces for
	explanation of "underlying face".

	* customize.texi (Common Keywords): Add xref to Loading.

	* loading.texi (How Programs Do Loading): Add xref to Lisp
	Libraries node in the Emacs manual.

2009-08-13  Chong Yidong  <cyd@stupidchicken.com>

	* objects.texi (Meta-Char Syntax): Add xref to Strings of Events.

2009-07-18  Chong Yidong  <cyd@stupidchicken.com>

	* processes.texi (Shell Arguments): Copyedits.

2009-07-18  Glenn Morris  <rgm@gnu.org>

	* loading.texi (Repeated Loading): Fix typo.

2009-07-16  Richard Stallman  <rms@gnu.org>

	* buffers.texi (Swapping Text): Recommend setting
	write-region-annotate-functions and buffer-saved-size.

	* backups.texi (Auto-Saving): Document buffer-saved-size = -2.

2009-07-15  Glenn Morris  <rgm@gnu.org>

	* edebug.texi: Minor re-phrasings throughout.
	(Edebug Execution Modes): Sit-for affects continue mode too.
	(Jumping): Use `forward-sexp' rather than its keybinding.
	(Edebug Misc): Fix Q binding.
	(Edebug Eval): Remove cl version.
	(Printing in Edebug): Clarify print-length etc.
	(Instrumenting Macro Calls): Defopt edebug-eval-macro-args.
	(Specification List): Remove edebug-unwrap findex entry.
	(Specification Examples): defmacro is actually not the same as defun.
	Escape "`" in example.

2009-07-15  Chong Yidong  <cyd@stupidchicken.com>

	* markers.texi (The Mark): Document optional arg to
	deactivate-mark.

2009-07-11  Kevin Ryde  <user42@zip.com.au>

	* hooks.texi (Standard Hooks): Fix cross-references.

	* loading.texi (Named Features): Refer to eval-after-load.

2009-07-11  Glenn Morris  <rgm@gnu.org>

	* Makefile.in (TEXI2PDF): New.
	(elisp.pdf): New target.

	* searching.texi (Regexp Backslash): Fix typo.

	* elisp.texi (Top): Display copyright notice at start of non-TeX.

2009-07-10  Glenn Morris  <rgm@gnu.org>

	* elisp.texi, vol1.texi, vol2.texi: Update @detailmenu.

	* customize.texi (Customization Types):
	* display.texi (Abstract Display):
	* objects.texi (Character Type, String Type):
	Merge in some menu descriptions from elisp.texi.

	* hash.texi (Hash Tables):
	* modes.texi (Multiline Font Lock):
	End menu description with period.

2009-07-09  Glenn Morris  <rgm@gnu.org>

	* back.texi: Don't hard-code texinfo location.

	* two-volume.make (texinfodir): New, with location of texinfo.tex.
	(tex): Add texinfodir to TEXINPUTS.
	(elisp1med-init, elisp2med-init): Use texinfodir.

	* Makefile.in (texinfodir): Rename from usermanualdir, and update.
	(clean): Add two-volume.make intermediate files.

	* elisp.texi, vol1.texi, vol2.texi:
	Use a DATE variable with the publication date, and update it.
	Fix antinews menu description.

	* vol1.texi, vol2.texi: Update VERSION to match elisp.texi.
	Update the detailed node listing to match elisp.texi.

	* README: Update edition to match elisp.texi.

	* objects.texi (General Escape Syntax):
	* nonascii.texi (Character Sets):
	Use consistent case for "Unicode Standard".

	* anti.texi (Antinews):
	* customize.texi (Variable Definitions):
	* functions.texi (Declaring Functions):
	* nonascii.texi (Character Properties):
	* processes.texi (Serial Ports):
	* text.texi (Special Properties):
	* tips.texi (Coding Conventions):
	Minor rearrangements to improve TeX line-filling.

	* commands.texi (Using Interactive): Fix cross-reference.

2009-07-01  Jan Djärv  <jan.h.d@swipnet.se>

	* frames.texi (Management Parameters): Mention sticky.

2009-07-01  Andreas Schwab  <aschwab@redhat.com>

	* help.texi (Help Functions): Fix description of help-buffer and
	help-setup-xref to use @defun instead of @deffn.

2009-07-01  Jan Djärv  <jan.h.d@swipnet.se>

	* frames.texi (Size Parameters): Mention maximized for fullscreen.

2009-06-24  Chong Yidong  <cyd@stupidchicken.com>

	* display.texi (Window Systems): Add ns to the list.

2009-06-21  Chong Yidong  <cyd@stupidchicken.com>

	* Branch for 23.1.

2009-06-17  Martin Rudalics  <rudalics@gmx.at>

	* windows.texi (Dedicated Windows): Fix typo.
	(Resizing Windows): Replace @defun by @deffn.

2009-06-17  Glenn Morris  <rgm@gnu.org>

	* variables.texi (Directory Local Variables):
	Update for 2009-04-11 name-change of dir-locals-directory-alist.

2009-06-09  Kenichi Handa  <handa@m17n.org>

	* nonascii.texi (Character Sets): State clearly that FROM and TO
	are codepoints of CHARSET.

2009-06-07  Chong Yidong  <cyd@stupidchicken.com>

	* minibuf.texi (Reading File Names): Fix introductory text.
	Suggested by stan@derbycityprints.com.
	(High-Level Completion): Fix typo.

2009-05-28  Chong Yidong  <cyd@stupidchicken.com>

	* frames.texi (Text Terminal Colors): Multi-tty is already
	implemented, but tty-local colors are not.

2009-05-27  Chong Yidong  <cyd@stupidchicken.com>

	* hooks.texi (Standard Hooks): Remove mention of obsolete
	redisplay-end-trigger-functions.

	* internals.texi (Window Internals): Remove mention of obsolete
	redisplay-end-trigger-functions.

2009-05-21  Martin Rudalics  <rudalics@gmx.at>

	* abbrevs.texi (Abbrev Mode): abbrev-mode is an option.

	* backups.texi (Making Backups): backup-directory-alist and
	make-backup-file-name-function are options.
	(Auto-Saving): auto-save-list-file-prefix is an option.

	* buffers.texi (Killing Buffers): buffer-offer-save is an
	option.

	* display.texi (Refresh Screen): no-redraw-on-reenter is an
	option.
	(Echo Area Customization): echo-keystrokes is an option.
	(Selective Display): selective-display-ellipses is an option.
	(Temporary Displays): temp-buffer-show-function is an option.
	(Face Attributes): underline-minimum-offset and x-bitmap-file-path
	are options.
	(Font Selection): face-font-family-alternatives,
	face-font-selection-order, face-font-registry-alternatives, and
	scalable-fonts-allowed are options.
	(Fringe Indicators): indicate-buffer-boundaries is an option.
	(Fringe Cursors): overflow-newline-into-fringe is an option.
	(Scroll Bars): scroll-bar-mode is an option.

	* eval.texi (Eval): max-lisp-eval-depth is an option.

	* files.texi (Visiting Functions): find-file-hook is an option.
	(Directory Names): directory-abbrev-alist is an option.
	(Unique File Names): temporary-file-directory and
	small-temporary-file-directory are options.

	* frames.texi (Initial Parameters): initial-frame-alist,
	minibuffer-frame-alist and default-frame-alist are options.
	(Cursor Parameters): blink-cursor-alist and
	cursor-in-non-selected-windows ar options.
	(Window System Selections): selection-coding-system is an
	option.
	(Display Feature Testing): display-mm-dimensions-alist is an
	option.

	* help.texi (Help Functions): help-char and help-event-list are
	options.

	* keymaps.texi (Functions for Key Lookup): meta-prefix-char is
	an option.

	* minibuf.texi (Minibuffer History): history-length and
	history-delete-duplicates are options.
	(High-Level Completion): read-buffer-function and
	read-buffer-completion-ignore-case are options.
	(Reading File Names): read-file-name-completion-ignore-case is
	an option.

	* modes.texi (Mode Line Top): mode-line-format is an option.
	(Mode Line Variables): mode-line-position and mode-line-modes
	are options.

	* nonascii.texi (Text Representations):
	enable-multibyte-characters is an option.
	(Default Coding Systems): auto-coding-regexp-alist,
	file-coding-system-alist, auto-coding-alist and
	auto-coding-functions are options.
	(Specifying Coding Systems): inhibit-eol-conversion is an
	option.

	* os.texi (Init File): site-run-file is an option.
	(System Environment): mail-host-address is an option.
	(User Identification): user-mail-address is an option.
	(Terminal Output): baud-rate is an option.

	* positions.texi (Word Motion): words-include-escapes is an
	option.

	* searching.texi (Standard Regexps): page-delimiter,
	paragraph-separate, paragraph-separate and sentence-end are
	options.

	* text.texi (Margins): left-margin and fill-nobreak-predicate
	are options.

	* variables.texi (Local Variables): max-specpdl-size is an
	option.

	* windows.texi (Choosing Window):
	split-window-preferred-function, special-display-function and
	display-buffer-function are options.

2009-05-20  Chong Yidong  <cyd@stupidchicken.com>

	Fix errors spotted by Martin Rudalics.

	* syntax.texi (Position Parse): Document rationale for ignored
	arguments to syntax-ppss-flush-cache.

	* processes.texi (Input to Processes): Mark PROCESS arg to
	process-running-child-p as optional.
	(Network Options): Document NO-ERROR arg to
	set-network-process-option.

	* buffers.texi (Indirect Buffers): Mark clone-indirect-buffer as a
	command.

	* searching.texi (POSIX Regexps): Mark posix-search-forward and
	posix-search-backward as commands.

	* os.texi (Killing Emacs): Mark kill-emacs as a command.
	(Suspending Emacs): Mark suspend-emacs as a command.
	(Processor Run Time): Mark emacs-uptime and emacs-init-time as
	commands.
	(Terminal Output): Remove obsolete function baud-rate.
	Document TERMINAL arg for send-string-to-terminal.

	* nonascii.texi (Terminal I/O Encoding): Document TERMINAL arg for
	terminal-coding-system and set-terminal-coding-system.
	(Explicit Encoding): Mark DESTINATION arg of decode-coding-region
	as optional.
	(Character Sets): Document RESTRICTION arg of char-charset.
	(Character Codes): Mark POS argument to get-byte as optional.

	* minibuf.texi (Minibuffer Misc): Document ARGS arg for
	minibuffer-message.

	* files.texi (Create/Delete Dirs): Mark make-directory and
	delete-directory as commands.

	* abbrevs.texi (Abbrev Tables): Fix arglist for make-abbrev-table.

	* text.texi (Base 64): Mark base64-decode-string and
	base64-encode-string as commands.
	(Columns): Mark move-to-column as a command.
	(Mode-Specific Indent): Document RIGID arg to
	indent-for-tab-command.
	(Region Indent): Mark TO-COLUMN arg to indent-region as optional.
	Mark indent-code-rigidly as a command.
	(Substitution): Mark translate-region as a command.

	* frames.texi (Size and Position): Remove obsolete functions
	screen-height and screen-width.

2009-05-19  Chong Yidong  <cyd@stupidchicken.com>

	* windows.texi (Cyclic Window Ordering, Cyclic Window Ordering)
	(Displaying Buffers, Resizing Windows): Correct mistakes;
	next-window, previous-window, and pop-to-buffer are not commands,
	and fit-window-to-buffer" is a command.  (Pointed out by Martin
	Rudalics.)

2009-05-17  Richard M Stallman  <rms@gnu.org>

	* modes.texi (Precalculated Fontification): Clarify text.

2009-05-17  Martin Rudalics  <rudalics@gmx.at>

	* windows.texi (Selecting Windows): Clarify descriptions of
	with-selected-window and get-lru-window.
	(Cyclic Window Ordering): Refer to particular frame when talking
	about how splitting affects the ordering.
	(Displaying Buffers): Fix descriptions of switch-to-buffer and
	switch-to-buffer-other-window.  Explain how setting of
	display-buffer-reuse-frames affects pop-to-buffer.
	(Choosing Window): Clarify some details in descriptions of
	display-buffer-reuse-frames, pop-up-frames, and
	pop-up-frame-function.
	(Dedicated Windows): Clarify some details.
	(Textual Scrolling): Replace term vscroll by term vertical
	scroll position.
	(Vertical Scrolling): Fix typo.
	(Window Hooks): Relate text on jit-lock-register to window
	scrolling and size changes.

2009-05-14  Chong Yidong  <cyd@stupidchicken.com>

	* frames.texi (Initial Parameters): Clarify what the initial
	minibuffer frame is.
	(Buffer Parameters): Note that the minibuffer parameter can not be
	altered.

	* anti.texi (Antinews): Copyedits.  Rearrange some entries.
	Document display-buffer changes.

2009-05-13  Chong Yidong  <cyd@stupidchicken.com>

	* anti.texi (Antinews): Rewrite for Emacs 22.

	* abbrevs.texi (Abbrevs): Add xref to Creating Symbols when
	obarrays are first mentioned.  Define "system abbrev" more
	prominently, and add it to the index.
	(Abbrev Mode, Abbrev Tables, Defining Abbrevs, Abbrev Properties):
	Copyedits.
	(Abbrev Expansion): Document abbrev-insert.

2009-05-12  Chong Yidong  <cyd@stupidchicken.com>

	* frames.texi (Font and Color Parameters): Rename from Color
	Parameters.  Document font-backend parameter.

	* vol2.texi (Top): Update node listing.
	* vol1.texi (Top): Update node listing.
	* elisp.texi (Top): Update node listing.

2009-05-11  Martin Rudalics  <rudalics@gmx.at>

	* windows.texi (Choosing Window): Don't explicitly refer to
	split-window-sensibly's window argument in descriptions of
	split-height-threshold and split-width-threshold.

2009-05-10  Martin Rudalics  <rudalics@gmx.at>

	* windows.texi (Choosing Window): Fix rewrite of window
	splitting section.

2009-05-09  Eli Zaretskii  <eliz@gnu.org>

	* nonascii.texi (Default Coding Systems):
	Document find-auto-coding, set-auto-coding, and auto-coding-alist.
	Add indexing.
	(Lisp and Coding Systems): Add index entries.

2009-05-09  Martin Rudalics  <rudalics@gmx.at>

	* windows.texi (Choosing Window): Describe split-window-sensibly
	and rewrite section on window splitting accordingly.
	(Textual Scrolling): Replace `...' by @code{...}.

2009-05-04  Chong Yidong  <cyd@stupidchicken.com>

	* hooks.texi (Standard Hooks): Add abbrev-expand-functions.
	Remove obsoleted pre-abbrev-expand-hook.

	* locals.texi (Standard Buffer-Local Variables): Consolidate table
	entries.

	* internals.texi (Object Internals): Don't assume 32-bit machines
	are the norm.
	(Buffer Internals): Consolidate table entries for readability.
	(Window Internals): Synch field names to window.h.
	(Process Internals): Synch field names to process.h.

2009-04-29  Chong Yidong  <cyd@stupidchicken.com>

	* variables.texi (File Local Variables): Note that read-circle is
	bound to nil when reading file-local variables.

	* streams.texi (Input Functions): Document read-circle.
	(Output Variables): Add xref to Circular Objects.

2009-04-25  Chong Yidong  <cyd@stupidchicken.com>

	* tips.texi (Coding Conventions): Copyedits.  Add xref to Named
	Features and Coding System Basics.  Node that "p" stands for
	"predicate".  Recommend utf-8-emacs instead of emacs-mule.
	(Key Binding Conventions): Emacs does use S-down-mouse-1, for
	mouse-appearance-menu.
	(Programming Tips): Add xref to Progress.

2009-04-22  Chong Yidong  <cyd@stupidchicken.com>

	* os.texi (Command-Line Arguments):
	Document command-line-args-left.
	(Suspending Emacs): Adapt text to multi-tty case.  Document use of
	terminal objects for tty arguments.
	(Startup Summary): Add xref to Session Management.
	(Session Management): Mention emacs-session-restore.  Copyedits.

2009-04-20  Chong Yidong  <cyd@stupidchicken.com>

	* os.texi (Startup Summary): Copyedits.  The init file is not
	necessarily named .emacs now.  Document initial-buffer-choice and
	initial-scratch-message.  Note where Emacs exits in batch mode.
	Document inhibit-splash-screen as an alias.
	(Init File): Be neutral about which init file name to use.

2009-04-16  Chong Yidong  <cyd@stupidchicken.com>

	* os.texi (System Interface): Fix Texinfo usage.

2009-04-15  Chong Yidong  <cyd@stupidchicken.com>

	* searching.texi (Regexp Backslash): Also refer to shy groups as
	non-capturing or unnumbered groups.
	(Regexp Functions): Add cross-reference to Regexp Backslash.

	* display.texi (Truncation): Overlays can use line-prefix and
	wrap-prefix too.
	(Overlay Properties): Document wrap-prefix and line-prefix.
	(Face Attributes): Document underline-minimum-offset.
	(Face Remapping): Copyedits.
	(Low-Level Font): Copyedits.
	(Image Cache): Note that the image cache is shared between frames.
	(Line Height): Emphasize that line-spacing only takes effect on
	graphical terminals.

2009-04-13  Chong Yidong  <cyd@stupidchicken.com>

	* display.texi (Refresh Screen): Note that a passage about screen
	refreshing is text terminal only.
	(Forcing Redisplay): Delete misleading comment---sit-for calls
	redisplay, not the other way around.
	(Truncation): Note new values of truncate-partial-width-windows.
	Copyedits.
	(Invisible Text): Document invisible-p.

2009-04-11  Eli Zaretskii  <eliz@gnu.org>

	* display.texi (Overlays): Overlays don't scale well.  See
	http://lists.gnu.org/archive/html/emacs-devel/2009-04/msg00243.html.

2009-04-10  Chong Yidong  <cyd@stupidchicken.com>

	* syntax.texi (Syntax Table Functions): Document cons cell
	argument for modify-syntax-entry.
	(Categories): Document cons cell argument for
	modify-category-entry.

	* searching.texi (String Search): Document word-search-forward-lax
	and word-search-backward-lax.
	(Searching and Case): Describe isearch behavior more precisely.

	* keymaps.texi (Tool Bar): Mention that some platforms do not
	support multi-line toolbars.  Suggested by Stephen Eglen.

	* frames.texi (Layout Parameters): Mention that Nextstep also
	allows only one tool-bar line.  Suggested by Stephen Eglen.

	* nonascii.texi (Text Representations): Copyedits.
	(Coding System Basics): Also mention utf-8-emacs.
	(Converting Representations, Selecting a Representation)
	(Scanning Charsets, Translation of Characters, Encoding and I/O):
	Copyedits.
	(Character Codes): Mention role of codepoints 1114112 to 4194175.

2009-04-09  Chong Yidong  <cyd@stupidchicken.com>

	* text.texi (Yank Commands): Note that yank uses push-mark.
	(Filling): Clarify REGION argument of fill-paragraph.
	Document fill-forward-paragraph-function.
	(Special Properties): Remove "new in Emacs 22" declaration.
	(Clickable Text): Merge with Links and Mouse-1 node.

	* display.texi (Button Properties, Button Buffer Commands):
	Change xref to Clickable Text.

	* tips.texi (Key Binding Conventions): Change xref to Clickable
	Text.

	* elisp.texi (Top): Update node listing.

2009-04-05  Chong Yidong  <cyd@stupidchicken.com>

	* markers.texi (The Mark): Copyedits.  Improve description of
	handle-shift-selection.
	(The Region): Move use-region-p here from The Mark.

	* positions.texi (Screen Lines): Document (cols . lines) argument
	for vertical-motion.

2009-04-04  Chong Yidong  <cyd@stupidchicken.com>

	* frames.texi (Frames): Clean up introduction.  Document `ns'
	return value for framep.
	(Creating Frames): Note how the terminal is chosen.
	(Multiple Terminals, Multiple Displays): Merge into a single node.
	(Color Parameters): Fix typo.

	* variables.texi (Local Variables, Buffer-Local Variables)
	(Creating Buffer-Local): Change link to Multiple Terminals.

	* os.texi (X11 Keysyms): Change link to Multiple Terminals.

	* keymaps.texi (Controlling Active Maps): Change link to Multiple
	Terminals.

	* commands.texi (Command Loop Info, Keyboard Macros): Change link
	to Multiple Terminals.

	* elisp.texi (Top): Update node listing.
	* vol2.texi (Top): Update node listing.
	* vol1.texi (Top): Update node listing.

	* buffers.texi (Current Buffer): Note that the append-to-buffer
	example is no longer in synch with the latest code.  Tie the two
	examples together.

	* files.texi (File Attributes): Move note about MS-DOS from
	Changing Files to File Attributes.
	(Create/Delete Dirs): Note that mkdir is an alias for this.

2009-04-01  Markus Triska  <triska@gmx.at>

	* processes.texi (Filter Functions): Suggest how to handle output
	batches.

2009-03-30  Chong Yidong  <cyd@stupidchicken.com>

	* help.texi (Accessing Documentation): Update example to use
	help-setup-xref and with-help-window.
	(Help Functions): Remove print-help-return-message, which is
	semi-obsolete due to with-help-window.  Document help-buffer and
	help-setup-xref.

2009-03-29  Chong Yidong  <cyd@stupidchicken.com>

	* help.texi (Accessing Documentation, Help Functions):
	Remove information about long-obsolete Emacs versions.

	* modes.texi (Mode Line Variables): The default values of the mode
	line variables are now more complicated.

2009-03-28  Chong Yidong  <cyd@stupidchicken.com>

	* modes.texi (Major Mode Conventions): Note that specialness is
	inherited.
	(Derived Modes): Note that define-derive-mode sets the mode-class
	property.

	* keymaps.texi (Prefix Keys): The M-g prefix key is now named
	goto-map.  Add search-map to the list.

2009-03-27  Eli Zaretskii  <eliz@gnu.org>

	* os.texi (System Environment): Update the list of system-type
	values.

	* markers.texi (The Mark) <handle-shift-selection>: Update for
	removal of the optional argument DEACTIVATE.

2009-03-25  Chong Yidong  <cyd@stupidchicken.com>

	* commands.texi (Focus Events): Most X window managers don't use
	focus-follows-mouse nowadays.

2009-03-24  Chong Yidong  <cyd@stupidchicken.com>

	* commands.texi (Defining Commands): Clarify introduction.
	(Using Interactive): Not that interactive can be put in a symbol
	property.
	(Interactive Call): Note that a symbol with a non-nil
	interactive-form property satisfies commandp.

2009-03-23  Juanma Barranquero  <lekktu@gmail.com>

	* minibuf.texi (Intro to Minibuffers): Fix typos.

2009-03-23  Chong Yidong  <cyd@stupidchicken.com>

	* minibuf.texi (Intro to Minibuffers): Remove long-obsolete info
	about minibuffers in old Emacs versions.  Copyedits.
	Emphasize that enable-recursive-minibuffers defaults to nil.
	(Text from Minibuffer): Simplify introduction.

2009-03-22  Alan Mackenzie  <acm@muc.de>

	* commands.texi (Using Interactive): Clarify string argument to
	`interactive' - even promptless elements need \n separators.

2009-03-18  Chong Yidong  <cyd@stupidchicken.com>

	* minibuf.texi (Completion Styles): New node.

	* elisp.texi (Top): Update node listing.

2009-03-17  Chong Yidong  <cyd@stupidchicken.com>

	* minibuf.texi (Basic Completion): Note that
	read-file-name-completion-ignore-case and
	read-buffer-completion-ignore-case can override
	completion-ignore-case.
	(Minibuffer Completion): Document completing-read changes.
	(Completion Commands): Avoid mentioning partial completion mode.
	Document minibuffer-completion-confirm changes, and
	minibuffer-confirm-exit-commands.
	(High-Level Completion): Document new require-match behavior for
	read-buffer.  Document read-buffer-completion-ignore-case.
	(Reading File Names): Document new require-match behavior for
	read-file-name.

2009-03-14  Chong Yidong  <cyd@stupidchicken.com>

	* debugging.texi (Error Debugging): Don't mislead the reader into
	thinking that debug-on-error enters debugger for C-f at EOB.
	(Error Debugging): Setting debug-on-init within the init file
	works, and has for some time.

2009-03-13  Kenichi Handa  <handa@m17n.org>

	* display.texi (Fontsets): Update the description.

2009-03-13  Chong Yidong  <cyd@stupidchicken.com>

	* advice.texi (Advising Primitives): Link to What Is a Function.

2009-03-12  Chong Yidong  <cyd@stupidchicken.com>

	* compile.texi (Speed of Byte-Code): Update example.
	(Disassembly): Update examples.

	* loading.texi (Repeated Loading): Simplify examples.

	* customize.texi (Common Keywords): It's not necessary to use :tag
	to remove hyphens, as custom-unlispify-tag-name does it
	automatically.
	(Variable Definitions): Link to File Local Variables.
	Document customized-value symbol property.
	(Customization Types): Move menu to end of node.

2009-03-10  Chong Yidong  <cyd@stupidchicken.com>

	* macros.texi (Compiling Macros): Omit misleading sentence, which
	implied that macros can only be used in the same file they are
	defined.
	(Backquote): Remove obsolete information about Emacs 19.

2009-03-05  John Foerch  <jjfoerch@earthlink.net>  (tiny change)

	* display.texi (Display Margins): Fix paren typo.

2009-02-27  Chong Yidong  <cyd@stupidchicken.com>

	* elisp.texi (Top): Update node listing.

	* variables.texi (Variables): Clarify introduction.
	(Global Variables): Mention that setq is a special form.
	(Local Variables): Use active voice.
	(Tips for Defining): Mention marking variables as safe.
	(Buffer-Local Variables): Mention terminal-local and frame-local
	variables together.
	(File Local Variables): Copyedits.
	(Frame-Local Variables): Note that they are not really useful.
	(Future Local Variables): Node deleted.

	* objects.texi (General Escape Syntax): Update explanation of
	Unicode escape syntax.

2009-02-23  Chong Yidong  <cyd@stupidchicken.com>

	* control.texi (Control Structures): Add cindex entry for "textual
	order".

	* eval.texi (Intro Eval): Copyedits.  Standardize on "form"
	instead of "expression" throughout.
	(Function Indirection): Copyedits.  Use active voice.
	(Eval): The default value of max-lisp-eval-depth is now 400.

2009-02-23  Miles Bader  <miles@gnu.org>

	* processes.texi (System Processes): Rename `system-process-attributes'
	to `process-attributes'.

2009-02-22  Chong Yidong  <cyd@stupidchicken.com>

	* symbols.texi (Property Lists): Emphasize that property lists are
	not restricted to symbol cells.
	(Other Plists): Copyedit.

	* sequences.texi (Sequences Arrays Vectors): Make introduction
	more concise.
	(Arrays): Mention char-tables and bool-vectors too.
	(Vectors): Don't repeat information given in Arrays node.  Link to
	nodes that explain the vector usage examples.
	(Char-Tables): Note that char-table elements can have arbitrary
	type.  Explain effect of omitted char-table-extra-slots property.
	Link to Property Lists node.

2009-02-22  Chong Yidong  <cyd@stupidchicken.com>

	* lists.texi (Building Lists): Remove obsolete Emacs 20 usage of
	`append'.
	(List Elements): Copyedits.

	* sequences.texi (Vector Functions): Remove obsolete Emacs 20 use
	of `vconcat'.

	* strings.texi (Creating Strings): Copyedits.  Remove obsolete
	Emacs 20 usage of `concat'.
	(Case Conversion): Copyedits.

2009-02-21  Chong Yidong  <cyd@stupidchicken.com>

	* objects.texi (Lisp Data Types, Syntax for Strings, Buffer Type):
	Minor edits.
	(Frame Configuration Type): Emphasize that it is not primitive.
	(Font Type): New node.
	(Type Predicates): Add fontp; type-of now recognizes font object
	types.

	* intro.texi (Version Info): Update version numbers in examples.
	(Acknowledgements): List more contributors.

	* elisp.texi: Bump version number to 3.0.
	(Top): Link to Font Type node.

2009-02-20  Juanma Barranquero  <lekktu@gmail.com>

	* modes.texi (Major Mode Conventions): Remove duplicate words.
	(Customizing Keywords): Fix typo.

2009-02-14  Eli Zaretskii  <eliz@gnu.org>

	* nonascii.texi (User-Chosen Coding Systems): Document that
	select-safe-coding-system suggests raw-text if there are raw bytes
	in the region.
	(Explicit Encoding): Warn not to use `undecided' when encoding.

2009-02-11  Glenn Morris  <rgm@gnu.org>

	* frames.texi (Visibility of Frames): Mention the effect multiple
	workspaces/desktops can have on visibility.

2009-02-07  Eli Zaretskii  <eliz@gnu.org>

	* text.texi (Commands for Insertion):
	* commands.texi (Event Mod):
	* keymaps.texi (Searching Keymaps):
	* nonascii.texi (Translation of Characters):
	Reinstate documentation of translation-table-for-input.
	(Explicit Encoding): Document the `charset' text property produced
	by decode-coding-region and decode-coding-string.

2009-01-27  Alan Mackenzie  <acm@muc.de>

	* modes.texi (Search-based Fontification): Correct a typo.

2009-01-25  Juanma Barranquero  <lekktu@gmail.com>

	* abbrevs.texi (Abbrev Table Properties): Fix typo.
	Reported by Seweryn Kokot <sewkokot@gmail.com>.  (Bug#2039)

2009-01-24  Eli Zaretskii  <eliz@gnu.org>

	* display.texi (Window Systems): Document the value of
	`initial-window-system' under --daemon.

	* os.texi (System Environment): Remove description of the
	`environment' function which has been deleted.

2009-01-22  Dan Nicolaescu  <dann@ics.uci.edu>

	* frames.texi (Multiple Displays): Remove documentation for
	removed function make-frame-on-tty.

2009-01-22  Chong Yidong  <cyd@stupidchicken.com>

	* files.texi (Format Conversion Piecemeal): Clarify behavior of
	write-region-annotate-functions.
	Document write-region-post-annotation-function.

2009-01-19  Chong Yidong  <cyd@stupidchicken.com>

	* display.texi (Font Lookup): Document WIDTH argument of
	x-list-fonts.

2009-01-17  Eli Zaretskii  <eliz@gnu.org>

	* maps.texi (Standard Keymaps): Rename function-key-map to
	local-function-key-map.

	* keymaps.texi (Translation Keymaps): Rename function-key-map to
	local-function-key-map.

	* nonascii.texi (Terminal I/O Encoding): `keyboard-coding-system'
	and `set-keyboard-coding-system' now accept an optional terminal
	argument.

	* commands.texi (Event Mod): `keyboard-translate-table' is now
	terminal-local.
	(Function Keys): Rename function-key-map to
	local-function-key-map.

	* elisp.texi (Top): Make @detailmenu be consistent with changes in
	frames.texi.

	* hooks.texi (Standard Hooks): Document `delete-frame-functions'
	`delete-terminal-functions', `suspend-tty-functions' and
	`resume-tty-functions'.

	* frames.texi (Frames): Document `frame-terminal' and
	`terminal-live-p'.
	(Multiple Displays): Document `make-frame-on-tty'.
	(Multiple Terminals): Document `terminal-list', `delete-terminal',
	`terminal-name', and `get-device-terminal'.
	(Terminal Parameters): Document `terminal-parameters',
	`terminal-parameter', and `set-terminal-parameter'.

	* os.texi (System Environment): Document `environment' and
	`initial-environment'.
	(Suspending Emacs): Update for multi-tty; document
	`suspend-tty', `resume-tty', and `controlling-tty-p'.

	* nonascii.texi (Coding System Basics): More accurate description
	of `raw-text'.

2009-01-12  Juanma Barranquero  <lekktu@gmail.com>

	* display.texi (Low-Level Font): Fix typo.

2009-01-10  Chong Yidong  <cyd@stupidchicken.com>

	* elisp.texi (Top): Update node listing.

	* display.texi (PostScript Images): Node deleted.

2009-01-10  Eli Zaretskii  <eliz@gnu.org>

	* processes.texi (Decoding Output): Document that null bytes force
	no-conversion for reading process output.

	* files.texi (Reading from Files): Document that null bytes force
	no-conversion when visiting files.

	* processes.texi (Serial Ports): Improve wording, suggested by RMS.

	* nonascii.texi (Lisp and Coding Systems):
	Document inhibit-null-byte-detection and inhibit-iso-escape-detection.
	(Character Properties): Improve wording.

2009-01-09  Chong Yidong  <cyd@stupidchicken.com>

	* display.texi (Font Lookup): Remove obsolete function
	x-font-family-list.  x-list-fonts accepts Fontconfig/GTK syntax.
	(Low-Level Font): Rename from Fonts, move to end of Faces section.
	(Font Selection): Reorder order of variable descriptions.
	Minor clarifications.

	* elisp.texi (Top): Update node listing.

2009-01-09  Glenn Morris  <rgm@gnu.org>

	* commands.texi (Command Loop Info): Say that last-command-char and
	last-input-char are obsolete aliases.

	* edebug.texi (Edebug Recursive Edit): Remove separate references to
	last-input-char and last-command-char, since they are just aliases for
	last-input-event and last-command-event.

	* minibuf.texi (Minibuffer Commands): Use last-command-event rather than
	last-command-char.

2009-01-08  Chong Yidong  <cyd@stupidchicken.com>

	* elisp.texi: Update node listing.

	* display.texi (Faces): Put Font Selection node after Auto Faces.
	(Face Attributes): Don't link to Font Lookup.
	Document font-family-list.
	(Fonts): New node.

2009-01-08  Jason Rumney  <jasonr@gnu.org>

	* frames.texi (Pointer Shape): Clarify that only X supports
	changing the standard pointer shapes.  (Bug#1485)

2009-01-08  Chong Yidong  <cyd@stupidchicken.com>

	* display.texi (Attribute Functions): Note that a function value
	:height is relative, and that compatibility functions work by
	calling set-face-attribute.
	(Displaying Faces): Reorder list in order of increasing priority.
	(Face Remapping): New node.  Content moved here from Displaying
	Faces.
	(Glyphs): Link to Face Functions.

2009-01-08  Chong Yidong  <cyd@stupidchicken.com>

	* display.texi (Faces): Don't discuss face id here.  facep does
	not return t.
	(Defining Faces): Minor clarification.
	(Face Attributes): Rearrange items to match docstring of
	set-face-attribute.  Add :foundry attribute.  Document new role of
	:font attribute.  Texinfo usage fix.
	(Attribute Functions): Copyedits.
	(Face Functions): Note that face number is seldom used.

2009-01-05  Richard M Stallman  <rms@gnu.org>

	* strings.texi (Predicates for Strings): Minor clarification.

	* functions.texi (Function Safety): Texinfo usage fix.

2009-01-04  Eduard Wiebe  <usenet@pusto.de>  (tiny change)

	* objects.texi (General Escape Syntax): Fix typo.

2009-01-03  Martin Rudalics  <rudalics@gmx.at>

	* windows.texi (Choosing Window): Say that pop-up-frame-alist
	works via the default value of pop-up-frame-function.

2009-01-02  Eli Zaretskii  <eliz@gnu.org>

	* processes.texi (System Processes): Document the `time' and
	`ctime' attributes of `system-process-attributes'.

2009-01-01  Chong Yidong  <cyd@stupidchicken.com>

	* display.texi (Face Attributes): Clarify :height attribute.

2008-12-31  Martin Rudalics  <rudalics@gmx.at>

	* buffers.texi (The Buffer List): Clarify what moves a buffer to
	the front of the buffer list.  Add entries for `last-buffer' and
	`unbury-buffer'.

2008-12-27  Eli Zaretskii  <eliz@gnu.org>

	* elisp.texi (Top): Add @detailmenu items for "Multiple Terminals"
	and its subsections.

	* frames.texi (Multiple Terminals, Low-level Terminal)
	(Terminal Parameters, Frames on Other TTY devices): New sections.
	(Frames): Add an xref to "Multiple Terminals".

	* elisp.texi (Top): Add @detailmenu item for "Terminal Type".

	* objects.texi (Terminal Type): New node.
	(Editing Types): Add it to the menu.

	* elisp.texi (Top): Add a @detailmenu item for "Directory Local
	Variables".

	* variables.texi (Directory Local Variables): New node.
	(Variables): Add a menu item for it.

	* loading.texi (Autoload): Document `generate-autoload-cookie' and
	`generated-autoload-file'.

2008-12-20  Eli Zaretskii  <eliz@gnu.org>

	* os.texi (Startup Summary): Add xref to documentation of
	`initial-window-system'.

	* display.texi (Window Systems): Document `window-system' the
	function.  The variable `window-system' is now frame-local.
	Document `initial-window-system'.

2008-12-19  Martin Rudalics  <rudalics@gmx.at>

	* windows.texi (Windows): Rewrite description of
	fit-window-to-buffer.

2008-12-13  Glenn Morris  <rgm@gnu.org>

	* modes.texi (Font Lock Basics): Fix level description.  (Bug#1534)
	(Levels of Font Lock): Refer to font-lock-maximum-decoration.

2008-12-12  Glenn Morris  <rgm@gnu.org>

	* debugging.texi (Error Debugging): Refer forwards to
	eval-expression-debug-on-error.

2008-12-05  Eli Zaretskii  <eliz@gnu.org>

	* strings.texi (String Basics): Only unibyte strings that
	represent key sequences hold 8-bit raw bytes.

	* nonascii.texi (Coding System Basics): Rewrite @ignore'd
	paragraph to speak about `undecided'.
	(Character Properties): Don't explain the meaning of each
	property; instead, identify their Unicode Standard names.
	(Character Sets): Document `map-charset-chars'.

2008-12-02  Glenn Morris  <rgm@gnu.org>

	* files.texi (Format Conversion Round-Trip): Rewrite format-write-file
	section yet again.

2008-11-29  Eli Zaretskii  <eliz@gnu.org>

	* nonascii.texi (Character Properties): New Section.
	(Specifying Coding Systems): Document
	`coding-system-priority-list', `set-coding-system-priority', and
	`with-coding-priority'.
	(Lisp and Coding Systems): Document `check-coding-systems-region'
	and `coding-system-charset-list'.
	(Coding System Basics): Document `coding-system-aliases'.

	* elisp.texi (Top): Add a @detailmenu entry for "Character
	Properties".

	* objects.texi (Character Type): Correct the range of Emacs
	characters.  Add an @xref to "Character Codes".

	* strings.texi (String Basics): Add an @xref to "Character Codes".

	* numbers.texi (Integer Basics): Add an @xref to `max-char'.

	* nonascii.texi (Explicit Encoding): Update for Emacs 23.
	(Character Codes): Document `max-char'.

2008-11-28  Eli Zaretskii  <eliz@gnu.org>

	* nonascii.texi (Text Representations, Converting Representations)
	(Character Sets, Scanning Charsets, Translation of Characters):
	Make text more accurate.

2008-11-28  Glenn Morris  <rgm@gnu.org>

	* files.texi (Format Conversion Round-Trip): Improve previous change.

2008-11-26  Chong Yidong  <cyd@stupidchicken.com>

	* modes.texi (Auto Major Mode): Fix example.

2008-11-25  Glenn Morris  <rgm@gnu.org>

	* control.texi (Signaling Errors): Fix `wrong-type-argument' name.

	* files.texi (Format Conversion Round-Trip):
	Use active voice for previous change.

2008-11-25  Chong Yidong  <cyd@stupidchicken.com>

	* os.texi (Processor Run Time):
	* processes.texi (Transaction Queues):
	* markers.texi (The Mark):
	* windows.texi (Choosing Window, Selecting Windows):
	* files.texi (Changing Files, Magic File Names):
	* commands.texi (Key Sequence Input):
	* functions.texi (Declaring Functions):
	* strings.texi (Predicates for Strings):
	* intro.texi (nil and t): Fix typos (pointed out by Drew Adams).

2008-11-24  Chong Yidong  <cyd@stupidchicken.com>

	* help.texi (Accessing Documentation): Update example.

	* variables.texi (Defining Variables): Note that `*' is not
	necessary if defcustom is used.

2008-11-22  Eli Zaretskii  <eliz@gnu.org>

	* elisp.texi (Top): Remove "Chars and Bytes" and "Splitting
	Characters" from @detailmenu.

	* nonascii.texi (Character Codes, Character Sets)
	(Scanning Charsets, Translation of Characters): Update for Emacs 23.
	(Chars and Bytes, Splitting Characters): Sections removed.

2008-11-22  Lute Kamstra  <lute@gnu.org>

	* positions.texi (Text Lines): Update goto-line documentation.

2008-11-21  Martin Rudalics  <rudalics@gmx.at>

	* frames.texi (Frames): Fix typo, add cross references, reword.
	(Initial Parameters): Reword special-display-frame-alist text.
	(Frames and Windows): Reword.  Describe argument norecord for
	set-frame-selected-window.
	(Input Focus): Describe argument norecord for select-frame.
	Remove comment on MS-Windows behavior for focus-follows-mouse.
	(Raising and Lowering): Mention windows-frames dichotomy in
	metaphor.

	* windows.texi (Displaying Buffers, Vertical Scrolling)
	(Horizontal Scrolling): Fix indenting and rewording issues
	introduced with 2008-11-07 change.

2008-11-20  Glenn Morris  <rgm@gnu.org>

	* files.texi (Format Conversion Round-Trip): Mention `preserve'
	element of `format-alist'.

2008-11-19  Glenn Morris  <rgm@gnu.org>

	* doclicense.texi: Update to FDL 1.3.
	* elisp.texi, vol1.texi, vol2.texi: Relicense under FDL 1.3 or later.

2008-11-18  Chong Yidong  <cyd@stupidchicken.com>

	* windows.texi (Window Hooks): Remove *-end-trigger-functions
	vars, which are obsolete.  Mention jit-lock-register.

	* modes.texi (Other Font Lock Variables):
	Document jit-lock-register and jit-lock-unregister.

	* frames.texi (Color Parameters): Document alpha parameter.

2008-11-16  Martin Rudalics  <rudalics@gmx.at>

	* windows.texi (Splitting Windows, Deleting Windows)
	(Selecting Windows, Cyclic Window Ordering)
	(Buffers and Windows, Displaying Buffers, Choosing Window)
	(Dedicated Windows, Window Point, Window Start and End)
	(Textual Scrolling, Vertical Scrolling, Horizontal Scrolling)
	(Size of Window, Resizing Windows, Window Configurations)
	(Window Parameters): Avoid @var at beginning of sentences and
	reword accordingly.

2008-11-11  Lute Kamstra  <lute@gnu.org>

	* files.texi (File Name Components): Fix file-name-extension
	documentation.

2008-11-11  Juanma Barranquero  <lekktu@gmail.com>

	* frames.texi (Basic Parameters): Remove display-environment-variable
	and term-environment-variable.

2008-11-08  Eli Zaretskii  <eliz@gnu.org>

	* windows.texi (Basic Windows, Splitting Windows)
	(Deleting Windows, Selecting Windows, Cyclic Window Ordering)
	(Buffers and Windows, Displaying Buffers, Dedicated Windows)
	(Resizing Windows, Window Configurations, Window Parameters):
	Fix wording and markup.

2008-11-07  Martin Rudalics  <rudalics@gmx.at>

	* windows.texi (Windows): Update entries.
	(Basic Windows): Remove listing of attributes.  Reword.
	(Splitting Windows, Deleting Windows): Reword.
	(Selecting Windows, Cyclic Window Ordering): Reword with special
	emphasis on order of recently selected windows and buffer list.
	(Buffers and Windows, Choosing Window): Reword with special
	emphasis on dedicated windows.
	(Displaying Buffers): Reword.  For switch-to-buffer mention that
	it may fall back on pop-to-buffer.  For other-window try to
	explain how it treats the cyclic ordering of windows.
	(Dedicated Windows): New node and section discussing dedicated
	windows and associated functions.
	(Window Point): Add entry for window-point-insertion-type.  Reword.
	(Window Start and End): Rename node and section title.  Reword.
	(Textual Scrolling, Vertical Scrolling, Horizontal Scrolling):
	Minor rewording.
	(Size of Window): Reword, in particular text on window-width.
	(Resizing Windows): Reword.  Add text on balancing windows.
	(Window Configurations): Reword.  Mention window parameters.
	(Window Parameters): New node and section on window parameters.
	(Window Hooks): Reword.  Mention that
	window-configuration-change-hook is run "buffer-locally".
	* elisp.texi (Top): Update Windows entries in @detailmenu
	section.

2008-11-04  Juanma Barranquero  <lekktu@gmail.com>

	* searching.texi (Regexp Search): Fix typo.

2008-11-03  Seweryn Kokot  <sewkokot@gmail.com>  (tiny change)

	* searching.texi (Regexp Search): Document GREEDY arg.
	(Simple Match Data): Fix return value.

2008-11-01  Eli Zaretskii  <eliz@gnu.org>

	* nonascii.texi (Text Representations): Rewrite to make consistent
	with Emacs 23 internal representation of characters.
	Document `unibyte-string'.

2008-10-28  Chong Yidong  <cyd@stupidchicken.com>

	* processes.texi (Process Information): Note that process-status
	does not accept buffer names.

2008-10-27  Seweryn Kokot  <sewkokot@gmail.com>  (tiny change)

	* positions.texi (Skipping Characters): Correct return value of
	skip-chars-forward.

2008-10-25  Martin Rudalics  <rudalics@gmx.at>

	* windows.texi (Deleting Windows): Update documentation of
	delete-windows-on.
	(Buffers and Windows): Update documentations of
	get-buffer-window and get-buffer-window-list.
	(Displaying Buffers): Update documentation of
	replace-buffer-in-windows.

	* buffers.texi (Current Buffer): Reword set-buffer and
	with-current-buffer documentations.
	(Creating Buffers): Reword documentation of get-buffer-create.

2008-10-23  Martin Rudalics  <rudalics@gmx.at>

	* buffers.texi (Current Buffer): Reword documentation of
	set-buffer.
	(Buffer Names): Reword documentation of buffer-name.
	(The Buffer List): For bury-buffer explain what happens with the
	buffer's window.
	(Creating Buffers): Say that get-buffer-create's arg is called
	buffer-or-name.

2008-10-22  Chong Yidong  <cyd@stupidchicken.com>

	* advice.texi (Computed Advice): Explain what DEFINITION is.

	* nonascii.texi (Character Codes): Remove obsolete function
	char-valid-p, and document characterp instead.

2008-10-22  Martin Rudalics  <rudalics@gmx.at>

	* windows.texi (Displaying Buffers): Reword documentation of
	pop-to-buffer.
	(Choosing Window): Rewrite documentation of display-buffer and
	its options.

	* buffers.texi (Killing Buffers): Update documentation of
	kill-buffer.

2008-10-21  Eli Zaretskii  <eliz@gnu.org>

	* processes.texi (Serial Ports): Fix wording and improve markup.

	* searching.texi (Regexp Search): Document `string-match-p' and
	`looking-at-p'.
	(POSIX Regexps): Add an xref for "non-greedy".
	(Regexp Special): Add @cindex entry for "non-greedy".

	* display.texi (Attribute Functions): Document `face-all-attributes'.
	(Image Cache) <image-refresh>: Minor wording fixes.

	* frames.texi (Color Names): Add an xref to `read-color'.

	* minibuf.texi (High-Level Completion): Document `read-color'.

	* elisp.texi (Top): Add "Swapping Text" to @detailmenu.

	* positions.texi (Narrowing): Add an xref to "Swapping Text".

	* buffers.texi (Swapping Text): New section, documents
	`buffer-swap-text'.

2008-10-21  Martin Rudalics  <rudalics@gmx.at>

	* windows.texi (Resizing Windows): Minor wording fix.

2008-10-20  Eli Zaretskii  <eliz@gnu.org>

	* processes.texi (Shell Arguments): Document `split-string-and-unquote'
	and `combine-and-quote-strings'.

	* strings.texi (Creating Strings): Add xrefs for them.

2008-10-19  Eli Zaretskii  <eliz@gnu.org>

	* elisp.texi (Top): Make descriptive text for "Reading File Names"
	match the corresponding menu in minibuf.texi.

	* minibuf.texi (Reading File Names): Document `read-shell-command'
	and `minibuffer-local-shell-command-map'.

2008-10-19  Martin Rudalics  <rudalics@gmx.at>

	* windows.texi (Resizing Windows): Remove var{} around "window" in
	documentation of enlarge-window.
	Rewrite documentation of window-min-height and window-min-width.

2008-10-19  Eli Zaretskii  <eliz@gnu.org>

	* functions.texi (Calling Functions): Document `apply-partially'.

	* hooks.texi (Standard Hooks): Mention
	`before-hack-local-variables-hook' and `hack-local-variables-hook'.

	* variables.texi (File Local Variables): Document
	`file-local-variables-alist', `before-hack-local-variables-hook'
	and `hack-local-variables-hook'.

	* processes.texi (Synchronous Processes): Document `process-lines'.

	* customize.texi (Variable Definitions):
	Document `custom-reevaluate-setting'.

2008-10-18  Martin Rudalics  <rudalics@gmx.at>

	* windows.texi (Choosing Window, Deleting Windows)
	(Displaying Buffers): Expand documentation of dedicated windows.

2008-10-18  Eli Zaretskii  <eliz@gnu.org>

	* files.texi (Changing Files): Document symbolic input of file
	modes to `set-file-modes'.  Document `read-file-modes' and
	`file-modes-symbolic-to-number'.

	* maps.texi (Standard Keymaps): Document `multi-query-replace-map'
	and `search-map'.

	* searching.texi (Search and Replace):
	Document `replace-search-function' and `replace-re-search-function'.
	Document `multi-query-replace-map'.

	* minibuf.texi (Text from Minibuffer): Document `read-regexp'.
	(Completion Commands, Reading File Names):
	Rename `minibuffer-local-must-match-filename-map' to
	`minibuffer-local-filename-must-match-map'.
	(Minibuffer Completion): The `require-match' argument to
	`completing-read' can now have the value `confirm-only'.

	* windows.texi (Displaying Buffers): Minor wording fix.
	(Choosing Window): `split-height-threshold' can now be nil.
	Document `split-width-threshold'.  `pop-up-frames' can have the
	value `graphic-only'.

2008-10-17  Eli Zaretskii  <eliz@gnu.org>

	* os.texi (Startup Summary): Document `before-init-time' and
	`after-init-time'.  Document `initial-window-system' and
	`window-system-initialization-alist'.  Document reading the
	abbrevs file.  Document the call to `server-start' under --daemon.
	Rearrange a bit to be consistent with the code flow.
	(Processor Run Time): Document `emacs-uptime' and `emacs-init-time'.
	(Time Parsing): Document `format-seconds'.

2008-10-17  Martin Rudalics  <rudalics@gmx.at>

	* windows.texi (Basic Windows, Splitting Windows): Fix whitespace
	and reword.

2008-10-16  Eli Zaretskii  <eliz@gnu.org>

	* markers.texi (The Mark): Document use-region-p.

2008-10-15  Eli Zaretskii  <eliz@gnu.org>

	* internals.texi (Writing Emacs Primitives): The interactive spec
	of a primitive can be a Lisp form.

	* markers.texi (The Mark): Document the `lambda' and `(only . OLD)'
	values of transient-mark-mode.  Document handle-shift-selection.

	* commands.texi (Using Interactive, Interactive Codes): Document `^'.
	(Interactive Examples): Show an example of `^'.
	(Key Sequence Input): Document this-command-keys-shift-translated.
	(Defining Commands, Using Interactive): The interactive-form of a
	function can be added via its symbol's property.

	* positions.texi (List Motion): beginning-of-defun-function can
	now accept an argument.

	* text.texi (Low-Level Kill Ring): interprogram-paste-function can
	now return a list of strings.

	* control.texi (Handling Errors): Document ignore-errors.

	* frames.texi (Creating Frames): Document frame-inherited-parameters.
	(Parameter Access): Document set-frame-parameter.

	* variables.texi (Creating Buffer-Local): Add an xref to "Setting
	Hooks" for the effect of kill-all-local-variables on local hook
	functions.

	* modes.texi (Major Mode Conventions, Mode Line Variables):
	`mode-name' need not be a string.  xref to "Mode Line Data" for
	details, and to "Emulating Mode Line" for computing a string
	value.

2008-10-14  Eli Zaretskii  <eliz@gnu.org>

	* processes.texi (System Processes): New section.
	(Processes, Signals to Processes): Add xrefs to it.

	* objects.texi (Editing Types): A `process' is a subprocess of
	Emacs, not just any process running on the OS.

	* elisp.texi (Top): Adjust the @detailmenu for the above two
	changes.

	* sequences.texi (Char-Tables): Remove documentation of
	set-char-table-default, which has no effect since Emacs 23.
	<char-table-range, set-char-table-range>: Don't mention generic
	characters and charsets.  Add a cons cell as a possible argument.

	* nonascii.texi (Splitting Characters)
	(Translation of Characters): Don't mention generic characters.

	* display.texi (Fontsets): Don't mention generic characters.

	* sequences.texi (Char-Tables): `map-char-table' can now call its
	argument FUNCTION with a cons cell as KEY.

2008-10-13  Eli Zaretskii  <eliz@gnu.org>

	* objects.texi (Primitive Function Type): Move "@cindex special
	forms" from here...

	* eval.texi (Special Forms): ...to here.

	* functions.texi (What Is a Function): `functionp' returns nil for
	special forms.  Add an xref.

	* elisp.texi (Top): Add a @detailmenu entry for "Frame-Local
	Variables".

	* variables.texi (Frame-Local Variables): New section.
	(Buffer-Local Variables): Add an xref to it.
	(Intro to Buffer-Local, Creating Buffer-Local): A variable cannot
	have both frame-local and buffer-local binding.

	* frames.texi (Frames): Mention multiple tty frames.
	(Frame Parameters, Parameter Access): Mention frame-local variable
	bindings.

2008-09-20  Glenn Morris  <rgm@gnu.org>

	* display.texi (Defining Faces): Recommend against face variables.

2008-09-16  Juanma Barranquero  <lekktu@gmail.com>

	* display.texi (Echo Area Customization): Fix typo.

2008-09-09  Juanma Barranquero  <lekktu@gmail.com>

	* loading.texi (Where Defined): Add `defface' item.

2008-09-06  Martin Rudalics  <rudalics@gmx.at>

	* loading.texi (Where Defined): Fix description of symbol-file.

2008-08-26  Jason Rumney  <jasonr@gnu.org>

	* display.texi (TIFF Images): New section describing :index property.

2008-08-23  Chong Yidong  <cyd@stupidchicken.com>

	* display.texi (Temporary Displays): Remove unnecessary comment
	about usage of temp-buffer-show-hook.

2008-08-05  Chong Yidong  <cyd@stupidchicken.com>

	* symbols.texi (Other Plists): Fix incorrect example.
	Suggested by Florian Beck.

2008-07-31  Juanma Barranquero  <lekktu@gmail.com>

	* os.texi: Fix previous change.

2008-07-31  Dan Nicolaescu  <dann@ics.uci.edu>

	* os.texi:
	* intro.texi:
	* files.texi: Remove VMS support.

2008-07-27  Dan Nicolaescu  <dann@ics.uci.edu>

	* os.texi:
	* frames.texi:
	* display.texi: Remove mentions of Mac Carbon.

2008-07-01  Miles Bader  <miles@gnu.org>

	* text.texi (Special Properties):
	* display.texi (Truncation): Add wrap-prefix and line-prefix.

2008-06-28  Johan Bockgård  <bojohan@gnu.org>

	* display.texi (Other Image Types): Fix copy/paste error; say
	"PBM", not "XBM".

2008-06-26  Dan Nicolaescu  <dann@ics.uci.edu>

	* os.texi: Remove references to obsolete systems.

2008-06-20  Eli Zaretskii  <eliz@gnu.org>

	* makefile.w32-in (distclean): Remove makefile.

2008-06-17  Glenn Morris  <rgm@gnu.org>

	* Makefile.in (emacsver, miscmanualdir, VERSION, manual, install)
	(elisp, dist): Remove rules and variables that are obsolete now
	the lisp manual is no longer distributed separately.

2008-06-16  Glenn Morris  <rgm@gnu.org>

	* configure, configure.in, mkinstalldirs: Remove unused files.

	* book-spine.texinfo: Set version to 23.0.60.
	* vol1.texi (EMACSVER):
	* vol2.texi (EMACSVER): Set to 23.0.60.

	* elisp.texi, vol1.texi, vol2.texi: Update Back-Cover Text
	as per maintain.info.

2008-06-15  Glenn Morris  <rgm@gnu.org>

	* makefile.w32-in (manual): Use "23" rather than "21".

	* Makefile.in (emacsver): New, set by configure.
	(manual): Use emacsver.

	* intro.texi: Report bugs using M-x report-emacs-bug.

	* elisp.texi (EMACSVER): Remove duplicate, outdated setting.

2008-06-13  Daniel Engeler  <engeler@gmail.com>

	* elisp.texi, internals.texi, processes.texi: Add documentation
	about serial port access.

2008-06-05  Miles Bader  <miles@gnu.org>

	* display.texi (Displaying Faces): Update to reflect function
	renamings in face-remap.el.

2008-06-05  Juanma Barranquero  <lekktu@gmail.com>

	* display.texi (Fontsets): Fix typos.

2008-06-03  Miles Bader  <miles@gnu.org>

	* display.texi (Displaying Faces): Add add-relative-face-remapping,
	remove-relative-face-remapping, set-base-face-remapping,
	and set-default-base-face-remapping.

2008-06-01  Miles Bader  <miles@gnu.org>

	* display.texi (Displaying Faces): Add face-remapping-alist.

2008-05-30  Stefan Monnier  <monnier@iro.umontreal.ca>

	* tips.texi (Coding Conventions): Do not encourage the use of "-flag"
	variable names.

2008-05-03  Eric S. Raymond  <esr@golux>

	* keymaps.texi: Clarify that (current-local-map) and
	(current-global-map) return references, not copies.

2008-05-02  Juri Linkov  <juri@jurta.org>

	* minibuf.texi (Text from Minibuffer): Document a list of
	default values for `read-from-minibuffer'.

2008-04-24  Juanma Barranquero  <lekktu@gmail.com>

	* nonascii.texi (Translation of Characters): Fix previous change.

2008-04-20  Chong Yidong  <cyd@stupidchicken.com>

	* display.texi (Overlay Properties): Clarify role of underlying
	textprop and overlay keymaps for display strings.

	* keymaps.texi (Active Keymaps): Ditto.

2008-04-19  Stefan Monnier  <monnier@iro.umontreal.ca>

	* minibuf.texi (Programmed Completion):
	Replace dynamic-completion-table with the new completion-table-dynamic.

2008-04-07  Chong Yidong  <cyd@stupidchicken.com>

	* intro.texi (Some Terms): Change "fonts in this manual" index
	entry to "typographic conventions".

2008-04-05  Eli Zaretskii  <eliz@gnu.org>

	* objects.texi (Text Props and Strings): Add indexing for read
	syntax of text properties.

2008-03-25  Stefan Monnier  <monnier@iro.umontreal.ca>

	* processes.texi (Decoding Output): Remove process-filter-multibyte
	functions.

2008-03-15  Martin Rudalics  <rudalics@gmx.at>

	* display.texi (Finding Overlays): Say that empty overlays at
	the end of the buffer are reported too.

2008-03-13  Glenn Morris  <rgm@gnu.org>

	* elisp.texi (EMACSVER): Set to 23.0.60.

2008-02-26  Chong Yidong  <cyd@stupidchicken.com>

	* strings.texi (Formatting Strings): Treat - and 0 as flag characters.

2008-02-22  Glenn Morris  <rgm@gnu.org>

	* frames.texi (Position Parameters): Clarify the description of
	`left' and `top', using information from "Geometry".
	(Geometry): Give a pointer to "Position Parameters", rather than
	repeating information.

2008-02-11  Glenn Morris  <rgm@gnu.org>

	* objects.texi (Equality Predicates): No longer talk about "two"
	functions.

2008-02-11  Lawrence Mitchell  <wence@gmx.li>  (tiny change)

	* objects.texi (Equality Predicates): Add defun for
	equal-including-properties.

2008-02-10  Glenn Morris  <rgm@gnu.org>

	* objects.texi (Equality Predicates):
	Mention equal-including-properties.

2008-02-07  Richard Stallman  <rms@gnu.org>

	* windows.texi (Window Start): Mention the feature of moving
	window-start to start of line.

2008-02-07  Jan Djärv  <jan.h.d@swipnet.se>

	* keymaps.texi (Tool Bar): Document rtl property.

2008-01-27  Thien-Thi Nguyen  <ttn@gnuvola.org>

	* display.texi (Button Types):
	For define-button-type, clarify type of NAME.

2008-01-19  Martin Rudalics  <rudalics@gmx.at>

	* buffers.texi (Buffer Modification): Fix typo.

2008-01-06  Dan Nicolaescu  <dann@ics.uci.edu>

	* os.texi (System Environment): Remove references to OSes that are
	not supported anymore.

2008-01-05  Dan Nicolaescu  <dann@ics.uci.edu>

	* os.texi (System Environment): Remove mention for Masscomp.

2008-01-04  Richard Stallman  <rms@gnu.org>

	* display.texi (Faces): Don't talk about internal face vector as arg
	to facep.

	* customize.texi (Type Keywords): Fix previous change.

	* text.texi (Links and Mouse-1): Fix xref for commands.texi change.
	* elisp.texi (Top): Fix menu for commands.texi change.

2007-12-30  Richard Stallman  <rms@gnu.org>

	* commands.texi (Accessing Mouse): Rename from Accessing Events.
	(Accessing Scroll): New node broken out of Accessing Mouse.

2007-12-28  Richard Stallman  <rms@gnu.org>

	* frames.texi (Size Parameters): Fix typo.
	(Basic Parameters): For `title', refer to title bar.
	(Size and Position): Explain meaning of frame pixel width and height.

2007-12-23  Richard Stallman  <rms@gnu.org>

	* customize.texi (Type Keywords): Uncomment :validate and clarify it.
	Improve some of the commented-out keywords' text too.

2007-12-14  Martin Rudalics  <rudalics@gmx.at>

	* nonascii.texi (Encoding and I/O): Reword to avoid saying
	"visit the current buffer".

	* os.texi (System Interface): Fix typo.

2007-12-04  Richard Stallman  <rms@gnu.org>

	* objects.texi (Symbol Type): Fix typo.

2007-12-03  Richard Stallman  <rms@gnu.org>

	* hooks.texi (Standard Hooks): Add link to Hooks for Loading.

2007-12-01  Glenn Morris  <rgm@gnu.org>

	* functions.texi (Declaring Functions): Improve previous change.

2007-11-30  Glenn Morris  <rgm@gnu.org>

	* functions.texi (Declaring Functions): Add optional fourth
	argument of declare-function, and setting third argument to `t'.

2007-11-29  Richard Stallman  <rms@gnu.org>

	* customize.texi (Composite Types): Document `group' type.

2007-11-29  Glenn Morris  <rgm@gnu.org>

	* functions.texi (Declaring Functions): Add findex.
	Mention `external' files.

2007-11-26  Juanma Barranquero  <lekktu@gmail.com>

	* functions.texi (Declaring Functions): Fix directive.

2007-11-25  Richard Stallman  <rms@gnu.org>

	* help.texi (Help Functions): Clean up last change.

	* advice.texi (Preactivation, Activation of Advice): Minor cleanup.

	* loading.texi (Named Features): Minor cleanup.

	* macros.texi (Eval During Expansion): Minor cleanup.

	* variables.texi (Variable Aliases): Minor cleanup.

2007-11-24  Richard Stallman  <rms@gnu.org>

	* functions.texi (Declaring Functions): Clarify previous change.

	* compile.texi (Compiler Errors): Clarify previous change.

2007-11-24  Richard Stallman  <rms@gnu.org>

	* display.texi (Refresh Screen, Forcing Redisplay):
	Clarify the text and move items around.

2007-11-24  Glenn Morris  <rgm@gnu.org>

	* functions.texi (Declaring Functions): New section.
	* compile.texi (Compiler Errors): Mention declaring functions,
	defvar with no initvalue, and byte-compile-warnings.

2007-11-15  Martin Rudalics  <rudalics@gmx.at>

	* vol1.texi (Top): Remove Frame-Local Variables from Node Listing.
	* vol2.texi (Top): Remove Frame-Local Variables from Node Listing.

2007-11-13  Martin Rudalics  <rudalics@gmx.at>

	* help.texi (Help Functions): Document new macro `with-help-window'.

2007-11-10  Paul Pogonyshev  <pogonyshev@gmx.net>

	* searching.texi (Replacing Match): Describe new
	`match-substitute-replacement'.

2007-10-31  Richard Stallman  <rms@gnu.org>

	* strings.texi (Creating Strings): Null strings from concat not unique.

2007-10-26  Richard Stallman  <rms@gnu.org>

	* objects.texi (Equality Predicates): Null strings are uniquified.

	* minibuf.texi: Minor clarifications in previous change.

2007-10-25  Glenn Morris  <rgm@gnu.org>

	* customize.texi (Variable Definitions): Add :risky and :safe keywords.

2007-10-24  Richard Stallman  <rms@gnu.org>

	* elisp.texi (Top): Delete Frame-Local Variables from subnode menu.

	* variables.texi (Frame-Local Variables): Node deleted.
	(Variables): Delete Frame-Local Variables from menu.
	(Local Variables, Buffer-Local Variables, Intro to Buffer-Local)
	(Default Value): Don't mention frame-local vars.

	* os.texi (Idle Timers): current-idle-time returns nil if not idle.

	* loading.texi (Unloading): Document FEATURE-unload-function
	instead of FEATURE-unload-hook.

	* frames.texi (Multiple Displays): Don't mention frame-local vars.

2007-10-22  Juri Linkov  <juri@jurta.org>

	* minibuf.texi (Text from Minibuffer, Minibuffer Completion)
	(High-Level Completion): Document a list of default value strings
	in the DEFAULT argument, for which minibuffer functions return the
	first element.

2007-10-17  Juri Linkov  <juri@jurta.org>

	* text.texi (Filling): Update arguments of fill-paragraph.
	fill-paragraph operates on the active region in Transient Mark mode.
	Remove fill-paragraph-or-region.

2007-10-13  Karl Berry  <karl@gnu.org>

	* elisp.texi (@dircategory): Move to after @copying,
	since we want @copying as close as possible to the beginning of
	the output.

2007-10-12  Richard Stallman  <rms@gnu.org>

	* elisp.texi (Top): Add Distinguish Interactive to subnode menu.

	* commands.texi (Distinguish Interactive): New node,
	broken out from Interactive Call and rewritten.
	(Command Loop): Put Distinguish Interactive in menu.

2007-10-09  Richard Stallman  <rms@gnu.org>

	* text.texi (Examining Properties): Mention overlay priority.

	* display.texi (Display Margins): Correct the description
	of margin display specifications.
	(Replacing Specs): New subnode broken out of Display Property.

2007-10-06  Juri Linkov  <juri@jurta.org>

	* text.texi (Filling): Document fill-paragraph-or-region.

2007-10-05  Juanma Barranquero  <lekktu@gmail.com>

	* display.texi (Auto Faces): Fix typo.

2007-10-02  Richard Stallman  <rms@gnu.org>

	* display.texi (Display Property): Explain some display specs
	don't let you move point in.

	* frames.texi (Cursor Parameters):
	Describe cursor-in-non-selected-windows here.  Explain more values.

	* windows.texi (Basic Windows): Don't describe
	cursor-in-non-selected-windows here.

2007-10-01  Eli Zaretskii  <eliz@gnu.org>

	* processes.texi (Misc Network): Note that these functions are
	supported only on some systems.

2007-10-01  Richard Stallman  <rms@gnu.org>

	* display.texi (Overlay Properties): Explain nil as priority.
	Explain that conflicts are unpredictable if not resolved by
	priorities.

2007-09-23  Richard Stallman  <rms@gnu.org>

	* macros.texi (Backquote): Minor clarification.

2007-09-19  Richard Stallman  <rms@gnu.org>

	* display.texi (Display Property): Explain multiple display specs.
	Clarify when they work in parallel and when one overrides.
	Fix error in example.

2007-09-06  Glenn Morris  <rgm@gnu.org>

	Move from lispref/ to doc/lispref/.  Change all setfilename
	commands to use ../../info.
	* Makefile.in (infodir): Go up one more level.
	(usermanualdir): Change from ../man to ../emacs.
	(miscmanualdir): New.
	(dist): Use new variable miscmanualdir.
	* makefile.w32-in (infodir, texinputdir): Go up one more level.
	(usermanualdir): Change from ../man to ../emacs.

2007-08-30  Martin Rudalics  <rudalics@gmx.at>

	* commands.texi (Command Loop Info): Advise against changing
	most variables described here.  Explain new variable
	last-repeatable-command.

2007-08-29  Glenn Morris  <rgm@gnu.org>

	* elisp.texi (EMACSVER): Increase to 23.0.50.

2007-08-29  Dan Nicolaescu  <dann@ics.uci.edu>

	* frames.texi (Basic Parameters): Add display-environment-variable
	and term-environment-variable.

2007-08-28  Juri Linkov  <juri@jurta.org>

	* display.texi (Image Formats, Other Image Types): Add SVG.

2007-08-28  Juri Linkov  <juri@jurta.org>

	* display.texi (Images): Move formats-related text to new node
	"Image Formats".
	(Image Formats): New node.

2007-08-27  Richard Stallman  <rms@gnu.org>

	* windows.texi (Window Configurations): Clarify what
	a window configuration saves.

2007-08-25  Richard Stallman  <rms@gnu.org>

	* display.texi (Images): Delete redundant @findex.

2007-08-16  Stefan Monnier  <monnier@iro.umontreal.ca>

	* text.texi (Change Hooks): (after|before)-change-functions are no
	longer bound to nil while running; rather inhibit-modification-hooks
	is t.

2007-08-16  Richard Stallman  <rms@gnu.org>

	* processes.texi (Asynchronous Processes):
	Clarify doc of start-file-process.

2007-08-08  Martin Rudalics  <rudalics@gmx.at>

	* modes.texi (Example Major Modes): Fix typo.

2007-08-08  Glenn Morris  <rgm@gnu.org>

	* intro.texi (nil and t): Do not use `iff' in documentation.

	* tips.texi (Documentation Tips): Recommend against `iff'.

2007-08-07  Chong Yidong  <cyd@stupidchicken.com>

	* display.texi (Image Cache): Document image-refresh.

2007-08-06  Martin Rudalics  <rudalics@gmx.at>

	* windows.texi (Size of Window): Document window-full-width-p.

2007-07-25  Glenn Morris  <rgm@gnu.org>

	* gpl.texi (GPL): Replace license with GPLv3.

	* Relicense all FSF files to GPLv3 or later.

2007-07-24  Michael Albinus  <michael.albinus@gmx.de>

	* processes.texi (Synchronous Processes):
	Add `process-file-shell-command'.
	(Asynchronous Processes): Mention restricted use of
	`process-filter' and `process-sentinel' in
	`start-file-process'.  Add `start-file-process-shell-command'.

2007-07-17  Michael Albinus  <michael.albinus@gmx.de>

	* files.texi (Magic File Names): Introduce optional parameter
	IDENTIFICATION for `file-remote-p'.

2007-07-16  Richard Stallman  <rms@gnu.org>

	* display.texi (Defining Faces): Fix previous change.

2007-07-14  Richard Stallman  <rms@gnu.org>

	* control.texi (Handling Errors): Document `debug' in handler list.

2007-07-10  Richard Stallman  <rms@gnu.org>

	* display.texi (Defining Faces): Explain C-M-x feature for defface.

2007-07-09  Richard Stallman  <rms@gnu.org>

	* files.texi (Magic File Names): Rewrite previous change.

2007-07-08  Michael Albinus  <michael.albinus@gmx.de>

	* files.texi (Magic File Names): Introduce optional parameter
	CONNECTED for `file-remote-p'.

2007-07-07  Michael Albinus  <michael.albinus@gmx.de>

	* processes.texi (Asynchronous Processes):
	* files.texi (Magic File Names): Add `start-file-process'.

2007-06-27  Richard Stallman  <rms@gnu.org>

	* files.texi (Format Conversion Piecemeal):
	Clarify `after-insert-file-functions' calling convention.

2007-06-27  Michael Albinus  <michael.albinus@gmx.de>

	* files.texi (Magic File Names): Remove `dired-call-process'.
	Add `process-file'.

2007-06-27  Kenichi Handa  <handa@m17n.org>

	* text.texi (Special Properties): Fix description about
	`composition' property.

2007-06-26  Kenichi Handa  <handa@m17n.org>

	* nonascii.texi (Default Coding Systems): Document about the
	return value `undecided'.

2007-06-25  David Kastrup  <dak@gnu.org>

	* keymaps.texi (Active Keymaps): Document new POSITION argument of
	`current-active-maps'.

2007-06-24  Karl Berry  <karl@gnu.org>

	* elisp.texi, vol1.texi, vol2.texi: New Back-Cover Text.

2007-06-15  Juanma Barranquero  <lekktu@gmail.com>

	* display.texi (Overlay Arrow): Doc fix.

2007-06-14  Karl Berry  <karl@tug.org>

	* anti.texi (Antinews): Typo.

2007-06-14  Chong Yidong  <cyd@stupidchicken.com>

	* display.texi (Image Cache): Document image-refresh.

2007-06-12  Karl Berry  <karl@gnu.org>

	* vol1.texi, vol2.texi, two-volume-cross-refs.txt: Update.
	* two-volume.make: New file.
	* .cvsignore: Ignore two-volume files.

2007-06-12  Tom Tromey  <tromey@redhat.com>

	* os.texi (Init File): Document user-emacs-directory.

2007-06-03  Nick Roberts  <nickrob@snap.net.nz>

	* commands.texi (Click Events): Describe width and height when
	object is nil.

2007-05-30  Nick Roberts  <nickrob@snap.net.nz>

	* commands.texi (Click Events): Layout more logically.
	Describe width and height.
	(Drag Events, Motion Events): Update to new format for position.

2007-06-02  Richard Stallman  <rms@gnu.org>

	* frames.texi (Color Parameters): Add xref to (emacs)Standard Faces.

2007-06-02  Chong Yidong  <cyd@stupidchicken.com>

	* Version 22.1 released.

2007-06-01  Stefan Monnier  <monnier@iro.umontreal.ca>

	* text.texi (Special Properties): Correct meaning of fontified face.

2007-05-30  Richard Stallman  <rms@gnu.org>

	* text.texi (Special Properties): Add link to Adjusting Point.

2007-05-12  Richard Stallman  <rms@gnu.org>

	* text.texi (Margins): indent-to-left-margin is not the default.
	(Mode-Specific Indent): For indent-line-function, the default
	is indent-relative.

	* modes.texi (Example Major Modes): Explain last line of text-mode
	is redundant.

2007-05-10  Richard Stallman  <rms@gnu.org>

	* keymaps.texi (Scanning Keymaps): Update where-is-internal example.

	* help.texi (Keys in Documentation): Add reference to
	Documentation Tips.

	* files.texi (Format Conversion): TO-FN gets three arguments.

	* modes.texi (Auto Major Mode): Document file-start-mode-alist.

2007-05-10  Thien-Thi Nguyen  <ttn@gnuvola.org>

	* elisp.texi (Top): Remove "Saving Properties" from detailed menu.
	* files.texi (Format Conversion): Expand intro; add menu.
	(Format Conversion Overview, Format Conversion Round-Trip)
	(Format Conversion Piecemeal): New nodes/subsections.
	* hooks.texi: Xref "Format Conversion" , not "Saving Properties".
	* text.texi (Text Properties): Remove "Saving Properties" from menu.
	(Saving Properties): Delete node/subsection.

2007-05-07  Karl Berry  <karl@gnu.org>

	* elisp.texi (EMACSVER): Back to 22.

2007-05-06  Richard Stallman  <rms@gnu.org>

	* processes.texi (Accepting Output): Revert most of previous change.

2007-05-05  Richard Stallman  <rms@gnu.org>

	* processes.texi (Accepting Output): accept-process-output
	uses microseconds, not milliseconds.  But that arg is obsolete.

2007-05-04  Karl Berry  <karl@tug.org>

	* elisp.texi (EMACSVER) [smallbook]: 22.1, not 22.

2007-05-04  Eli Zaretskii  <eliz@gnu.org>

	* tips.texi (Documentation Tips): Rearrange items to place the
	more important ones first.  Add an index entry for hyperlinks.

2007-05-03  Karl Berry  <karl@gnu.org>

	* elisp.texi (\urlcolor, \linkcolor) [smallbook]: \Black for printing.
	(EMACSVER) [smallbook]: 22 for printed version.

	* control.texi (Signaling Errors) <signal>: texinfo.tex is fixed,
	so restore anchor to normal position after defun.  Found by Kevin Ryde.

2007-04-26  Glenn Morris  <rgm@gnu.org>

	* elisp.texi (EMACSVER): Increase to 22.1.50.

2007-04-28  Karl Berry  <karl@gnu.org>

	* elisp.texi: Improve line breaks on copyright page,
	similar layout to emacs manual, 8.5x11 by default.

2007-04-24  Richard Stallman  <rms@gnu.org>

	* text.texi (Special Properties): Add xref to Overlay Properties.

	* display.texi (Overlay Properties): Add xref to Special Properties.

2007-04-22  Richard Stallman  <rms@gnu.org>

	* keymaps.texi (Extended Menu Items): Move the info about
	format with cached keyboard binding.

2007-04-21  Richard Stallman  <rms@gnu.org>

	* text.texi (Special Properties): Clarify previous change.

	* files.texi (File Name Expansion): Clarify previous change.

	* display.texi (Attribute Functions): Fix example for
	face-attribute-relative-p.

2007-04-19  Kenichi Handa  <handa@m17n.org>

	* text.texi (Special Properties): Document composition property.

2007-04-19  Glenn Morris  <rgm@gnu.org>

	* files.texi (File Name Expansion): Mention "superroot".

2007-04-15  Chong Yidong  <cyd@stupidchicken.com>

	* frames.texi (Multiple Displays): Add note about "multi-monitor"
	setups.
	(Display Feature Testing): Note that display refers to all
	physical monitors for multi-monitor setups.

2007-04-14  Richard Stallman  <rms@gnu.org>

	* lists.texi (Sets And Lists): Clarify `delete' examples.
	Remove spurious xref to same node.
	Clarify xref for add-to-list.

2007-04-12  Nick Roberts  <nickrob@snap.net.nz>

	* keymaps.texi (Format of Keymaps): Remove spurious ")" from
	value of lisp-mode-map.

2007-04-11  Karl Berry  <karl@gnu.org>

	* anti.texi (Antinews):
	* display.texi (Overlay Properties, Defining Images):
	* processes.texi (Synchronous Processes, Sentinels):
	* syntax.texi (Syntax Table Internals):
	* searching.texi (Regexp Special):
	* nonascii.texi (Default Coding Systems):
	* text.texi (Special Properties):
	* minibuf.texi (Basic Completion): Wording to improve breaks in
	8.5x11 format.
	* elisp.texi (smallbook): New @set to more easily switch between
	smallbook and 8.5x11.

2007-04-11  Richard Stallman  <rms@gnu.org>

	* text.texi (Lazy Properties): Minor fix.

2007-04-08  Karl Berry  <karl@gnu.org>

	* symbols.texi (Plists and Alists): Period after "vs" in index entries.
	* macros.texi (Backquote): Downcase Backquote in index entries for
	consistency.

2007-04-08  Richard Stallman  <rms@gnu.org>

	* text.texi (Adaptive Fill): Just describe default,
	don't show it (since it contains non-ASCII chars).

2007-04-07  Karl Berry  <karl@gnu.org>

	* text.texi (Adaptive Fill) [@iftex]: Omit binary characters in
	adaptive-fill-regexp's value, since they are not in the standard
	TeX fonts.

2007-04-07  Guanpeng Xu  <herberteuler@hotmail.com>

	* display.texi (Defining Faces): Fix example.

2007-04-07  Karl Berry  <karl@gnu.org>

	* display.texi (Button Buffer Commands): Improve page break.

2007-04-07  Richard Stallman  <rms@gnu.org>

	* advice.texi (Activation of Advice): Remove redundant index entry.

	* backups.texi: Improve index entries.  Remove redundant ones.

	* compile.texi (Byte Compilation): Improve index entry.

	* hash.texi (Creating Hash): Improve index entry.

	* symbols.texi (Definitions): Improve index entry.

	* edebug.texi: Improve index entries.  Remove redundant/useless ones.

	* maps.texi (Standard Keymaps): Remove useless index entry.

	* help.texi (Documentation Basics): Remove redundant index entries.

	* customize.texi: Improve index entries.
	Remove redundant/useless ones.

	* locals.texi (Standard Buffer-Local Variables): Clarify intro text.

	* streams.texi (Output Variables): Improve index entry.

	* abbrevs.texi (Abbrevs): Remove useless index entry.

	* macros.texi (Expansion): Remove useless index entry.

	* text.texi: Improve index entries.  Remove redundant/useless ones.
	(Text Properties, Examining Properties)
	(Special Properties): Use "property category" instead of "category"
	to refer to the `category' property.

	* positions.texi: Improve index entries.  Remove useless one.

	* lists.texi: Improve index entries.  Remove redundant/useless ones.

	* os.texi: Improve index entries.
	(Timers): Fix previous change.

	* buffers.texi: Improve index entries.
	(Modification Time): Get rid of term "obsolete buffer".

	* debugging.texi: Improve index entries.
	(Test Coverage): Add xref to other test coverage ftr.

	* eval.texi: Improve index entry.  Remove redundant ones.

	* numbers.texi: Improve index entries.  Remove redundant/useless ones.

	* files.texi: Improve index entries.  Remove redundant/useless ones.

	* objects.texi: Improve index entries.

	* processes.texi: Improve index entries.

	* modes.texi: Improve index entry.  Remove redundant one.

	* nonascii.texi: Improve index entries.

	* internals.texi: Improve index entries.

	* syntax.texi: Improve index entries.

	* keymaps.texi (Active Keymaps): Improve index entries.

	* commands.texi: Improve index entries.  Remove redundant/useless ones.

	* frames.texi: Improve index entries.  Remove redundant/useless ones.

	* markers.texi: Improve index entries.  Remove redundant ones.

	* tips.texi: Improve index entries.

	* loading.texi (Unloading): Improve index entry.

	* variables.texi: Improve index entries.  Remove redundant one.

	* sequences.texi: Improve index entry.

	* display.texi: Improve index entries.  Remove redundant ones.

	* windows.texi: Improve index entries.

	* searching.texi: Improve index entries.  Remove redundant one.

	* strings.texi (Case Tables): Improve last change.

2007-04-04  Chong Yidong  <cyd@stupidchicken.com>

	* strings.texi (Case Tables): Document with-case-table and
	ascii-case-table.

2007-04-03  Karl Berry  <karl@gnu.org>

	* processes.texi (Network): Reword to improve page break.

2007-04-03  Eli Zaretskii  <eliz@gnu.org>

	* functions.texi (Inline Functions): Describe more disadvantages
	of defsubst, and make advice against it stronger.

2007-04-02  Karl Berry  <karl@gnu.org>

	* backups.texi (Backup Names): Avoid widow words.
	* modes.texi (Example Major Modes): Align last comment.

2007-04-01  Chong Yidong  <cyd@stupidchicken.com>

	* keymaps.texi (Remapping Commands): Document new arg to
	command-remapping.

2007-04-01  Karl Berry  <karl@gnu.org>

	* processes.texi (Low-Level Network): Typo.
	* loading.texi (Hooks for Loading): Avoid double "the".
	* keymaps.texi (Key Sequences): No double "and".
	(Changing Key Bindings): Shorten to improve line break.

2007-03-31  Glenn Morris  <rgm@gnu.org>

	* os.texi (Timers): Fix description of run-at-time TIME formats.

2007-03-31  Richard Stallman  <rms@gnu.org>

	* display.texi (Invisible Text): Correct buffer-invisibility-spec
	regarding ellipsis.

2007-03-31  Eli Zaretskii  <eliz@gnu.org>

	* intro.texi (nil and t):
	* symbols.texi (Plists and Alists):
	* variables.texi (Variable Aliases, Constant Variables):
	* functions.texi (Defining Functions):
	* advice.texi (Advising Primitives):
	* debugging.texi (Syntax Errors, Compilation Errors):
	* minibuf.texi (Minibuffer Windows):
	* commands.texi (Adjusting Point):
	* modes.texi (Syntactic Font Lock, Faces for Font Lock)
	(Auto Major Mode, Major Mode Conventions):
	* help.texi (Describing Characters):
	* files.texi (Create/Delete Dirs, Information about Files)
	(File Locks, Writing to Files, Reading from Files)
	(Saving Buffers):
	* windows.texi (Resizing Windows, Cyclic Window Ordering):
	* frames.texi (Finding All Frames):
	* positions.texi (Buffer End, Motion):
	* markers.texi (The Region):
	* text.texi (Deletion, Near Point):
	* display.texi (Displaying Messages, Truncation):
	* os.texi (Processor Run Time):
	* tips.texi (Key Binding Conventions, Programming Tips)
	(Warning Tips, Documentation Tips, Comment Tips):
	* internals.texi (Memory Usage): Improve indexing.

	* variables.texi (Frame-Local Variables):
	* functions.texi (Argument List):
	* loading.texi (Library Search):
	* streams.texi (Output Variables):
	* keymaps.texi (Translation Keymaps, Searching Keymaps):
	* searching.texi (Replacing Match, Search and Replace):
	* processes.texi (Byte Packing, Decoding Output)
	(Accepting Output, Network Servers, Shell Arguments):
	* display.texi (Abstract Display, Image Cache, Scroll Bars):
	* windows.texi (Window Point, Window Start):
	* frames.texi (Management Parameters, Frame Parameters, Frame Titles):
	* commands.texi (Reading Input, Keyboard Events):
	* minibuf.texi (Reading File Names, Minibuffer Completion)
	(Recursive Mini):
	* positions.texi (List Motion):
	* hash.texi (Hash Tables, Creating Hash, Defining Hash):
	* numbers.texi (Arithmetic Operations, Math Functions)
	(Predicates on Numbers, Comparison of Numbers, Numeric Conversions):
	* locals.texi (Standard Buffer-Local Variables):
	* maps.texi (Standard Keymaps):
	* os.texi (User Identification, System Environment, Recording Input)
	(X11 Keysyms):
	* nonascii.texi (Non-ASCII Characters, Splitting Characters):
	* backups.texi (Backups and Auto-Saving):
	* customize.texi (Customization, Group Definitions)
	(Variable Definitions):
	* compile.texi (Byte Compilation): Improve index entries.

2007-03-31  Karl Berry  <karl@gnu.org>

	* macros.texi (Defining Macros): Avoid widow syllable.

2007-03-31  Eli Zaretskii  <eliz@gnu.org>

	* elisp.texi (Top): Postscript -> PostScript.

	* display.texi (Images, Postscript Images): Postscript -> PostScript.

2007-03-31  Markus Triska  <markus.triska@gmx.at>

	* internals.texi (Writing Emacs Primitives): Untabify `For'.

2007-03-30  Karl Berry  <karl@gnu.org>

	* lists.texi (List-related Predicates): Remove spurious @need.
	(Setcdr): Use @smallexample to improve page break.
	(Association Lists) <assoc>: Reword to improve page break.

	* strings.texi (String Conversion): Insert blank line to improve
	page break.

	* numbers.texi (Random Numbers): Use @minus{}.
	(Math Functions): Use @minus{}.

	* intro.texi (Acknowledgements): Avoid line breaks before middle
	initials.

2007-03-24  Eli Zaretskii  <eliz@gnu.org>

	* errors.texi (Standard Errors): Add an index entry.

2007-03-19  Richard Stallman  <rms@gnu.org>

	* os.texi (Recording Input): recent-keys now gives 300 keys.

2007-03-12  Glenn Morris  <rgm@gnu.org>

	* os.texi: Replace "daylight savings" with "daylight saving"
	throughout.

2007-03-05  Richard Stallman  <rms@gnu.org>

	* variables.texi (File Local Variables):
	Update enable-local-variables values.

2007-03-04  Richard Stallman  <rms@gnu.org>

	* syntax.texi (Control Parsing): Minor clarification.

	* strings.texi (Formatting Strings): Clarify width, precision, flags.

	* sequences.texi (Sequence Functions): Move string-bytes away,
	add xref.

	* nonascii.texi (Text Representations): Move string-bytes here.

	* modes.texi (Major Mode Conventions): Fundamental mode is exception.

	* minibuf.texi (Basic Completion): Minor clarification.

	* markers.texi (The Mark): Clarify existence vs activation of mark.
	Other cleanup.

	* display.texi (Finding Overlays): Write better example.

	* compile.texi (Eval During Compile): Clarify putting macros
	in eval-when-compile.

2007-02-25  Vinicius Jose Latorre  <viniciusjl@ig.com.br>  (tiny change)

	* loading.texi (How Programs Do Loading): Fix anchor position at
	load-read-function definition doc.

2007-02-21  Kim F. Storm  <storm@cua.dk>

	* strings.texi (Text Comparison): Mention that assoc-string
	converts symbols to strings before testing.

2007-02-17  Kim F. Storm  <storm@cua.dk>

	* processes.texi (Bindat Spec): Vector types can have optional
	element type.
	(Bindat Examples): Fix example.  Add vector with element type.

2007-02-16  Andreas Schwab  <schwab@suse.de>

	* strings.texi (Formatting Strings): Document '+' flag.

2007-02-15  Juanma Barranquero  <lekktu@gmail.com>

	* strings.texi (Modifying Strings): Clarify that `clear-string'
	always converts the string to unibyte.

2007-02-14  Kim F. Storm  <storm@cua.dk>

	* display.texi (Glyphs): Add make-glyph-code, glyph-char, glyph-face.
	Rewrite glyph code description to refer to these functions.
	Remove details of encoding face number and char into integer code.

2007-02-03  Alan Mackenzie  <acm@muc.de>

	* loading.texi (Hooks for Loading): Make the description of
	`eval-after-load' more detailed, and amend the description of
	after-load-alist, in accordance with changes from 2006-05.

2007-02-03  Chong Yidong  <cyd@stupidchicken.com>

	* modes.texi (Defining Minor Modes): Document that a :require
	keyword or similar may be required to make saved customization
	variables work.

2007-02-03  Eli Zaretskii  <eliz@gnu.org>

	* elisp.texi (Top): Make the detailed menu headers compliant with
	Texinfo guidelines and with what texnfo-upd.el expects.
	Add comments to prevent people from inadvertently modifying the key
	parts needed by `texinfo-multiple-files-update'.

2007-02-02  Eli Zaretskii  <eliz@gnu.org>

	* elisp.texi (Top): Update the top-level menus.

	* syntax.texi (Categories): Add index entries.

2007-02-01  Juanma Barranquero  <lekktu@gmail.com>

	* display.texi (Attribute Functions): Fix name and description of
	the UNDERLINE arg of `set-face-underline-p'.

2007-01-29  Eli Zaretskii  <eliz@gnu.org>

	* elisp.texi (Top): Add "Standard Errors", "Standard Buffer-Local
	Variables", and "Standard Keymaps" to the detailed menu.

	* variables.texi (Future Local Variables): Add index entry.

2007-01-28  Richard Stallman  <rms@gnu.org>

	* tips.texi (Coding Conventions): Clarify the tip about macros
	that define a function or a variable.

	* files.texi (File Attributes): UID and GID can be floats.
	(Magic File Names): Explain why deferring all operations to
	the standard handler does not work.

2007-01-23  Martin Rudalics  <rudalics@gmx.at>

	* backups.texi (Reverting): Use "buffer" instead of "file"
	when talking about major and minor modes.

2007-01-21  Richard Stallman  <rms@gnu.org>

	* help.texi (Documentation): Add xref to Documentation Tips.

2007-01-14  Juanma Barranquero  <lekktu@gmail.com>

	* tips.texi (Coding Conventions): Fix typos.

2007-01-05  Richard Stallman  <rms@gnu.org>

	* modes.texi (Defining Minor Modes): Fix previous change.

2007-01-03  Richard Stallman  <rms@gnu.org>

	* customize.texi (Variable Definitions, Customization Types):
	Don't use * in doc string for defcustom.

2007-01-02  Richard Stallman  <rms@gnu.org>

	* variables.texi (Variable Aliases): Clarify that aliases vars
	always have the same value.

	* processes.texi (Bindat Spec): Fix Texinfo usage.

	* modes.texi (Defining Minor Modes): Explain effect of command
	defined with define-global-minor-mode on new buffers.

2006-12-30  Kim F. Storm  <storm@cua.dk>

	* keymaps.texi (Tool Bar): Describe `grow-only' value of
	`auto-resize-tool-bars'.

2006-12-30  Richard Stallman  <rms@gnu.org>

	* keymaps.texi (Active Keymaps): Fix previous change.

2006-12-30  Nick Roberts  <nickrob@snap.net.nz>

	* keymaps.texi (Active Keymaps): Make xref to lookup-key.

2006-12-30  Kim F. Storm  <storm@cua.dk>

	* processes.texi (Bindat Spec): Clarify using field names in
	length specifications.

2006-12-29  Kim F. Storm  <storm@cua.dk>

	* processes.texi (Bindat Spec): Explain eval forms and lengths better.
	Add count and index variables for eval forms in repeat blocks.

2006-12-24  Richard Stallman  <rms@gnu.org>

	* customize.texi (Variable Definitions):
	Document new name custom-add-frequent-value.

2006-12-19  Kim F. Storm  <storm@cua.dk>

	* commands.texi (Misc Events): User signals now result in sigusr1
	and sigusr2 events which are handled through special-event-map.
	(Special Events): User signals and drag-n-drop are special.

2006-12-17  Richard Stallman  <rms@gnu.org>

	* loading.texi (Named Features): Explain subfeatures better.

	* customize.texi: Use "option" only for user options.
	For the keyword values inside defcustom etc, say "keywords".
	For :options value's elements, say "elements".
	:group should not be omitted.

	* syntax.texi (Parsing Expressions): Split up node.
	(Motion via Parsing, Position Parse, Parser State)
	(Low-Level Parsing, Control Parsing): New subnodes.
	(Parser State): Document syntax-ppss-toplevel-pos.

	* positions.texi (List Motion): Punctuation fix.

	* files.texi (File Name Completion): Document PREDICATE arg
	to file-name-completion.

2006-12-16  Eli Zaretskii  <eliz@gnu.org>

	* internals.texi (Building Emacs, Writing Emacs Primitives):
	Add index entries.

2006-12-11  Richard Stallman  <rms@gnu.org>

	* modes.texi (Font Lock Basics): Explain how nil for font-lock-defaults
	affects face menu.  Explain how to make it non-nil without enabling
	any fontification.

2006-12-10  Chong Yidong  <cyd@stupidchicken.com>

	* modes.texi (Font Lock Basics): Document nil value of
	font-lock-defaults.

2006-12-10  Glenn Morris  <rgm@gnu.org>

	* abbrevs.texi (Defining Abbrevs): Mention `define-abbrev' 'force
	value for system-flag argument.  Abbrev tables may not be empty
	when major modes are loaded.

2006-12-08  Juanma Barranquero  <lekktu@gmail.com>

	* makefile.w32-in (maintainer-clean): Partially revert last
	change; delete "elisp-?" and "elisp-??" instead of "elisp-*"
	to protect elisp-covers.texi.

2006-12-07  Juanma Barranquero  <lekktu@gmail.com>

	* makefile.w32-in (maintainer-clean): Depend on `distclean'.
	Don't remove elisp* info files; they are already deleted by the
	`clean' and `distclean' targets, and they are in the $(infodir)
	directory, not the current one.

2006-12-04  Kim F. Storm  <storm@cua.dk>

	* commands.texi (Misc Events): Update signal events.
	(Event Examples): Add signal example.

2006-11-29  Richard Stallman  <rms@gnu.org>

	* frames.texi (Visibility of Frames): Explain visible windows
	can be covered by others.  Add xref for raise-frame.

2006-11-28  Richard Stallman  <rms@gnu.org>

	* searching.texi (Regexp Special): Update when ^ is special.

2006-11-27  Eli Zaretskii  <eliz@gnu.org>

	* customize.texi (Customization, Common Keywords)
	(Group Definitions, Variable Definitions, Composite Types)
	(Type Keywords, Customization Types): Add index entries for
	various customization keywords.

2006-11-23  Stefan Monnier  <monnier@iro.umontreal.ca>

	* modes.texi (Multiline Font Lock): Rephrase some parts for clarity.

2006-11-10  Jan Djärv  <jan.h.d@swipnet.se>

	* frames.texi (Window System Selections): Remove clipboard from
	description of selection-coding-system.

2006-11-06  Richard Stallman  <rms@gnu.org>

	* lists.texi (List Variables): Document COMPARE-FN.

	* keymaps.texi: Avoid use of "binding" to mean a relation;
	use it only to refer to the meaning associated with a key.
	(Keymaps): Change menu node description.

	* elisp.texi (Top): Change menu node description.

	* display.texi (Managing Overlays): Document overlay-recenter.

2006-10-29  Chong Yidong  <cyd@stupidchicken.com>

	* Makefile.in: Use relative paths to avoid advertising filesystem
	contents during compilation.

2006-10-23  Kim F. Storm  <storm@cua.dk>

	* commands.texi (Event Input Misc): Update unread-command-events.

2006-10-23  Nick Roberts  <nickrob@snap.net.nz>

	* lists.texi (Sets And Lists): Fix typos.

2006-10-18  Juanma Barranquero  <lekktu@gmail.com>

	* control.texi (Processing of Errors): Use @var for an argument,
	not @code.

2006-10-16  Richard Stallman  <rms@gnu.org>

	* edebug.texi (Edebug Recursive Edit): Minor cleanup.

	* keymaps.texi (Format of Keymaps): Show all the keymap element
	patterns that result from menu items.
	(Key Lookup): Minor cleanups.

	* modes.texi (Precalculated Fontification): Don't say that
	not setting font-lock-defaults avoids loading font-lock.

	* help.texi (Documentation): Move xref to Emacs Manual here.
	(Documentation Basics): From here.
	Also doc emacs-lisp-docstring-fill-column.

	* elisp.texi: Update version and ISBN.

	* commands.texi (Interactive Call): Clarify KEYS arg to
	call-interactively is a vector.
	(Command Loop Info): Delete anchor in this-command-keys.
	Add anchor in this-command-keys-vector.
	(Recursive Editing): Document how recursive-edit
	handles the current buffer.

2006-10-13  Chong Yidong  <cyd@stupidchicken.com>

	* frames.texi (Frame Titles): %c and %l are ignored in
	frame-title-format.

2006-10-11  Richard Stallman  <rms@gnu.org>

	* keymaps.texi (Key Sequences): Clarify use of kbd.

2006-10-10  Kim F. Storm  <storm@cua.dk>

	* lists.texi (Sets And Lists): Add memql.

2006-10-03  Richard Stallman  <rms@gnu.org>

	* searching.texi (Char Classes): Document :multibyte: and :unibyte:.
	Clarify :ascii: and :nonascii:.

2006-09-29  Juri Linkov  <juri@jurta.org>

	* modes.texi (%-Constructs): Reorder coding systems in the
	documentation of %z to the real order displayed in the modeline.

2006-09-25  Richard Stallman  <rms@gnu.org>

	* os.texi (Timers): Describe timer-max-repeats.

2006-09-25  Chong Yidong  <cyd@stupidchicken.com>

	* os.texi (Timers): Mention with-local-quit.

2006-09-24  Richard Stallman  <rms@gnu.org>

	* searching.texi (Searching and Matching): Mention property search.

	* commands.texi (Command Loop Info): Explain how read-event affects
	this-command-keys.

2006-09-20  Richard Stallman  <rms@gnu.org>

	* os.texi (Timers): Clarify about REPEAT when timer is delayed.

	* windows.texi (Window Start): Minor cleanups.

2006-09-20  Kim F. Storm  <storm@cua.dk>

	* windows.texi (Window Start): pos-visible-in-window-p allows
	specifying t for position to mean "end of window".
	Add window-line-height.

	* anti.texi (Antinews): Mention window-line-height.

2006-09-19  David Kastrup  <dak@gnu.org>

	* keymaps.texi (Searching Keymaps): Small clarification.

2006-09-18  Richard Stallman  <rms@gnu.org>

	* keymaps.texi (Creating Keymaps): Explain that keymap prompt strings
	cause keyboard menus.
	(Menu Keymaps): Likewise.
	(Defining Menus, Keyboard Menus): Clarify.

	* text.texi (Fields): Clarify explanation of constrain-to-field.

2006-09-16  Eli Zaretskii  <eliz@gnu.org>

	* variables.texi (Tips for Defining): Fix a typo.

2006-09-15  Richard Stallman  <rms@gnu.org>

	* keymaps.texi (Remapping Commands, Searching Keymaps)
	(Active Keymaps): Clean up previous change.

2006-09-15  Jay Belanger  <belanger@truman.edu>

	* gpl.texi: Replace "Library Public License" by "Lesser Public
	License" throughout.

2006-09-15  David Kastrup  <dak@gnu.org>

	* keymaps.texi (Active Keymaps): Adapt description to use
	`get-char-property' instead `get-text-property'.  Explain how
	mouse events change this.  Explain the new optional argument of
	`key-binding' and its mouse-dependent lookup.
	(Searching Keymaps): Adapt description similarly.
	(Remapping Commands): Explain the new optional argument of
	`command-remapping'.

2006-09-14  Richard Stallman  <rms@gnu.org>

	* keymaps.texi (Searching Keymaps): Clarification.
	(Active Keymaps): Refer to Searching Keymaps instead of duplication.

2006-09-13  Richard Stallman  <rms@gnu.org>

	* objects.texi (Character Type): Node split.
	Add xref to Describing Characters.
	(Basic Char Syntax, General Escape Syntax)
	(Ctl-Char Syntax, Meta-Char Syntax): New subnodes.

2006-09-11  Richard Stallman  <rms@gnu.org>

	* display.texi (Display Table Format): Wording clarification.
	(Glyphs): Clarifications.

2006-09-10  Chong Yidong  <cyd@stupidchicken.com>

	* keymaps.texi (Active Keymaps): Mention that key-binding checks
	local maps.

2006-09-10  Kim F. Storm  <storm@cua.dk>

	* display.texi (Forcing Redisplay): Document return value of
	function redisplay.

2006-09-09  Richard Stallman  <rms@gnu.org>

	* windows.texi (Window Hooks): Explain limits of
	window-scroll-functions.

	* display.texi (Fringe Indicators): Update for last change in
	indicate-buffer-boundaries.

2006-09-08  Richard Stallman  <rms@gnu.org>

	* processes.texi (Bindat Spec): Suggest names ending in -bindat-spec.

2006-09-06  Kim F. Storm  <storm@cua.dk>

	* frames.texi (Display Feature Testing): display-mm-dimensions-alist.

	* windows.texi (Window Start): Update pos-visible-in-window-p.

2006-09-04  Richard Stallman  <rms@gnu.org>

	* processes.texi (Accepting Output): Explain SECONDS=0 for
	accept-process-output.

	* os.texi (Idle Timers): Explain why timer functions should not
	loop until (input-pending-p).

2006-09-02  Eli Zaretskii  <eliz@gnu.org>

	* makefile.w32-in (usermanualdir): New variable.
	(elisp.dvi): Use it.

2006-09-01  Eli Zaretskii  <eliz@gnu.org>

	* buffers.texi (Buffer Modification): Fix last change.

2006-09-01  Chong Yidong  <cyd@stupidchicken.com>

	* buffers.texi (Buffer Modification):
	Document buffer-chars-modified-tick.

2006-08-31  Richard Stallman  <rms@gnu.org>

	* modes.texi (Syntactic Font Lock): Mention specific faces once again.

2006-08-31  Richard Bielawski  <RBielawski@moneygram.com>  (tiny change)

	* modes.texi (Syntactic Font Lock):
	Mention font-lock-syntactic-face-function
	instead of specific faces.

2006-08-29  Chong Yidong  <cyd@stupidchicken.com>

	* display.texi (Images): Add xrref to display-images-p.

2006-08-28  Kenichi Handa  <handa@m17n.org>

	* nonascii.texi (Lisp and Coding Systems): Fix description of
	detect-coding-region.

2006-08-27  Michael Olson  <mwolson@gnu.org>

	* processes.texi (Transaction Queues): Remove stray quote
	character.

2006-08-25  Richard Stallman  <rms@gnu.org>

	* os.texi (Idle Timers): run-with-idle-timer allows Lisp time value.
	Add xref.

2006-08-24  Chong Yidong  <cyd@stupidchicken.com>

	* os.texi (Timers): Avoid waiting inside timers.

2006-08-21  Lute Kamstra  <lute@gnu.org>

	* Makefile.in: Use ../man/texinfo.tex to build elisp.dvi.

2006-08-20  Richard Stallman  <rms@gnu.org>

	* os.texi (Idle Timers): New node, split out from Timers.
	Document current-idle-time.
	* commands.texi (Reading One Event): Update xref.
	* elisp.texi (Top): Update subnode menu.

2006-08-16  Richard Stallman  <rms@gnu.org>

	* keymaps.texi (Extended Menu Items): Show format of cached
	bindings in extended menu items.

	* customize.texi (Variable Definitions): Explain when the
	standard value expression is evaluated.

2006-08-15  Chong Yidong  <cyd@stupidchicken.com>

	* commands.texi (Reading One Event): Explain idleness in
	`read-event'.

2006-08-12  Chong Yidong  <cyd@stupidchicken.com>

	* text.texi (Near Point): Say "cursor" not "terminal cursor".
	(Commands for Insertion): Remove split-line since it's not
	relevant for Lisp programming.
	(Yank Commands): Rewrite introduction.
	(Undo): Clarify.
	(Maintaining Undo): Clarify.  Document undo-ask-before-discard.
	(Filling): Remove redundant comment.  Clarify return value of
	current-justification.
	(Margins): Minor clarifications.
	(Adaptive Fill): Update default value of adaptive-fill-regexp.
	(Sorting): Update definition of sort-lines.
	(Columns): Clarify behavior of sort-columns.
	(Indent Tabs): Link to Tab Stops in Emacs manual.
	(Special Properties): Clarify.
	(Clickable Text): Mention Buttons package.

2006-08-12  Kevin Ryde  <user42@zip.com.au>

	* os.texi (Time Parsing): Add %z to description of
	format-time-string, as per docstring.  Add cross reference to
	glibc manual for strftime.

2006-08-08  Richard Stallman  <rms@gnu.org>

	* modes.texi: Clean up wording in previous change.

2006-08-07  Chong Yidong  <cyd@stupidchicken.com>

	* modes.texi (Hooks): Clarify.
	(Major Mode Basics): Mention define-derived-mode explicitly.
	(Major Mode Conventions): Rebinding RET is OK for some modes.
	Mention change-major-mode-hook and after-change-major-mode-hook.
	(Example Major Modes): Move to end of Modes section.
	(Mode Line Basics): Clarify.
	(Mode Line Data): Mention help-echo and local-map in strings.
	Explain reason for treatment of non-risky variables.
	(Properties in Mode): Clarify.
	(Faces for Font Lock): Add font-lock-negation-char-face.

2006-08-04  Eli Zaretskii  <eliz@gnu.org>

	* strings.texi (Formatting Strings): Warn against arbitrary
	strings as first arg to `format'.

2006-07-31  Thien-Thi Nguyen  <ttn@gnu.org>

	* text.texi (Clickable Text): Mention `help-echo' text property.
	Update intro, examples and associated explanations.

2006-07-31  Richard Stallman  <rms@gnu.org>

	* commands.texi: Update xrefs.
	(Event Mod): New node, cut out from old Translating Input.

	* maps.texi: Update xrefs.

	* keymaps.texi (Translation Keymaps): New node.
	Update xrefs from Translating Input to Translation Keymaps.

	* elisp.texi (Top): Update subnode menu.

	* display.texi (Face Functions): Fix explanations of FRAME=t or nil.

	* os.texi (System Interface): Fix menu descriptions of some nodes.
	(Translating Input): Node deleted.

2006-07-31  Nick Roberts  <nickrob@snap.net.nz>

	* modes.texi (Minor Mode Conventions): Update xref for add-to-list.

	* lists.texi (Sets And Lists): Likewise.

2006-07-30  Thien-Thi Nguyen  <ttn@gnu.org>

	* text.texi (Fields): Mention POS
	requirement when narrowing is in effect.

2006-07-28  Richard Stallman  <rms@gnu.org>

	* display.texi (Face Attributes): Simplify wording.
	(Attribute Functions): Clarify meaning of new-frame default
	attribute settings.

	* customize.texi (Common Keywords): Document how to use
	:package-version in a package not in Emacs.

2006-07-28  Kim F. Storm  <storm@cua.dk>

	* commands.texi (Reading One Event): Fix last change.

2006-07-26  Chong Yidong  <cyd@stupidchicken.com>

	* commands.texi (Reading One Event): Document SECONDS argument for
	read-event, read-char, and read-char-exclusive.

2006-07-25  Stefan Monnier  <monnier@iro.umontreal.ca>

	* modes.texi (Multiline Font Lock): Can't use jit-lock-defer-multiline
	to ensure correct identification.

2006-07-24  Richard Stallman  <rms@gnu.org>

	* text.texi (Clickable Text): Clarify.

	* sequences.texi (Vector Functions): Delete duplicate xref.

	* objects.texi (Function Type): Clarify.

	* modes.texi (Keymaps and Minor Modes): List punct chars for minor
	modes.

	* lists.texi (List Variables): New node.
	Material moved from other nodes.

	* variables.texi (Setting Variables): add-to-list and
	add-to-ordered-list moved to List Variables node.

2006-07-23  Thien-Thi Nguyen  <ttn@gnu.org>

	* text.texi (Links and Mouse-1):
	For mouse-on-link-p, expand on arg POS.

2006-07-21  Kim F. Storm  <storm@cua.dk>

	* display.texi (Forcing Redisplay): Don't mention systems which
	don't support sub-second timers for redisplay-preemption-period.

	* os.texi (Terminal Output): Clarify text vs graphical terminal.

2006-07-21  Eli Zaretskii  <eliz@gnu.org>

	* frames.texi (Input Focus): Document that focus-follows-mouse has
	no effect on MS-Windows.

2006-07-18  Richard Stallman  <rms@gnu.org>

	* display.texi (Forcing Redisplay): Cleanups in previous change.

	* processes.texi (Low-Level Network): Make menu more convenient.

2006-07-18  Kim F. Storm  <storm@cua.dk>

	* display.texi (Forcing Redisplay): redisplay-preemption-period
	only used on window systems.  Add xref to Terminal Output.

	* os.texi (Terminal Output): baud-rate only controls preemption on
	non-window systems.  Add xref to Forcing Redisplay.

	* processes.texi (Low-Level Network): Rename node "Make Network"
	to "Network Processes".

2006-07-18  Karl Berry  <karl@gnu.org>

	* variables.texi, functions.texi, customize.texi, loading.texi:
	* edebug.texi, minibuf.texi: Fix page breaks through chapter 20.

2006-07-17  Chong Yidong  <cyd@stupidchicken.com>

	* commands.texi (Waiting): Document batch-mode sit-for behavior.

2006-07-17  Richard Stallman  <rms@gnu.org>

	* eval.texi, elisp.texi, text.texi: Use real doublequote inside menus.
	Put period and comma inside quotes.

	* loading.texi, markers.texi: Use real doublequote inside menus.

	* windows.texi: Put point and comma inside quotes.
	(Textual Scrolling): Use @samp for error message.

	* variables.texi, tips.texi, syntax.texi, symbols.texi:
	* strings.texi, streams.texi, processes.texi, os.texi:
	* objects.texi, numbers.texi, modes.texi, minibuf.texi:
	* lists.texi, keymaps.texi, intro.texi, hash.texi, internals.texi:
	* gpl.texi, functions.texi, files.texi, frames.texi, doclicense.texi:
	* display.texi, control.texi, commands.texi, buffers.texi, anti.texi:
	Put point and comma inside quotes.

	* control.texi (Processing of Errors): Add command-error-function.

	* variables.texi (File Local Variables): Clarify that
	file local variables make buffer-local bindings.

	* modes.texi (Syntactic Font Lock): Give default for
	font-lock-syntax-table.

2006-07-17  Nick Roberts  <nickrob@snap.net.nz>

	* text.texi (Special Properties): Clean up previous change.

2006-07-16  Karl Berry  <karl@gnu.org>

	* objects.texi, numbers.texi, strings.texi, lists.texi, hash.texi:
	* control.texi: Fix bad page breaks through chapter 10 (control).

	* anti.texi (Antinews): Reorder face-attribute fns to avoid
	underfull hbox.

2006-07-15  Nick Roberts  <nickrob@snap.net.nz>

	* text.texi (Special Properties): Describe fontified text property
	in relation to a character (not text).

2006-07-15  Kim F. Storm  <storm@cua.dk>

	* maps.texi (Standard Keymaps): Add xref for minibuffer maps.
	Add apropos-mode-map, custom-mode-map, esc-map, global-map,
	grep-mode-map, help-map, help-mode-map, kmacro-map, and tool-bar-map.

	* anti.texi (Antinews): Mention redisplay function.
	The kbd macro existed, but was not documented, before 22.x.
	Function pos-visible-in-window-p is not new in 22.x, just enhanced.

2006-07-14  Nick Roberts  <nickrob@snap.net.nz>

	* display.texi (Displaying Messages): Add anchor.

	* frames.texi (Dialog Boxes): Use it.

2006-07-12  Richard Stallman  <rms@gnu.org>

	* objects.texi (Frame Type): Explain nature of frames better.

	* frames.texi (Frames): Explain nature of frames better.

2006-07-12  Ken Manheimer  <ken.manheimer@gmail.com>

	* tips.texi (Coding Conventions): Explain why use cl at compile time.

2006-07-12  YAMAMOTO Mitsuharu  <mituharu@math.s.chiba-u.ac.jp>

	* frames.texi (Window System Selections): Mention scrap support for Mac.
	Default value of x-select-enable-clipboard is t on Mac.

	* os.texi (Getting Out): Suspending is not allowed on Mac, either.

2006-07-11  Kim F. Storm  <storm@cua.dk>

	* display.texi (Forcing Redisplay): Add `redisplay' function.
	Don't mention (sit-for -1) -- use (redisplay t) instead.

	* commands.texi (Waiting): (sit-for -1) is no longer special.
	(sit-for 0) is equivalent to (redisplay).
	Iconifying/deiconifying no longer makes sit-for return.

2006-07-10  Nick Roberts  <nickrob@snap.net.nz>

	* display.texi (Buttons): Fix typo.

	* index.texi, elisp.texi (New Symbols): Comment node out.

2006-07-09  Richard Stallman  <rms@gnu.org>

	* display.texi (Truncation): Clean up previous change.

2006-07-08  Richard Stallman  <rms@gnu.org>

	* commands.texi (Interactive Call): Use 3 as prefix in example
	for execute-extended-command.

	* display.texi (Attribute Functions): Move paragraph about
	compatibility with Emacs < 21.

2006-07-09  Kim F. Storm  <storm@cua.dk>

	* display.texi (Refresh Screen): Clarify force-window-update.
	(Truncation): "Normally" indicated by fringe arrows.

2006-07-08  Eli Zaretskii  <eliz@gnu.org>

	* windows.texi (Textual Scrolling, Resizing Windows):
	* variables.texi (Constant Variables):
	* text.texi (Buffer Contents, Deletion, Changing Properties)
	(Property Search, Special Properties, Sticky Properties)
	(Links and Mouse-1, Fields, Change Hooks):
	* syntax.texi (Syntax Table Functions, Parsing Expressions)
	(Categories):
	* symbols.texi (Other Plists):
	* streams.texi (Output Variables):
	* processes.texi (Input to Processes, Query Before Exit):
	* positions.texi (Word Motion, Text Lines, List Motion):
	* os.texi (Init File, System Environment, Sound Output)
	(Session Management):
	* nonascii.texi (Text Representations, Character Sets)
	(Chars and Bytes, Locales):
	* modes.texi (Defining Minor Modes, Header Lines):
	* minibuf.texi (Minibuffer Contents):
	* markers.texi (Information from Markers):
	* lists.texi (List Elements, Building Lists, Association Lists):
	* keymaps.texi (Tool Bar):
	* hash.texi (Creating Hash, Hash Access, Defining Hash, Other Hash):
	* functions.texi (What Is a Function, Mapping Functions):
	* frames.texi (Creating Frames, Parameter Access, Pointer Shape)
	(Color Names, Text Terminal Colors, Display Feature Testing):
	* files.texi (Visiting Functions, File Name Components)
	(Unique File Names, Contents of Directories):
	* display.texi (Forcing Redisplay, Displaying Messages)
	(Temporary Displays, Font Selection, Auto Faces)
	(Font Lookup, Fringe Indicators, Display Margins)
	(Image Descriptors, Showing Images, Image Cache, Button Types)
	(Making Buttons, Manipulating Buttons, Button Buffer Commands)
	(Display Table Format, Glyphs):
	* control.texi (Iteration):
	* commands.texi (Command Loop Info, Adjusting Point):
	* backups.texi (Making Backups, Auto-Saving):
	Remove @tindex entries.

2006-07-07  Kim F. Storm  <storm@cua.dk>

	* display.texi (Fringe Cursors): Fix typo.
	(Customizing Bitmaps): Fix define-fringe-bitmap entry.
	(Overlay Arrow): Default is overlay-arrow fringe indicator.

2006-07-05  Richard Stallman  <rms@gnu.org>

	* text.texi (Buffer Contents): Add example of text props
	in result of buffer-substring.
	(Text Properties): Explain better about use of specific property names.
	(Property Search): Some cleanups; reorder some functions.

	* keymaps.texi (Changing Key Bindings): Cleanup.
	Add xref to Key Binding Conventions.

	* display.texi (Attribute Functions): Add examples for
	face-attribute-relative-p.

	* tips.texi (Coding Conventions): Cleanup last change.

2006-07-05  Karl Berry  <karl@gnu.org>

	* elisp.texi: Use @fonttextsize 10pt, a la emacs.texi.
	Remove @setchapternewpage odd.
	Result is 1013 pages, down from 1100.

	* anti.texi, customize.texi, display.texi, internals.texi:
	* minibuf.texi, modes.texi, tips.texi:
	Fix overfull/underfull boxes.

2006-07-05  Thien-Thi Nguyen  <ttn@gnu.org>

	* edebug.texi (Instrumenting):
	Add Edebug-specific findex for eval-buffer.
	* loading.texi (Loading):
	Replace eval-current-buffer with eval-buffer.

2006-06-30  Nick Roberts  <nickrob@snap.net.nz>

	* locals.texi (Standard Buffer-Local Variables): Update the list
	of variables.

2006-06-26  Nick Roberts  <nickrob@snap.net.nz>

	* files.texi (File Name Completion): Point user to the node
	"Reading File Names".

2006-06-24  Eli Zaretskii  <eliz@gnu.org>

	* files.texi (Contents of Directories): Document case-insensitive
	behavior on respective filesystems.

	* objects.texi (Character Type): Document that Emacs signals an
	error for unsupported Unicode characters specified as \uNNNN.

2006-06-19  Richard Stallman  <rms@gnu.org>

	* processes.texi (Bindat Spec): Clarify previous change.

2006-06-16  Richard Stallman  <rms@gnu.org>

	* tips.texi (Coding Conventions): Better explain conventions
	for definition constructs.

	* text.texi (Special Properties): String value of `read-only'
	serves as the error message.

	* objects.texi (Character Type): Clarify prev. change.
	(Non-ASCII in Strings): Mention \u and \U.

	* commands.texi (Using Interactive): Explain problem of
	markers, etc., in command-history.

2006-06-14  Kim F. Storm  <storm@cua.dk>

	* commands.texi (Waiting): Negative arg to sit-for forces
	redisplay even if input is pending.

	* display.texi (Forcing Redisplay): Use (sit-for -1) to force a
	redisplay.  Remove incorrect example of binding redisplay-dont-pause
	around (sit-for 0).

2006-06-13  Richard Stallman  <rms@gnu.org>

	* display.texi (Forcing Redisplay): Clarify previous change.

2006-06-13  Romain Francoise  <romain@orebokech.com>

	* display.texi (Forcing Redisplay): Fix typo.

2006-06-13  Kim F. Storm  <storm@cua.dk>

	* display.texi (Forcing Redisplay): Add redisplay-preemption-period.

2006-06-10  Luc Teirlinck  <teirllm@auburn.edu>

	* tips.texi (Coding Conventions): Add `@end itemize'.

2006-06-10  Richard Stallman  <rms@gnu.org>

	* tips.texi (Coding Conventions): Explain use of coding systems
	to ensure one decoding for strings.

2006-06-09  Aidan Kehoe  <kehoea@parhasard.net>

	* objects.texi (Character Type): Describe the \uABCD and \U00ABCDEF
	syntax.

2006-06-07  Eli Zaretskii  <eliz@gnu.org>

	* display.texi (Font Selection): Remove description of
	clear-face-cache.

	* compile.texi (Eval During Compile): Fix a typo.  Add index
	entries for possible uses of eval-when-compile.

2006-06-04  Thien-Thi Nguyen  <ttn@gnu.org>

	* display.texi (Abstract Display): Fix typo.

2006-06-03  Eli Zaretskii  <eliz@gnu.org>

	* minibuf.texi (Minibuffer History) <history-add-new-input>:
	Reword variable's description.

2006-06-01  Richard Stallman  <rms@gnu.org>

	* windows.texi (Splitting Windows): Clarify splitting nonselected
	window.

2006-05-31  Juri Linkov  <juri@jurta.org>

	* minibuf.texi (Minibuffer History): Add history-add-new-input.

2006-05-30  Richard Stallman  <rms@gnu.org>

	* display.texi (Line Height): Fix errors in description of
	default line height and line-height property.

	* nonascii.texi (Default Coding Systems): Further clarification.

2006-05-29  Luc Teirlinck  <teirllm@auburn.edu>

	* internals.texi (Pure Storage): Mention that an overflow in pure
	space causes a memory leak.
	(Garbage Collection): If there was an overflow in pure space,
	`garbage-collect' returns nil.

2006-05-30  Eli Zaretskii  <eliz@gnu.org>

	* nonascii.texi (Default Coding Systems): Fix it some more.

2006-05-29  Eli Zaretskii  <eliz@gnu.org>

	* nonascii.texi (Default Coding Systems): Fix last change.

2006-05-29  Kenichi Handa  <handa@m17n.org>

	* nonascii.texi (find-operation-coding-system): Describe the new
	argument format (FILENAME . BUFFER).

2006-05-28  Richard Stallman  <rms@gnu.org>

	* tips.texi (Coding Conventions): Better explain reasons not to
	advise other packages or use `eval-after-load'.

2006-05-29  Kim F. Storm  <storm@cua.dk>

	* processes.texi (Bindat Functions): Rename `pos' and `raw-data' to
	`bindat-idx' and `bindat-raw' for clarity.

2006-05-27  Thien-Thi Nguyen  <ttn@gnu.org>

	* processes.texi (Bindat Spec): Expand on `repeat' handler.

	* display.texi (Display): Add "Abstract Display" to menu.
	(Abstract Display, Abstract Display Functions)
	(Abstract Display Example): New nodes.
	* elisp.texi (Top): Add "Abstract Display" to menu.

2006-05-27  Chong Yidong  <cyd@stupidchicken.com>

	* keymaps.texi (Key Sequences): Link to input events definition.
	(Format of Keymaps): Delete material duplicated in Keymap Basics.

	* files.texi (Changing Files): Document updated argument list for
	copy-file.

2006-05-27  Thien-Thi Nguyen  <ttn@gnu.org>

	* processes.texi (Bindat Functions): Explain term "total length".
	Use it in bindat-length and bindat-pack descriptions.

2006-05-26  Eli Zaretskii  <eliz@gnu.org>

	* tips.texi (Coding Conventions): Advise against using
	eval-after-load in packages.  Add an index entry.

2006-05-25  Juri Linkov  <juri@jurta.org>

	* minibuf.texi (Text from Minibuffer): Undocument keep-all.

	* modes.texi (%-Constructs): Add %e, %z, %Z.

2006-05-25  Richard Stallman  <rms@gnu.org>

	* elisp.texi (Top): Update subnode menu.

	* keymaps.texi (Keymap Basics): New node, split out of Key Sequences.
	(Keymaps): Update menu.

2006-05-25  Chong Yidong  <cyd@stupidchicken.com>

	* keymaps.texi (Key Sequences): Some clarifications.

2006-05-25  Thien-Thi Nguyen  <ttn@gnu.org>

	* processes.texi (Bindat Functions): Say "unibyte string"
	explicitly for bindat-unpack and bindat-pack descriptions.
	(Bindat Examples): Don't call `string-make-unibyte' in example.

2006-05-25  Chong Yidong  <cyd@stupidchicken.com>

	* keymaps.texi (Key Sequences): Rename from Keymap Terminology.
	Explain string and vector representations of key sequences.

	* keymaps.texi (Changing Key Bindings):
	* commands.texi (Interactive Codes):
	* help.texi (Describing Characters): Refer to it.

2006-05-23  Luc Teirlinck  <teirllm@auburn.edu>

	* frames.texi (Pointer Shape): @end table -> @end defvar.

2006-05-22  Richard Stallman  <rms@gnu.org>

	* elisp.texi (Top): Update subnode menus.

	* frames.texi (Pointer Shape): Node renamed from Pointer Shapes.
	Contents rewritten; material from old Pointer Shape node moved here.

	* display.texi (Pointer Shape): Node deleted.
	(Image Descriptors): Minor cleanup.

2006-05-21  Richard Stallman  <rms@gnu.org>

	* syntax.texi (Parsing Expressions): Update info on which STATE
	elements are ignored.

2006-05-19  Luc Teirlinck  <teirllm@auburn.edu>

	* hooks.texi (Standard Hooks): Correct typo.

	* gpl.texi (GPL): ifinfo -> ifnottex.

2006-05-19  Michael Ernst  <mernst@alum.mit.edu>  (tiny change)

	* searching.texi (Simple Match Data): Warn about match data being
	set anew by every search.

2006-05-17  Richard Stallman  <rms@gnu.org>

	* minibuf.texi (Minibuffer History): Clarify.

	* searching.texi (Regexp Special): Clarify nested regexp warning.

2006-05-16  Kim F. Storm  <storm@cua.dk>

	* minibuf.texi (Minibuffer History): Update add-to-history.

2006-05-15  Oliver Scholz  <epameinondas@gmx.de>  (tiny change)

	* nonascii.texi (Explicit Encoding):
	Fix typo (encoding<->decoding).

2006-05-14  Richard Stallman  <rms@gnu.org>

	* buffers.texi (Creating Buffers): Cleanup.

	* files.texi (Visiting Functions): Rewrite in find-file-noselect.

2006-05-13  Eli Zaretskii  <eliz@gnu.org>

	* buffers.texi (Current Buffer): Document that with-temp-buffer
	disables undo.

	* os.texi (Terminal-Specific): More accurate description of how
	Emacs searches for the terminal-specific libraries.

2006-05-12  Eli Zaretskii  <eliz@gnu.org>

	* hooks.texi (Standard Hooks) [iftex]: Convert @xref's to
	emacs-xtra to @inforef's.

	* text.texi (Undo): Document that undo is turned off in buffers
	whose names begin with a space.

	* buffers.texi (Buffer Names): Add index entries for buffers whose
	names begin with a space.
	(Creating Buffers): Document that undo is turned off in buffers
	whose names begin with a space.

	* files.texi (Visiting Functions, Reading from Files)
	(Saving Buffers): Mention code and EOL conversions by file I/O
	primitives and subroutines.

	* nonascii.texi (Lisp and Coding Systems):
	Document coding-system-eol-type.  Add index entries for eol conversion.

	* display.texi (Defining Faces): Mention `mac', and add an xref to
	where window-system is described.

2006-05-10  Richard Stallman  <rms@gnu.org>

	* internals.texi (Writing Emacs Primitives): Clarify GCPRO rules.

2006-05-10  Reiner Steib  <Reiner.Steib@gmx.de>

	* variables.texi (File Local Variables): Recommend to quote lambda
	expressions in safe-local-variable property.

2006-05-09  Richard Stallman  <rms@gnu.org>

	* variables.texi (File Local Variables):
	Document safe-local-eval-forms and safe-local-eval-function.

2006-05-07  Kim F. Storm  <storm@cua.dk>

	* minibuf.texi (Minibuffer History): Remove keep-dups arg
	from add-to-history.

2006-05-07  Romain Francoise  <romain@orebokech.com>

	* commands.texi (Event Input Misc):
	* compile.texi (Eval During Compile):
	* internals.texi (Buffer Internals):
	* minibuf.texi (Initial Input):
	* nonascii.texi (Scanning Charsets):
	* numbers.texi (Comparison of Numbers):
	* windows.texi (Textual Scrolling, Vertical Scrolling):
	Fix various typos.

2006-05-06  Eli Zaretskii  <eliz@gnu.org>

	* hooks.texi (Standard Hooks): Replace inforef to emacs-xtra by
	conditional xref's to either emacs or emacs-xtra, depending on
	@iftex/@ifnottex.

	* minibuf.texi (Minibuffer History): Document add-to-history.

2006-05-05  Eli Zaretskii  <eliz@gnu.org>

	* internals.texi (Pure Storage): Mention the pure overflow message
	at startup.

2006-05-05  Johan Bockgård  <bojohan@dd.chalmers.se>

	* keymaps.texi (Active Keymaps): Fix pseudo-Lisp syntax.
	(Searching Keymaps): Fix pseudo-Lisp description of keymap
	search.

2006-05-01  Richard Stallman  <rms@gnu.org>

	* intro.texi (nil and t): Clarify.

	* variables.texi (File Local Variables): Suggest using booleanp.

2006-05-01  Juanma Barranquero  <lekktu@gmail.com>

	* objects.texi (Type Predicates): Fix typos.

2006-05-01  Stefan Monnier  <monnier@iro.umontreal.ca>

	* intro.texi (nil and t): Add booleanp.

	* objects.texi (Type Predicates): Add links for booleanp and
	string-or-null-p.

2006-04-29  Richard Stallman  <rms@gnu.org>

	* modes.texi (Multiline Font Lock): Rename from
	Multi line Font Lock Elements.  Much clarification.
	(Font Lock Multiline, Region to Fontify): Much clarification.

2006-04-29  Stefan Monnier  <monnier@iro.umontreal.ca>

	* variables.texi (File Local Variables): Remove the special case t for
	safe-local-variable.

2006-04-26  Richard Stallman  <rms@gnu.org>

	* syntax.texi (Parsing Expressions): Minor cleanup.

2006-04-18  Richard Stallman  <rms@gnu.org>

	* tips.texi (Coding Conventions): Explain when the package's
	prefix should appear later on (not at the start of the name).

	* searching.texi (String Search): Clarify effect of NOERROR.

	* modes.texi (Imenu): Clarify what special items do.

	* hooks.texi (Standard Hooks): Delete text about old hook names.

2006-04-17  Romain Francoise  <romain@orebokech.com>

	* variables.texi (Local Variables): Update the default value of
	`max-specpdl-size'.

2006-04-15  Michael Olson  <mwolson@gnu.org>

	* processes.texi (Transaction Queues): Mention the new optional
	`delay-question' argument for `tq-enqueue'.

2006-04-13  Bill Wohler  <wohler@newt.com>

	* customize.texi (Common Keywords): Use dotted notation for
	:package-version value.  Specify its values.  Improve documentation
	for customize-package-emacs-version-alist.

2006-04-12  Bill Wohler  <wohler@newt.com>

	* customize.texi (Common Keywords): Move description of
	customize-package-emacs-version-alist to @defvar.

2006-04-10  Bill Wohler  <wohler@newt.com>

	* customize.texi (Common Keywords): Add :package-version.

2006-04-10  Kim F. Storm  <storm@cua.dk>

	* text.texi (Buffer Contents): Add NOPROPS arg to
	filter-buffer-substring.

2006-04-08  Kevin Ryde  <user42@zip.com.au>

	* os.texi (Command-Line Arguments): Update xref to emacs manual
	"Command Arguments" -> "Emacs Invocation", per change there.

2006-04-08  Thien-Thi Nguyen  <ttn@gnu.org>

	* display.texi (Other Display Specs): Arrange a @code{DOTTED-LIST} to
	be on one line to help makeinfo not render two spaces after the dot.

2006-04-07  Reiner Steib  <Reiner.Steib@gmx.de>

	* strings.texi (Predicates for Strings): Add string-or-null-p.

2006-03-28  Kim F. Storm  <storm@cua.dk>

	* processes.texi (Accepting Output): Remove obsolete (and incorrect)
	remarks about systems that don't support fractional seconds.

2006-03-25  Karl Berry  <karl@gnu.org>

	* elisp.texi: Use @copyright{} instead of (C), and do not indent
	the year list.

2006-03-21  Nick Roberts  <nickrob@snap.net.nz>

	* display.texi (Fringe Indicators): Fix typos.

2006-03-19  Luc Teirlinck  <teirllm@auburn.edu>

	* tips.texi (Documentation Tips): One can now also write `program'
	in front of a quoted symbol in a docstring to prevent making a
	hyperlink.

2006-03-19  Alan Mackenzie  <acm@muc.de>

	* text.texi (Special Properties): Clarify `fontified' property.

2006-03-16  Richard Stallman  <rms@gnu.org>

	* display.texi (Defining Images): Minor cleanup.

2006-03-16  Bill Wohler  <wohler@newt.com>

	* display.texi (Defining Images): In image-load-path-for-library,
	prefer user's images.

2006-03-15  Stefan Monnier  <monnier@iro.umontreal.ca>

	* modes.texi (Region to Fontify): Remove font-lock-lines-before.

2006-03-15  Bill Wohler  <wohler@newt.com>

	* display.texi (Defining Images): Fix example in
	image-load-path-for-library by not recommending that one binds
	image-load-path.  Just defvar it to placate compiler and only use
	it if previously defined.

2006-03-14  Bill Wohler  <wohler@newt.com>

	* display.texi (Defining Images): In image-load-path-for-library,
	always return list of directories.  Update example.

2006-03-14  Alan Mackenzie  <acm@muc.de>

	* modes.texi: New node, "Region to Fontify" (for Font Lock).
	This describes font-lock-extend-region-function.
	("Other Font Lock Variables"): Move "font-lock-lines-before" to
	the new node "Region to Fontify".

2006-03-13  Richard Stallman  <rms@gnu.org>

	* display.texi (Invisible Text): The impossible position is
	now before the invisible text, not after.
	(Defining Images): Clean up last change.

2006-03-11  Bill Wohler  <wohler@newt.com>

	* display.texi (Defining Images): Add image-load-path-for-library.

2006-03-11  Luc Teirlinck  <teirllm@auburn.edu>

	* text.texi (Adaptive Fill): Fix Texinfo usage.

	* strings.texi (Creating Strings): Fix Texinfo usage.

	* searching.texi (Regexp Special): Use @samp for regular
	expressions that are not in Lisp syntax.

2006-03-08  Luc Teirlinck  <teirllm@auburn.edu>

	* searching.texi (Regexp Special): Put remark between parentheses
	to avoid misreading.

2006-03-07  Luc Teirlinck  <teirllm@auburn.edu>

	* searching.texi (Syntax of Regexps): More accurately describe
	which characters are special in which situations.
	(Regexp Special): Recommend _not_ to quote `]' or `-' when they
	are not special.  Describe in detail when `[' and `]' are special.
	(Regexp Backslash): Plenty of regexps with unbalanced square
	brackets are valid, so reword that statement.

2006-03-02  Kim F. Storm  <storm@cua.dk>

	* keymaps.texi (Tool Bar): Add tool-bar-border.

2006-02-28  Luc Teirlinck  <teirllm@auburn.edu>

	* loading.texi (Load Suffixes): Rephrase last paragraph.  Fix typos.

2006-02-27  Luc Teirlinck  <teirllm@auburn.edu>

	* elisp.texi (Top): Include "Load Suffixes" in the detailed menu.

	* files.texi (Locating Files): Suggest additional values for the
	SUFFIXES arg of `locate-file'.  Update pxref.

	* loading.texi (Loading): Include new node "Load Suffixes" in menu.
	(How Programs Do Loading): Discuss the effects of Auto Compression
	mode on `load'.
	(Load Suffixes): New node.
	(Library Search): Delete description of `load-suffixes'; it was
	moved to "Load Suffixes".
	(Autoload, Named Features): Mention `load-suffixes'.

2006-02-21  Giorgos Keramidas  <keramida@ceid.upatras.gr>  (tiny change)

	* display.texi (Fringe Indicators, Fringe Cursors): Fix typos.

	* windows.texi (Window Tree): Fix typo.

2006-02-20  Kim F. Storm  <storm@cua.dk>

	* display.texi (Fringe Indicators): New section.
	Move indicate-empty-lines, indicate-buffer-boundaries, and
	default-indicate-buffer-boundaries here.
	Add fringe-indicator-alist and default-fringes-indicator-alist.
	Add list of logical fringe indicator symbols.
	Update list of standard bitmap names.
	(Fringe Cursors): New section.
	Move overflow-newline-into-fringe here.
	Add fringe-cursor-alist and default-fringes-cursor-alist.
	Add list of fringe cursor symbols.

2006-02-20  Juanma Barranquero  <lekktu@gmail.com>

	* commands.texi (Using Interactive): Fix reference to node
	"Minibuffers".

2006-02-19  Richard M. Stallman  <rms@gnu.org>

	* minibuf.texi (High-Level Completion):
	Add xref to read-input-method-name.

	* files.texi (Relative File Names): Move file-relative-name here.
	(File Name Expansion): From here.  Minor clarifications.

	* commands.texi (Using Interactive): Add xrefs about reading input.
	Clarify remarks about that moving point and mark.
	Put string case before list case.

2006-02-16  Johan Bockgård  <bojohan@dd.chalmers.se>

	* display.texi (Other Display Specs, Image Descriptors):
	Revert erroneous changes.  The previous description of
	image-descriptors as `(image . PROPS)' was correct.

2006-02-14  Richard M. Stallman  <rms@gnu.org>

	* variables.texi (File Local Variables): Clarifications.

2006-02-14  Juanma Barranquero  <lekktu@gmail.com>

	* variables.texi (File Local Variables): Use @code for a cons
	cell, not @var.

2006-02-13  Chong Yidong  <cyd@stupidchicken.com>

	* variables.texi (File Local Variables): Document new file local
	variable behavior.

2006-02-10  Kim F. Storm  <storm@cua.dk>

	* eval.texi (Function Indirection): Add NOERROR to indirect-function.

2006-02-08  Juanma Barranquero  <lekktu@gmail.com>

	* modes.texi (%-Constructs): Remove obsolete info about
	`global-mode-string'.

2006-02-07  Richard M. Stallman  <rms@gnu.org>

	* commands.texi (Prefix Command Arguments): Minor cleanup.

	* display.texi: "Graphical display", not window system.

	* functions.texi (What Is a Function): Fix xref.

	* keymaps.texi (Key Lookup): Clarify wrt commands vs other functions.
	(Changing Key Bindings): Clarify when remapping is better than
	substitute-key-definition.

2006-02-02  Richard M. Stallman  <rms@gnu.org>

	* minibuf.texi (Basic Completion): Completion alists are risky.

	* keymaps.texi (Active Keymaps): Clarifications.
	(Searching Keymaps): New node.
	(Keymaps): Update menu.

	* frames.texi (Layout Parameters): Minor clarification.
	(Drag and Drop): New node.
	(Frames): Update menu.

2006-01-29  Chong Yidong  <cyd@stupidchicken.com>

	* display.texi (Other Display Specs, Image Descriptors):
	Image description is a list, not a cons cell.

2006-01-28  Luc Teirlinck  <teirllm@auburn.edu>

	* lists.texi (Cons Cells): Minor correction (the cdr of a dotted
	list is not necessarily a list).

2006-01-27  Eli Zaretskii  <eliz@gnu.org>

	* frames.texi (Layout Parameters): border-width and
	internal-border-width belong to the frame, not the window.

2006-01-19  Richard M. Stallman  <rms@gnu.org>

	* nonascii.texi (Translation of Characters): Search cmds use
	translation-table-for-input.  Automatically made local.

	* markers.texi (Overview of Markers): Count insertion type
	as one of a marker's attributes.

	* keymaps.texi (Controlling Active Maps): New node, split out of
	Active Keymaps.
	(Keymaps): Menu updated.
	(Active Keymaps): Give pseudocode to explain how the active
	maps are searched.  current-active-maps and key-binding moved here.
	(Functions for Key Lookup): current-active-maps and key-binding moved.
	Clarifications.
	(Searching the Keymaps): New subnode.

	* elisp.texi (Top): Menu clarification.

	* display.texi (Other Display Specs): Delete duplicate entry for
	just a string as display spec.  Move text about recursive display
	specs on such a string.

	* commands.texi (Key Sequence Input): Clarify.
	Move num-nonmacro-input-events out.
	(Reading One Event): num-nonmacro-input-events moved here.

2006-01-14  Nick Roberts  <nickrob@snap.net.nz>

	* advice.texi (Simple Advice): Update example to fit argument
	change in previous-line.

2006-01-05  Richard M. Stallman  <rms@gnu.org>

	* markers.texi (The Mark): Fix in `mark'.

2006-01-04  Richard M. Stallman  <rms@gnu.org>

	* processes.texi (Misc Network, Make Network): Minor cleanups.

2006-01-04  Kim F. Storm  <storm@cua.dk>

	* processes.texi (Make Network): Add IPv6 addresses and handling.
	(Network Feature Testing): Mention (:family ipv6).
	(Misc Network): Add IPv6 formats to format-network-address.

2005-12-30  Richard M. Stallman  <rms@gnu.org>

	* text.texi (Changing Properties):
	Don't use return value of set-text-properties.

2005-12-29  Luc Teirlinck  <teirllm@auburn.edu>

	* modes.texi (Mode Line Format): Correct typo in menu.

2005-12-29  Richard M. Stallman  <rms@gnu.org>

	* modes.texi (Mode Line Top): New node.
	(Mode Line Data): Some text moved to new node.
	Explain the data structure more concretely.
	(Mode Line Basics): Clarifications.
	(Mode Line Variables): Clarify intro paragraph.
	(%-Constructs): Clarify intro paragraph.
	(Mode Line Format): Update menu.

2005-12-28  Luc Teirlinck  <teirllm@auburn.edu>

	* minibuf.texi (Basic Completion): Update lazy-completion-table
	examples for removal of ARGS argument.

2005-12-23  Richard M. Stallman  <rms@gnu.org>

	* text.texi (Undo): Restore some explanation from the version
	that was deleted.

2005-12-23  Eli Zaretskii  <eliz@gnu.org>

	* text.texi (Undo): Remove duplicate descriptions of `apply
	funname' and `apply delta' elements of the undo list.

2005-12-20  Richard M. Stallman  <rms@gnu.org>

	* help.texi (Help Functions): Update documentation of `apropos'.

2005-12-20  Luc Teirlinck  <teirllm@auburn.edu>

	* customize.texi (Type Keywords): Delete xref to "Text help-echo",
	because it is confusing.  If the :help-echo keyword is a function,
	it is not directly used as the :help-echo overlay property, as the
	xref seems to suggest (it does not take the appropriate args).

2005-12-19  Luc Teirlinck  <teirllm@auburn.edu>

	* customize.texi (Common Keywords): Fix Texinfo usage.
	(Group Definitions, Variable Definitions): Update for new
	conventions for using `*' in docstrings.

	* tips.texi (Documentation Tips): Update for new conventions for
	using `*' in docstrings.

2005-12-16  Richard M. Stallman  <rms@gnu.org>

	* minibuf.texi (Minibuffer Contents): Minor cleanup.

2005-12-16  Juri Linkov  <juri@jurta.org>

	* minibuf.texi (Minibuffer Contents): Add minibuffer-completion-contents.

2005-12-14  Romain Francoise  <romain@orebokech.com>

	* modes.texi (Customizing Keywords): Rename `append' to `how'.
	Fix typo.

2005-12-11  Juri Linkov  <juri@jurta.org>

	* minibuf.texi (Completion Commands): Add mention of read-file-name
	for filename completion keymaps.
	(Reading File Names): Add mention of filename completion keymaps
	for read-file-name and xref to `Completion Commands'.

2005-12-10  Richard M. Stallman  <rms@gnu.org>

	* customize.texi (Common Keywords): State caveats for use of :tag.

2005-12-08  Richard M. Stallman  <rms@gnu.org>

	* minibuf.texi (Intro to Minibuffers): Replace list of local maps
	with xrefs and better explanation.
	(Completion Commands): Add the filename completion maps.

	* objects.texi (Character Type): Clarify that \s is not space
	if a dash follows.

2005-12-05  Richard M. Stallman  <rms@gnu.org>

	* windows.texi (Resizing Windows): Delete preserve-before args.

2005-12-05  Stefan Monnier  <monnier@iro.umontreal.ca>

	* keymaps.texi (Format of Keymaps): Remove mention of a quirk
	in full keymaps, since the quirk has been fixed.

2005-12-03  Eli Zaretskii  <eliz@gnu.org>

	* hooks.texi (Standard Hooks): Add index entries.
	Mention `compilation-finish-functions'.

2005-11-27  Richard M. Stallman  <rms@gnu.org>

	* windows.texi (Resizing Windows): Add adjust-window-trailing-edge.

2005-11-21  Juri Linkov  <juri@jurta.org>

	* customize.texi (Common Keywords): Update links types
	custom-manual and url-link.  Add link types emacs-library-link,
	file-link, function-link, variable-link, custom-group-link.

2005-11-20  Chong Yidong  <cyd@stupidchicken.com>

	* display.texi: Revert 2005-11-20 change.

2005-11-20  Thien-Thi Nguyen  <ttn@gnu.org>

	* processes.texi (Bindat Functions):
	Say "third" to refer to zero-based index "2".

2005-11-18  Luc Teirlinck  <teirllm@auburn.edu>

	* loading.texi (Library Search): Update the default value of
	`load-suffixes'.

2005-11-17  Chong Yidong  <cyd@stupidchicken.com>

	* display.texi (Attribute Functions): Mention :ignore-defface.

2005-11-16  Stefan Monnier  <monnier@iro.umontreal.ca>

	* modes.texi (Minor Mode Conventions): Use custom-set-minor-mode.
	(Minor Mode Conventions): Mention the use of a hook.

2005-11-06  Richard M. Stallman  <rms@gnu.org>

	* files.texi (Magic File Names): find-file-name-handler checks the
	`operations' property of the handler.

2005-11-03  Richard M. Stallman  <rms@gnu.org>

	* variables.texi (Frame-Local Variables): Small clarification.

2005-10-29  Chong Yidong  <cyd@stupidchicken.com>

	* os.texi (Init File): Document ~/.emacs.d/init.el.

2005-10-29  Richard M. Stallman  <rms@gnu.org>

	* internals.texi (Garbage Collection): Document memory-full.

2005-10-28  Bill Wohler  <wohler@newt.com>

	* tips.texi (Documentation Tips): Help mode now creates hyperlinks
	for URLs.

2005-10-28  Richard M. Stallman  <rms@gnu.org>

	* minibuf.texi (Completion Commands): Clean up prev change.

2005-10-26  Kevin Ryde  <user42@zip.com.au>

	* compile.texi (Eval During Compile): Explain recommended uses
	of eval-when-compile and eval-and-compile.

2005-10-27  Masatake YAMATO  <jet@gyve.org>

	* minibuf.texi (Completion Commands):
	Write about new optional argument for `display-completion-list'.

2005-10-23  Richard M. Stallman  <rms@gnu.org>

	* display.texi (Overlay Arrow): Clarify about local bindings of
	overlay-arrow-position.

2005-10-22  Eli Zaretskii  <eliz@gnu.org>

	* internals.texi (Building Emacs): Fix last change.

2005-10-22  Richard M. Stallman  <rms@gnu.org>

	* internals.texi (Building Emacs): Document eval-at-startup.

2005-10-21  Richard M. Stallman  <rms@gnu.org>

	* loading.texi (Where Defined): load-history contains abs file names.
	symbol-file returns abs file names.

2005-10-19  Kim F. Storm  <storm@cua.dk>

	* display.texi (Showing Images): Add max-image-size integer value.

2005-10-18  Chong Yidong  <cyd@stupidchicken.com>

	* display.texi (Showing Images): Document max-image-size.

2005-10-17  Richard M. Stallman  <rms@gnu.org>

	* commands.texi (Quitting): Minor clarification.

	* processes.texi (Sentinels): Clarify about output and quitting.
	(Filter Functions): Mention with-local-quit.

2005-10-17  Juri Linkov  <juri@jurta.org>

	* buffers.texi (Current Buffer):
	* commands.texi (Event Input Misc):
	* compile.texi (Eval During Compile, Compiler Errors):
	* customize.texi (Group Definitions):
	* display.texi (Progress, Defining Faces):
	* files.texi (Writing to Files):
	* modes.texi (Mode Hooks, Defining Minor Modes):
	* streams.texi (Output Functions):
	* syntax.texi (Syntax Table Functions):
	* text.texi (Change Hooks):
	Replace `...' with `@dots{}' in `@defmac' and `@defspec'.

	* commands.texi (Quitting): Replace arg `forms' with `body' in
	`with-local-quit'.

	* positions.texi (Excursions): Replace arg `forms' with `body' in
	`save-excursion'.

2005-10-08  Kim F. Storm  <storm@cua.dk>

	* windows.texi (Window Tree): Rename window-split-tree to window-tree.
	Rename manual section accordingly.

2005-10-04  Kim F. Storm  <storm@cua.dk>

	* windows.texi (Window Split Tree): New section describing
	new function window-split-tree function.

2005-10-03  Nick Roberts  <nickrob@snap.net.nz>

	* display.texi (Fringe Size/Pos): Simplify and add detail.

2005-09-30  Romain Francoise  <romain@orebokech.com>

	* minibuf.texi (High-Level Completion): Explain that the prompt
	given to `read-buffer' should end with a colon and a space.
	Update usage examples.

2005-09-29  Juri Linkov  <juri@jurta.org>

	* display.texi (Displaying Messages): Rename argument name
	`string' to `format-string' in functions `message', `message-box',
	`message-or-box'.

2005-09-26  Chong Yidong  <cyd@stupidchicken.com>

	* errors.texi (Standard Errors): Correct xrefs.

2005-09-18  Chong Yidong  <cyd@stupidchicken.com>

	* display.texi (Defining Images): Update documentation for
	`image-load-path'.

2005-09-17  Richard M. Stallman  <rms@gnu.org>

	* display.texi (Defining Images): Clean up previous change.

2005-09-16  Romain Francoise  <romain@orebokech.com>

	* elisp.texi: Specify GFDL version 1.2.

	* doclicense.texi (GNU Free Documentation License): Update to
	version 1.2.

2005-09-15  Chong Yidong  <cyd@stupidchicken.com>

	* display.texi (Defining Images): Document `image-load-path'.

2005-09-15  Richard M. Stallman  <rms@gnu.org>

	* objects.texi (Printed Representation): Minor cleanup.
	(Box Diagrams): Minor fix.
	(Cons Cell Type): Move (...) index item here.
	(Box Diagrams): From here.
	(Array Type): Minor fix.
	(Type Predicates): Delete index "predicates".
	(Hash Table Type): Clarify xref.
	(Dotted Pair Notation): Minor fix.

2005-09-10  Chong Yidong  <cyd@stupidchicken.com>

	* files.texi (Saving Buffers): Fix typo.

2005-09-08  Richard M. Stallman  <rms@gnu.org>

	* tips.texi (Programming Tips): Correct the "default" prompt spec.

2005-09-08  Chong Yidong  <cyd@stupidchicken.com>

	* locals.texi (Standard Buffer-Local Variables): Don't include
	mode variables for minor modes.
	Fix xrefs for buffer-display-count, buffer-display-table,
	buffer-offer-save, buffer-saved-size, cache-long-line-scans,
	enable-multibyte-characters, fill-column, header-line-format,
	left-fringe-width, left-margin, and right-fringe-width.

	* hooks.texi (Standard Hooks): All hooks should conform to the
	standard naming convention now.
	Fix xref for `echo-area-clear-hook'.

	* display.texi (Usual Display): Note that indicate-empty-lines and
	tab-width are buffer-local.

	* files.texi (Saving Buffers): Add xref to `Killing Buffers'.

	* modes.texi (Mode Help): Note that major-mode is buffer-local.

	* nonascii.texi (Encoding and I/O): Note that
	buffer-file-coding-system is buffer-local.

	* positions.texi (List Motion): Note that defun-prompt-regexp is
	buffer-local.

	* text.texi (Auto Filling): Note that auto-fill-function is
	buffer-local.
	(Undo): Note that buffer-undo-list is buffer-local.

	* windows.texi (Buffers and Windows):
	Document buffer-display-count.

2005-09-06  Richard M. Stallman  <rms@gnu.org>

	* tips.texi (Coding Conventions): Sometimes it is ok to put the
	package prefix elsewhere than at the start of the name.

2005-09-03  Richard M. Stallman  <rms@gnu.org>

	* tips.texi (Programming Tips): Add conventions for minibuffer
	questions and prompts.

2005-09-03  Joshua Varner  <jlvarner@gmail.com>  (tiny change)

	* intro.texi (nil and t): Minor cleanup.
	Delete spurious mention of keyword symbols.
	(Evaluation Notation): Add index entry.
	(A Sample Function Description): Minor cleanup.
	(A Sample Variable Description): Not all vars can be set.

2005-09-03  Thien-Thi Nguyen  <ttn@gnu.org>

	* text.texi (Buffer Contents): Use "\n" in examples' result strings.

	(Insertion): Document precise type of `insert-char' arg COUNT.

2005-09-02  Stefan Monnier  <monnier@iro.umontreal.ca>

	* modes.texi (Other Font Lock Variables): Sync the default of
	font-lock-lines-before.

2005-08-31  Michael Albinus  <michael.albinus@gmx.de>

	* files.texi (Magic File Names): Add `make-auto-save-file-name'.

2005-08-29  Richard M. Stallman  <rms@gnu.org>

	* elisp.texi (Top): Update subnode menu.

	* searching.texi (Searching and Matching): Move node.
	Rearrange contents and add overall explanation.
	(Searching and Case): Move node.
	(Searching and Matching): Update menu.

2005-08-27  Eli Zaretskii  <eliz@gnu.org>

	* os.texi (Startup Summary): Fix the description of the initial
	startup message display.

2005-08-25  Richard M. Stallman  <rms@gnu.org>

	* searching.texi (Search and Replace): Add replace-regexp-in-string.

2005-08-25  Emilio C. Lopes  <eclig@gmx.net>

	* display.texi (Finding Overlays): Fix `find-overlay-prop' in
	`next-overlay-change' example.

2005-08-22  Juri Linkov  <juri@jurta.org>

	* display.texi (Attribute Functions): Add set-face-inverse-video-p.
	Fix invert-face.  Fix args of face-background.

	* display.texi (Standard Faces): Delete node.
	(Faces): Add xref to `(emacs)Standard Faces'.
	(Displaying Faces): Fix xref to `Standard Faces'.

	* modes.texi (Mode Line Data): Fix xref to Standard Faces.

2005-08-20  Alan Mackenzie  <acm@muc.de>

	* buffers.texi (The Buffer List): Clarify the manipulation of the
	buffer list.

2005-08-14  Richard M. Stallman  <rms@gnu.org>

	* modes.texi (Auto Major Mode): interpreter-mode-alist key is not
	a regexp.

2005-08-11  Richard M. Stallman  <rms@gnu.org>

	* elisp.texi (Top): Update subnode lists.

	* display.texi (Inverse Video): Node deleted.

	* tips.texi (Key Binding Conventions, Programming Tips, Warning Tips):
	New nodes split out of Coding Conventions.

	* searching.texi (Regular Expressions): Document re-builder.

	* os.texi (Time Parsing): New node split out of Time Conversion.

	* processes.texi (Misc Network, Network Feature Testing)
	(Network Options, Make Network): New nodes split out of
	Low-Level Network.

2005-08-09  Richard M. Stallman  <rms@gnu.org>

	* frames.texi (Geometry): New node, split from Size and Position.
	(Frame Parameters): Refer to Geometry.

	* buffers.texi (The Buffer List): Fix xrefs.

	* windows.texi (Splitting Windows): Fix xref.

	* frames.texi (Layout Parameters): Add xref.

	* display.texi (Line Height, Scroll Bars): Fix xrefs.

	* keymaps.texi (Menu Bar): Fix xref.

	* locals.texi (Standard Buffer-Local Variables): Fix xref.

	* modes.texi (%-Constructs): Fix xref.

	* frames.texi (Window Frame Parameters): Node split up.
	(Basic Parameters, Position Parameters, Size Parameters)
	(Layout Parameters, Buffer Parameters, Management Parameters)
	(Cursor Parameters, Color Parameters): New subnodes.

2005-08-09  Luc Teirlinck  <teirllm@auburn.edu>

	* positions.texi (Screen Lines): Update xref for previous change
	in minibuf.texi.

	* minibuf.texi (Intro to Minibuffers): Update pxref for previous
	change in minibuf.texi.

2005-08-09  Richard M. Stallman  <rms@gnu.org>

	* tips.texi (Coding Conventions): Minor cleanup.

	* modes.texi (Defining Minor Modes): Explain when init-value
	can be non-nil.

	* elisp.texi (Top): Update submenu for Minibuffer.

	* minibuf.texi (Minibuffer Misc): Node split up.
	(Minibuffer Commands, Minibuffer Windows, Minibuffer Contents)
	(Recursive Mini): New nodes split out from Minibuffer Misc.
	(Minibuffer Misc): Document max-mini-window-height.

	* hash.texi (Defining Hash): Delete stray paren in example.

	* display.texi (Echo Area Customization): Don't define
	max-mini-window-height here; xref instead.

	* commands.texi (Event Input Misc): Update while-no-input.

	* advice.texi (Advising Functions): Explain when to use advice
	and when to use a hook.

2005-07-30  Eli Zaretskii  <eliz@gnu.org>

	* makefile.w32-in (info): Don't run install-info.
	($(infodir)/dir): New target, produced by running install-info.

2005-07-27  Luc Teirlinck  <teirllm@auburn.edu>

	* modes.texi (Defining Minor Modes): The keyword for the initial
	value is :init-value, not :initial-value.

2005-07-23  Eli Zaretskii  <eliz@gnu.org>

	* loading.texi (Autoload): Make the `doctor' example be consistent
	with what's in current loaddefs.el.  Describe the "fn" magic in
	the usage portion of the doc string.

2005-07-22  Richard M. Stallman  <rms@gnu.org>

	* internals.texi (Garbage Collection): Clarify previous change.

2005-07-21  Stefan Monnier  <monnier@iro.umontreal.ca>

	* internals.texi (Garbage Collection): Add gc-cons-percentage.

2005-07-18  Juri Linkov  <juri@jurta.org>

	* commands.texi (Accessing Events):
	* frames.texi (Text Terminal Colors, Resources):
	* markers.texi (The Mark):
	* modes.texi (Defining Minor Modes):
	Delete duplicate duplicate words.

2005-07-16  Richard M. Stallman  <rms@gnu.org>

	* display.texi (Managing Overlays): Clarify make-overlay
	args for insertion types.

2005-07-13  Luc Teirlinck  <teirllm@auburn.edu>

	* customize.texi (Variable Definitions):
	Add `custom-initialize-safe-set' and `custom-initialize-safe-default'.
	`standard-value' is a list too.
	(Defining New Types): Use @key{RET} instead of @key{ret}.

2005-07-13  Francis Litterio  <franl@world.std.com>  (tiny change)

	* os.texi (Translating Input): Fix typo.

2005-07-08  Richard M. Stallman  <rms@gnu.org>

	* README: Update edition number and size estimate.

	* elisp.texi (VERSION): Set to 2.9.

2005-07-07  Richard M. Stallman  <rms@gnu.org>

	* book-spine.texinfo: Update Emacs version.

	* display.texi (Inverse Video): Delete mode-line-inverse-video.

2005-07-06  Richard M. Stallman  <rms@gnu.org>

	* searching.texi (Regexp Search): Clarify what re-search-forward
	does when the search fails.

2005-07-05  Lute Kamstra  <lute@gnu.org>

	* Update FSF's address in GPL notices.

	* doclicense.texi (GNU Free Documentation License):
	* gpl.texi (GPL):
	* tips.texi (Coding Conventions, Library Headers):
	* vol1.texi:
	* vol2.texi: Update FSF's address.

2005-07-04  Richard M. Stallman  <rms@gnu.org>

	* hooks.texi (Standard Hooks): Add occur-hook.

2005-07-03  Luc Teirlinck  <teirllm@auburn.edu>

	* display.texi (The Echo Area): Correct menu.

2005-07-03  Richard M. Stallman  <rms@gnu.org>

	* elisp.texi (Top): Update subnode menu for Display.

	* display.texi (Displaying Messages): New node, with most
	of what was in The Echo Area.
	(Progress): Move under The Echo Area.
	(Logging Messages): New node with new text.
	(Echo Area Customization): New node, the rest of what was
	in The Echo Area.  Document message-truncate-lines with @defvar.
	(Display): Update menu.

	* windows.texi (Textual Scrolling): Doc 3 values for
	scroll-preserve-screen-position.

	* text.texi (Special Properties): Change hook functions
	should bind inhibit-modification-hooks around altering buffer text.

	* keymaps.texi (Key Binding Commands): Call binding BINDING
	rather than DEFINITION.

2005-06-29  Juanma Barranquero  <lekktu@gmail.com>

	* variables.texi (Defining Variables): `user-variable-p' returns t
	for aliases of user options, nil for alias loops.

2005-06-28  Richard M. Stallman  <rms@gnu.org>

	* keymaps.texi (Creating Keymaps): Put make-sparse-keymap before
	make-keymap.

2005-06-27  Luc Teirlinck  <teirllm@auburn.edu>

	* variables.texi (Setting Variables): Correct and clarify
	description of `add-to-ordered-list'.

2005-06-26  Richard M. Stallman  <rms@gnu.org>

	* display.texi (Faces): Minor cleanup.

2005-06-25  Luc Teirlinck  <teirllm@auburn.edu>

	* display.texi (Faces): `facep' returns t for strings that are
	face names.

2005-06-25  Richard M. Stallman  <rms@gnu.org>

	* objects.texi (Equality Predicates): Clarify meaning of equal.

	* windows.texi (Selecting Windows): save-selected-window
	and with-selected-window save and restore the current buffer.

2005-06-24  Richard M. Stallman  <rms@gnu.org>

	* numbers.texi (Float Basics): Explain how to test for NaN,
	and printing the sign of NaNs.

2005-06-24  Eli Zaretskii  <eliz@gnu.org>

	* makefile.w32-in (MAKEINFO): Use --force.

2005-06-23  Richard M. Stallman  <rms@gnu.org>

	* display.texi (Face Functions): Correct Texinfo usage.

2005-06-23  Luc Teirlinck  <teirllm@auburn.edu>

	* lists.texi (Rings): `ring-elements' now returns the elements of
	RING in order.

2005-06-23  Juanma Barranquero  <lekktu@gmail.com>

	* markers.texi (The Mark): Texinfo usage fix.

2005-06-23  Kim F. Storm  <storm@cua.dk>

	* searching.texi (Entire Match Data): Remove evaporate option for
	match-data.  Do not mention evaporate option for set-match-data.

2005-06-22  Glenn Morris  <gmorris@ast.cam.ac.uk>

	* display.texi (Face Functions): Mention face aliases.

2005-06-21  Richard M. Stallman  <rms@gnu.org>

	* anti.texi (Antinews): Texinfo usage fix.

2005-06-21  Karl Berry  <karl@gnu.org>

	* elisp.texi: Use @copying.

	* elisp.texi: Put @summarycontents and @contents before the Top
	node, instead of the end of the file, so that the contents appear
	in the right place in the dvi/pdf output.

2005-06-21  Juri Linkov  <juri@jurta.org>

	* display.texi (Defining Faces): Add `customized-face'.

2005-06-20  Kim F. Storm  <storm@cua.dk>

	* variables.texi (Setting Variables): Any type of element can be
	given order in add-to-ordered-list.  Compare elements with eq.

	* lists.texi (Rearrangement): Sort predicate may just return non-nil.

2005-06-20  Karl Berry  <karl@gnu.org>

	* syntax.texi (Syntax Flags): Make last column very slightly wider
	to avoid "generic comment" breaking on two lines and causing an
	underfull box.

2005-06-19  Luc Teirlinck  <teirllm@auburn.edu>

	* lists.texi (Rings): Various minor clarifications and corrections.

2005-06-18  Richard M. Stallman  <rms@gnu.org>

	* functions.texi (Obsolete Functions): Simplify.

	* variables.texi (Variable Aliases): Simplify.

	* anti.texi, backups.texi, compile.texi, customize.texi:
	* debugging.texi, display.texi, edebug.texi, errors.texi, frames.texi:
	* functions.texi, help.texi, keymaps.texi, modes.texi, nonascii.texi:
	* os.texi, processes.texi, searching.texi, strings.texi, text.texi:
	* variables.texi: Fix formatting ugliness.

	* elisp.texi: Add links to Rings and Byte Packing.
	Update version and copyright years.

	* minibuf.texi: Fix formatting ugliness.
	(Completion Commands): Move keymap vars to the end
	and vars completing-read binds to the top.

2005-06-17  Luc Teirlinck  <teirllm@auburn.edu>

	* processes.texi: Fix typos.
	(Bindat Spec): Correct Texinfo error.
	(Byte Packing): Fix ungrammatical sentence.

2005-06-17  Thien-Thi Nguyen  <ttn@gnu.org>

	* lists.texi (Rings): New node.
	(Lists): Add it to menu.

	* processes.texi (Byte Packing): New node.
	(Processes): Add it to menu.

2005-06-17  Richard M. Stallman  <rms@gnu.org>

	* syntax.texi (Parsing Expressions): Fix texinfo usage.

	* help.texi (Documentation Basics): Explain the xref to
	Documentation Tips.

	* debugging.texi (Debugger Commands): Minor fix.

2005-06-16  Luc Teirlinck  <teirllm@auburn.edu>

	* edebug.texi (Instrumenting): Eliminate duplicate link.
	(Specification List): Replace references to "below", referring to
	a later node, with one @ref to that node.

	* os.texi (Timers): Timers should save and restore the match data
	if they change it.

	* debugging.texi (Debugger Commands): Mention that the Lisp
	debugger can not step through primitive functions.

2005-06-16  Juanma Barranquero  <lekktu@gmail.com>

	* functions.texi (Obsolete Functions): Update argument names of
	`make-obsolete' and `define-obsolete-function-alias'.

	* variables.texi (Variable Aliases): Update argument names of
	`defvaralias', `make-obsolete-variable' and
	`define-obsolete-variable-alias'.

2005-06-15  Kim F. Storm  <storm@cua.dk>

	* searching.texi (Entire Match Data): Rephrase warnings about
	evaporate arg to match-data and set-match-data.

2005-06-14  Luc Teirlinck  <teirllm@auburn.edu>

	* elisp.texi (Top): Update detailed menu.

	* edebug.texi (Edebug): Update menu.
	(Instrumenting): Update xrefs.
	(Edebug Execution Modes): Correct xref.
	(Jumping): Clarify description of `h' command.
	Eliminate redundant @ref.
	(Breaks): New node.
	(Breakpoints): Is now a subsubsection.
	(Global Break Condition): Mention `C-x X X'.
	(Edebug Views): Clarify `v' and `p'.  Mention `C-x X w'.
	(Trace Buffer): Clarify STRING arg of `edebug-tracing'.
	(Edebug Display Update): Correct pxref.
	(Edebug and Macros): New node.
	(Instrumenting Macro Calls): Is now a subsubsection.
	Neither arg of `def-edebug-spec' is evaluated.
	(Instrumenting Macro Calls): Mention `edebug-eval-macro-args'.
	(Specification Examples): Fix typo.

2005-06-14  Lute Kamstra  <lute@gnu.org>

	* debugging.texi (Function Debugging): Primitives can break on
	entry too.

2005-06-14  Kim F. Storm  <storm@cua.dk>

	* variables.texi (Setting Variables): Add add-to-ordered-list.

2005-06-13  Stefan Monnier  <monnier@iro.umontreal.ca>

	* syntax.texi (Parsing Expressions): Document aux functions and vars of
	syntax-ppss: syntax-ppss-flush-cache and syntax-begin-function.

2005-06-13  Lute Kamstra  <lute@gnu.org>

	* text.texi (Special Properties): Fix cross reference.

2005-06-11  Luc Teirlinck  <teirllm@auburn.edu>

	* debugging.texi (Function Debugging): Delete mention of empty
	string argument to `cancel-debug-on-entry'.  Delete inaccurate
	description of the return value of that command.

2005-06-11  Alan Mackenzie  <acm@muc.de>

	* text.texi (Adaptive Fill): Amplify the description of
	fill-context-prefix.

2005-06-10  Luc Teirlinck  <teirllm@auburn.edu>

	* syntax.texi (Parsing Expressions): Fix Texinfo error.

2005-06-10  Stefan Monnier  <monnier@iro.umontreal.ca>

	* syntax.texi (Parsing Expressions): Document syntax-ppss.

2005-06-10  Luc Teirlinck  <teirllm@auburn.edu>

	* debugging.texi (Error Debugging): Minor rewording.
	(Function Debugging): FUNCTION-NAME arg to `cancel-debug-on-entry'
	is optional.

2005-06-10  Lute Kamstra  <lute@gnu.org>

	* elisp.texi: Use EMACSVER to refer to the current version of Emacs.
	(Top): Give it a title.  Correct version number.  Give the
	detailed node listing a more prominent header.
	* intro.texi: Don't set VERSION here a second time.
	Mention Emacs's version too.
	* anti.texi (Antinews): Use EMACSVER to refer to the current
	version of Emacs.

2005-06-09  Kim F. Storm  <storm@cua.dk>

	* searching.texi (Entire Match Data): Explain new `reseat' argument to
	match-data and set-match-data.

2005-06-08  Richard M. Stallman  <rms@gnu.org>

	* searching.texi (Entire Match Data): Clarify when match-data
	returns markers and when integers.

	* display.texi (Defining Faces): Explain that face name should not
	end in `-face'.

	* modes.texi (Mode Line Data): Minor cleanup.
	(Customizing Keywords): Node split out of Search-based Fontification.
	Add example of using font-lock-add-keywords from a hook.
	Clarify when MODE should be non-nil, and when nil.

2005-06-06  Richard M. Stallman  <rms@gnu.org>

	* modes.texi (Mode Line Data): Explain what happens when the car
	of a list is a void symbol.
	(Search-based Fontification): Explain MODE arg to
	font-lock-add-keywords and warn about calls from major modes.

2005-06-08  Juri Linkov  <juri@jurta.org>

	* display.texi (Standard Faces): Add `shadow' face.

2005-05-29  Luc Teirlinck  <teirllm@auburn.edu>

	* modes.texi (Major Mode Conventions): A derived mode only needs
	to put the call to the parent mode inside `delay-mode-hooks'.

2005-05-29  Richard M. Stallman  <rms@gnu.org>

	* modes.texi (Mode Hooks): Explain that after-change-major-mode-hook is
	new, and what that implies.  Clarify.

	* files.texi (Locating Files): Clean up the text.

	* frames.texi (Window Frame Parameters): Document user-size.
	Shorten entry for top by referring to left.

2005-05-26  Richard M. Stallman  <rms@gnu.org>

	* modes.texi (Mode Hooks): Explain that after-change-major-mode-hook
	is new, and what the implications are.  Other clarifications.

2005-05-24  Richard M. Stallman  <rms@gnu.org>

	* frames.texi (Dialog Boxes): Minor fixes.

2005-05-25  Masatake YAMATO  <jet@gyve.org>

	* display.texi (Standard Faces): Write about `mode-line-highlight'.

2005-05-24  Luc Teirlinck  <teirllm@auburn.edu>

	* frames.texi (Dialog Boxes): HEADER argument to `x-popup-dialog'
	is optional.

2005-05-24  Nick Roberts  <nickrob@snap.net.nz>

	* frames.texi (Dialog Boxes): Describe new optional argument.

2005-05-23  Lute Kamstra  <lute@gnu.org>

	* modes.texi (Font Lock Basics, Syntactic Font Lock): Recommend
	syntax-begin-function over font-lock-beginning-of-syntax-function.

2005-05-21  Luc Teirlinck  <teirllm@auburn.edu>

	* minibuf.texi (Reading File Names): Update description of
	`read-directory-name'.

	* modes.texi (Derived Modes): Clarify :group keyword.

2005-05-21  Eli Zaretskii  <eliz@gnu.org>

	* files.texi (Locating Files): New subsection.
	Describe locate-file and executable-find.

2005-05-21  Kevin Ryde  <user42@zip.com.au>

	* frames.texi (Initial Parameters): Update cross reference to
	"Emacs Invocation".

2005-05-19  Luc Teirlinck  <teirllm@auburn.edu>

	* keymaps.texi (Active Keymaps): Add anchor.

	* modes.texi (Hooks): Delete confusing and unnecessary sentence.
	(Major Mode Conventions): Refer to `Auto Major Mode' in more
	appropriate place.
	(Derived Modes): Small clarifications.
	(Minor Mode Conventions, Keymaps and Minor Modes):
	Replace references to nodes with references to anchors.
	(Mode Line Data): Warn that `(:eval FORM)' should not load any files.
	Clarify description of lists whose first element is an integer.
	(Mode Line Variables): Add anchor.
	(%-Constructs): Clarify description of integer after %.
	(Emulating Mode Line): Describe nil value for FACE.

2005-05-18  Luc Teirlinck  <teirllm@auburn.edu>

	* modes.texi (Derived Modes): Correct references to non-existing
	variable standard-syntax-table.

2005-05-17  Lute Kamstra  <lute@gnu.org>

	* modes.texi (Defining Minor Modes): Mention the mode hook.

2005-05-15  Kim F. Storm  <storm@cua.dk>

	* processes.texi (Network): Remove open-network-stream-nowait.
	(Network Servers): Remove open-network-stream-server.

2005-05-15  Luc Teirlinck  <teirllm@auburn.edu>

	* elisp.texi (Top): Update detailed menu.

	* variables.texi: Reorder nodes.
	(Variables): Update menu.
	(File Local Variables): Do not refer to the `-*-' line as
	a "local variables list".  Add pxref.

2005-05-14  Luc Teirlinck  <teirllm@auburn.edu>

	* elisp.texi (Top): Update detailed menu for node changes.

	* modes.texi (Modes): Update Menu.
	(Hooks): Move to beginning of chapter.
	Most minor modes run mode hooks too.
	`add-hook' can handle void hooks or hooks whose value is a single
	function.
	(Major Modes): Update Menu.
	(Major Mode Basics): New node, split off from `Major Modes'.
	(Major Mode Conventions): Correct xref.  Explain how to handle
	auto-mode-alist if the major mode command has an autoload cookie.
	(Auto Major Mode): Major update.  Add magic-mode-alist.
	(Derived Modes): Major update.
	(Mode Line Format): Update Menu.
	(Mode Line Basics): New node, split off from `Mode Line Format'.

	* loading.texi (Autoload): Mention `autoload cookie' as synonym
	for `magic autoload comment'.  Add index entries and anchor.

2005-05-14  Richard M. Stallman  <rms@gnu.org>

	* tips.texi (Coding Conventions): Explain how important it is
	that just loading certain files not change Emacs behavior.

	* modes.texi (Defining Minor Modes): Define define-global-minor-mode.

2005-05-12  Lute Kamstra  <lute@gnu.org>

	* modes.texi (Generic Modes): Update.
	(Major Modes): Refer to node "Generic Modes".

	* elisp.texi (Top): Update to the current structure of the manual.
	* processes.texi (Processes): Add menu description.
	* customize.texi (Customization): Add menu descriptions.

2005-05-11  Thien-Thi Nguyen  <ttn@gnu.org>

	* processes.texi (Signals to Processes)
	(Low-Level Network): Fix typos.

2005-05-11  Lute Kamstra  <lute@gnu.org>

	* elisp.texi (Top): Add some nodes from the chapter "Major and
	Minor Modes" to the detailed node listing.

2005-05-10  Richard M. Stallman  <rms@gnu.org>

	* keymaps.texi (Extended Menu Items): Menu item filter functions
	can be called at any time.

2005-05-08  Luc Teirlinck  <teirllm@auburn.edu>

	* variables.texi (File Local Variables): `(hack-local-variables t)'
	now also checks whether a mode is specified in the local variables
	list.

2005-05-05  Kevin Ryde  <user42@zip.com.au>

	* display.texi (The Echo Area): Correct format function cross
	reference.

2005-05-05  Luc Teirlinck  <teirllm@auburn.edu>

	* variables.texi (Variable Aliases): Change description of
	`define-obsolete-variable-alias'.

	* functions.texi (Functions): Add "Obsolete Functions" to menu.
	(Defining Functions): Add xref.
	(Obsolete Functions): New node.
	(Function Safety): Standardize capitalization of section title.

	* frames.texi (Pop-Up Menus): Complete description of `x-popup-menu'.
	(Dialog Boxes): Complete description of `x-popup-dialog'.

2005-05-04  Richard M. Stallman  <rms@gnu.org>

	* commands.texi (Interactive Codes): Fix Texinfo usage.
	Document U more clearly.

2005-05-01  Luc Teirlinck  <teirllm@auburn.edu>

	* variables.texi (Variable Aliases): `make-obsolete-variable' is a
	function and not a macro.

	* frames.texi (Pop-Up Menus): Correct and clarify description of
	`x-popup-menu'.
	(Dialog Boxes): Clarify description of `x-popup-dialog'.

2005-05-01  Richard M. Stallman  <rms@gnu.org>

	* edebug.texi (Checking Whether to Stop): Fix previous change.

2005-05-01  Luc Teirlinck  <teirllm@auburn.edu>

	* display.texi: Fix typos and Texinfo usage.

	* edebug.texi (Checking Whether to Stop): executing-macro ->
	executing-kbd-macro.

2005-05-01  Richard M. Stallman  <rms@gnu.org>

	* display.texi (Invisible Text): Correct add-to-invisibility-spec.

2005-04-30  Richard M. Stallman  <rms@gnu.org>

	* files.texi (Magic File Names): Document `operations' property.

2005-04-29  Lute Kamstra  <lute@gnu.org>

	* modes.texi (Generic Modes): New node.
	(Major Modes): Add it to the menu.
	(Derived Modes): Add "derived mode" to concept index.

2005-04-28  Lute Kamstra  <lute@gnu.org>

	* modes.texi (Defining Minor Modes): Fix previous change.
	(Font Lock Mode): Simplify.
	(Font Lock Basics): Say that font-lock-defaults is buffer-local
	when set and that some parts are optional.  Add cross references.
	(Search-based Fontification): Say how to specify font-lock-keywords.
	Add cross references.  Add font-lock-multiline to index.
	Move font-lock-keywords-case-fold-search here from node "Other Font
	Lock Variables".  Document font-lock-add-keywords and
	font-lock-remove-keywords.
	(Other Font Lock Variables): Move font-lock-keywords-only,
	font-lock-syntax-table, font-lock-beginning-of-syntax-function,
	and font-lock-syntactic-face-function to node "Syntactic Font
	Lock".  Move font-lock-keywords-case-fold-search to node
	"Search-based Fontification".  Document font-lock-inhibit-thing-lock
	and font-lock-{,un}fontify-{buffer,region}-function.
	(Precalculated Fontification): Remove reference to deleted variable
	font-lock-core-only.
	(Faces for Font Lock): Add font-lock-comment-delimiter-face.
	(Syntactic Font Lock): Add intro.  Move font-lock-keywords-only,
	font-lock-syntax-table, font-lock-beginning-of-syntax-function,
	and font-lock-syntactic-face-function here from node "Other Font
	Lock Variables".  Move font-lock-syntactic-keywords to "Setting
	Syntax Properties".  Add cross references.
	(Setting Syntax Properties): New node.
	Move font-lock-syntactic-keywords here from "Syntactic Font Lock".
	* syntax.texi (Syntax Properties): Add cross reference.
	* hooks.texi (Standard Hooks): Add Font-Lock hooks.

2005-04-26  Richard M. Stallman  <rms@gnu.org>

	* display.texi (Defining Faces):
	Document `default' elements of defface spec.

	* modes.texi (Major Mode Conventions): Explain customizing ElDoc mode.

	* variables.texi (Variable Aliases): Clarify text.

2005-04-25  Chong Yidong  <cyd@stupidchicken.com>

	* windows.texi (Window Hooks): Remove reference to obsolete Lazy Lock.

2005-04-25  Luc Teirlinck  <teirllm@auburn.edu>

	* hooks.texi (Standard Hooks): Most minor modes have mode hooks too.

2005-04-24  Eli Zaretskii  <eliz@gnu.org>

	* syntax.texi (Syntax Table Internals): Elaborate documentation of
	syntax-after and syntax-class.

	* files.texi (Changing Files): Fix last change's cross-reference.
	(Unique File Names): Don't mention "numbers" in the documentation
	of make-temp-file and make-temp-name.

2005-04-23  Richard M. Stallman  <rms@gnu.org>

	* files.texi (Changing Files): Document MUSTBENEW arg in copy-file.

2005-04-22  Nick Roberts  <nickrob@snap.net.nz>

	* windows.texi (Cyclic Window Ordering): Clarify window-list.

2005-04-22  Nick Roberts  <nickrob@snap.net.nz>

	* variables.texi (Variable Aliases): Describe make-obsolete-variable
	and define-obsolete-variable-alias.

2005-04-22  Kim F. Storm  <storm@cua.dk>

	* symbols.texi (Symbol Plists): Remove safe-get, as get is now safe.
	(Other Plists): Remove safe-plist-get, as plist-get is now safe.

2005-04-21  Lute Kamstra  <lute@gnu.org>

	* lists.texi (Association Lists): Document rassq-delete-all.

2005-04-19  Richard M. Stallman  <rms@gnu.org>

	* modes.texi (Search-based Fontification): Explain that
	facespec is an expression to be evaluated.

2005-04-19  Kevin Ryde  <user42@zip.com.au>

	* streams.texi (Output Functions): Fix xref.
	* strings.texi (String Conversion): Fix xref.

2005-04-19  Kim F. Storm  <storm@cua.dk>

	* symbols.texi (Symbol Plists): Add safe-get.
	Mention that `get' may signal an error.

2005-04-18  Nick Roberts  <nickrob@snap.net.nz>

	* customize.texi (Variable Definitions): Replace tooltip-mode
	example with save-place.

2005-04-17  Richard M. Stallman  <rms@gnu.org>

	* buffers.texi (Indirect Buffers): Clarify.

	* positions.texi (Positions): Clarify converting marker to integer.

	* strings.texi (String Basics): Mention string-match; clarify.

2005-04-08  Lute Kamstra  <lute@gnu.org>

	* modes.texi (Search-based Fontification): Fix cross references.
	Use consistent terminology.  Document anchored highlighting.

2005-04-05  Lute Kamstra  <lute@gnu.org>

	* modes.texi (Defining Minor Modes): Document :group keyword
	argument and its default value.

2005-04-03  Lute Kamstra  <lute@gnu.org>

	* hooks.texi (Standard Hooks): Add some hooks.  Add cross
	references and/or descriptions.  Delete major mode hooks; mention
	them as a category instead.  Rename or delete obsolete hooks.

2005-04-02  Richard M. Stallman  <rms@gnu.org>

	* nonascii.texi (Coding System Basics): Another wording cleanup.

2005-04-01  Richard M. Stallman  <rms@gnu.org>

	* nonascii.texi (Coding System Basics): Clarify previous change.

2005-04-01  Kenichi Handa  <handa@m17n.org>

	* nonascii.texi (Coding System Basics): Describe about roundtrip
	identity of coding systems.

2005-03-29  Chong Yidong  <cyd@stupidchicken.com>

	* text.texi (Buffer Contents): Add filter-buffer-substring and
	buffer-substring-filters.

2005-03-26  Chong Yidong  <cyd@stupidchicken.com>

	* anti.texi (Antinews): Mention `G' interactive code.

	* tips.texi (Compilation Tips): Mention benchmark.el.

2005-03-27  Luc Teirlinck  <teirllm@auburn.edu>

	* modes.texi (Other Font Lock Variables): `font-lock-fontify-block'
	is now bound to M-o M-o.

	* keymaps.texi (Prefix Keys): `facemenu-keymap' is now on M-o.

2005-03-26  Glenn Morris  <gmorris@ast.cam.ac.uk>

	* calendar.texi: Delete file (and move contents to emacs-xtra.texi
	in the Emacs Manual).
	* Makefile.in (srcs): Remove calendar.texi.
	* makefile.w32-in (srcs): Remove calendar.texi.
	* display.texi (Display): Change name of next node.
	* os.texi (System In): Change name of previous node.
	* elisp.texi (Top): Remove Calendar references.
	* vol1.texi (Top): Remove Calendar references.
	* vol2.texi (Top): Remove Calendar references.

2005-03-25  Richard M. Stallman  <rms@gnu.org>

	* display.texi (Standard Faces, Fringe Bitmaps, Customizing Bitmaps):
	Cleanup previous change.

2005-03-25  Chong Yidong  <cyd@stupidchicken.com>

	* display.texi (Face Attributes): Faces earlier in an :inherit
	list take precedence.
	(Scroll Bars): Fix description of vertical-scroll-bars.
	Document frame-current-scroll-bars and window-current-scroll-bars.

	* markers.texi (The Mark): Document temporary Transient Mark mode.

	* minibuf.texi (Reading File Names):
	Document read-file-name-completion-ignore-case.

	* positions.texi (Screen Lines): Document nil for width argument
	to compute-motion.

2005-03-23  Kim F. Storm  <storm@cua.dk>

	* display.texi (Standard Faces): Other faces used in the fringe
	implicitly inherits from the fringe face.
	(Fringe Bitmaps): FACE in right-fringe and left-fringe display
	properties implicitly inherits from fringe face.
	(Customizing Bitmaps): Likewise for set-fringe-bitmap-face.

2005-03-20  Chong Yidong  <cyd@stupidchicken.com>

	* display.texi (Invisible Text): State default value of
	line-move-ignore-invisible.
	(Managing Overlays): Document remove-overlays.
	(Standard Faces): Document escape-glyph face.

	* minibuf.texi (Reading File Names): Document read-file-name-function.

	* modes.texi (Other Font Lock Variables):
	Document font-lock-lines-before.

	* positions.texi (Skipping Characters): skip-chars-forward allows
	character classes.

2005-03-18  Lute Kamstra  <lute@gnu.org>

	* edebug.texi (Instrumenting Macro Calls): Fix another typo.

2005-03-17  Richard M. Stallman  <rms@gnu.org>

	* text.texi (Undo): Document extensible undo entries.

	* searching.texi (String Search, Regexp Search): Cleanups.

	* nonascii.texi (Character Codes): Minor fix.

	* display.texi (Display Property): Explain the significance
	of having text properties that are eq.
	(Other Display Specs): Explain string as display spec.

	* commands.texi (Interactive Codes): Document G option.

2005-03-17  Chong Yidong  <cyd@stupidchicken.com>

	* text.texi (Filling): Add sentence-end-without-period and
	sentence-end-without-space.
	(Changing Properties): Minor fix.

	* anti.texi: Total rewrite.

2005-03-15  Lute Kamstra  <lute@gnu.org>

	* edebug.texi (Instrumenting Macro Calls): Fix typos.

2005-03-08  Kim F. Storm  <storm@cua.dk>

	* display.texi (Specified Space): Property :width is support on
	non-graphic terminals, :height is not.

2005-03-07  Richard M. Stallman  <rms@gnu.org>

	* display.texi (Overlay Arrow, Fringe Bitmaps, Customizing Bitmaps):
	Now subnodes of Fringes.
	(Overlay Arrow): Document overlay-arrow-variable-list.
	(Fringe Size/Pos): New node, broken out of Fringes.
	(Display): Explain clearing vs redisplay better.
	(Truncation): Clarify use of bitmaps.
	(The Echo Area): Clarify the uses of the echo area.
	Add max-mini-window-height.
	(Progress): Clarify.
	(Invisible Text): Explain that main loop moves point out.
	(Selective Display): Say "hidden", not "invisible".
	(Managing Overlays): Move up.  Describe relation to Undo here.
	(Overlay Properties): Clarify intro.
	(Finding Overlays): Explain return values when nothing found.
	(Width): truncate-string-to-width has added arg.
	(Displaying Faces): Clarify and update mode line face handling.
	(Face Functions): Minor cleanup.
	(Conditional Display): Merge into Other Display Specs.
	(Pixel Specification, Other Display Specs): Minor cleanups.
	(Images, Image Descriptors): Minor cleanups.
	(GIF Images): Patents have expired.
	(Showing Images): Explain default text for insert-image.
	(Manipulating Button Types): Merge into Manipulating Buttons.
	(Making Buttons): Explain return values.
	(Button Buffer Commands): Add xref.
	(Inverse Video): Update mode-line-inverse-video.
	(Display Table Format): Clarify.
	(Active Display Table): Give defaults for window-display-table.

	* calendar.texi (Calendar Customizing): calendar-holiday-marker
	and calendar-today-marker are strings, not chars.
	(Holiday Customizing): Minor fix.

	* internals.texi (Writing Emacs Primitives): Update `or' example.
	Update limit on # args of subr.

	* edebug.texi (Using Edebug): Arrow is in fringe.
	(Instrumenting): Arg to eval-defun works without loading edebug.
	(Edebug Execution Modes): Add xref.

	* customize.texi (Common Keywords): Clarify :require.
	Mention :version here.
	(Variable Definitions, Group Definitions): Not here.
	(Variable Definitions): Clarify symbol arg to :initialize and :set fns.

2005-03-07  Chong Yidong  <cyd@stupidchicken.com>
	* nonascii.texi (Text Representations): Clarify position-bytes.
	(Character Sets): Add list-charset-chars.
	(Scanning Charsets): Add charset-after.
	(Encoding and I/O): Minor fix.

2005-03-06  Richard M. Stallman  <rms@gnu.org>

	* windows.texi (Vertical Scrolling): Get rid of "Emacs 21".
	(Resizing Windows): Likewise.

	* text.texi (Change Hooks): Get rid of "Emacs 21".

	* strings.texi (Formatting Strings): Get rid of "Emacs 21".

	* streams.texi (Output Variables): Get rid of "Emacs 21".

	* searching.texi (Regexp Special, Char Classes): Get rid of "Emacs 21".

	* os.texi (Translating Input): Replace flow-control example
	with a less obsolete example that uses `keyboard-translate'.

	* objects.texi (Hash Table Type, Circular Objects):
	Get rid of "Emacs 21".

	* modes.texi (Mode Line Format): Get rid of "Emacs 21".
	(Mode Line Data, Properties in Mode, Header Lines): Likewise.

	* minibuf.texi (Minibuffer Misc): Get rid of "Emacs 21".

	* lists.texi (List Elements, Building Lists): Get rid of "Emacs 21".

	* keymaps.texi (Menu Separators, Tool Bar): Get rid of "Emacs 21".
	(Menu Bar): Fix when menu-bar-update-hook is called.

	* hash.texi (Hash Tables): Get rid of "Emacs 21".

	* frames.texi (Text Terminal Colors): Get rid of "Emacs 21",
	and make it read better.

	* files.texi (Writing to Files): Get rid of "Emacs 21".
	(Unique File Names): Likewise.

	* elisp.texi: Update Emacs version to 22.

	* display.texi (Forcing Redisplay): Get rid of "Emacs 21".
	(Overlay Properties, Face Attributes): Likewise.
	(Managing Overlays): Fix punctuation.
	(Attribute Functions): Clarify set-face-font; get rid of
	info about old Emacs versions.
	(Auto Faces, Font Lookup, Display Property, Images):
	Get rid of "Emacs 21".

	* calendar.texi (Calendar Customizing): Get rid of "Emacs 21".

2005-03-05  Richard M. Stallman  <rms@gnu.org>

	* debugging.texi (Error Debugging): Remove stack-trace-on-error.

2005-03-04  Lute Kamstra  <lute@gnu.org>

	* debugging.texi (Error Debugging): Document stack-trace-on-error.

2005-03-03  Lute Kamstra  <lute@gnu.org>

	* edebug.texi (Instrumenting Macro Calls): Fix typo.

2005-03-01  Lute Kamstra  <lute@gnu.org>

	* debugging.texi (Debugger Commands): Update `j'.

2005-02-28  Lute Kamstra  <lute@gnu.org>

	* debugging.texi (Debugging): Fix typo.
	(Error Debugging): Document eval-expression-debug-on-error.
	(Function Debugging): Update example.
	(Using Debugger): Mention starred stack frames.
	(Debugger Commands): Document `j' and `l'.
	(Invoking the Debugger): `d' and `j' exit recursive edit too.
	Update the messages that the debugger displays.
	(Internals of Debugger): Add cross reference.  Update example.
	(Excess Open): Minor improvement.
	(Excess Close): Minor improvement.

2005-02-26  Richard M. Stallman  <rms@gnu.org>

	* tips.texi (Coding Conventions): Clarify.
	Put all the major mode key reservations together.
	Mention the Mouse-1 => Mouse-2 conventions.

	* syntax.texi (Syntax Class Table): Clarify.
	(Syntax Table Functions): syntax-after moved from here.
	(Syntax Table Internals): syntax-after moved to here.
	(Parsing Expressions): Update info on number of values
	and what's meaningful in the STATE argument.
	(Categories): Fix typo.

	* sequences.texi (Arrays): Cleanup.
	(Char-Tables): Clarify.

	* processes.texi (Deleting Processes): Cleanups, add xref.
	(Subprocess Creation): Explain nil in exec-path.  Cleanup.
	(Process Information): set-process-coding-system, some args optional.
	(Input to Processes): Explain various types for PROCESS args.
	Rename them from PROCESS-NAME to PROCESS.
	(Signals to Processes): Likewise.
	(Decoding Output): Cleanup.
	(Query Before Exit): Clarify.

	* os.texi (Startup Summary): Correct the options; add missing ones.
	(Terminal Output, Batch Mode): Clarify.
	(Flow Control): Node deleted.

	* markers.texi (The Mark): Clarify.

	* macros.texi (Expansion): Cleanup.
	(Indenting Macros): indent-spec allows ints, not floats.

	* keymaps.texi (Keymaps): Clarify.
	(Format of Keymaps): Update lisp-mode-map example.
	(Active Keymaps, Key Lookup): Clarify.
	(Changing Key Bindings): Add xref to `kbd'.
	(Key Binding Commands, Simple Menu Items): Clarify.
	(Mouse Menus, Menu Bar): Clarify.
	(Menu Example): Replace print example with menu-bar-replace-menu.

	* help.texi (Documentation Basics): Add function-documentation prop.

	* elisp.texi (Top): Don't refer to Flow Control node.

	* commands.texi (Command Overview): Improve xrefs.
	(Adjusting Point): Adjusting point applies to intangible and invis.
	(Key Sequence Input): Doc extra read-key-sequence args.
	Likewise for read-key-sequence-vector.

	* backups.texi (Rename or Copy): Minor fix.
	(Numbered Backups): For version-control, say the default.
	(Auto-Saving): make-auto-save-file-name example is simplified.

	* advice.texi (Advising Functions): Don't imply one part of Emacs
	should advise another part.  Markup changes.
	(Defining Advice): Move transitional para.
	(Activation of Advice): Cleanup.
	Explain if COMPILE is nil or negative.

	* abbrevs.texi (Abbrev Expansion): Clarify, fix typo.

2005-02-24  Lute Kamstra  <lute@gnu.org>

	* modes.texi (Defining Minor Modes): Explain that INIT-VALUE,
	LIGHTER, and KEYMAP can be omitted when KEYWORD-ARGS are used.

2005-02-23  Lute Kamstra  <lute@gnu.org>

	* modes.texi (Defining Minor Modes): define-minor-mode can be used
	to define global minor modes as well.

	* display.texi (Managing Overlays): overlay-buffer returns nil for
	deleted overlays.

2005-02-22  Kim F. Storm  <storm@cua.dk>

	* minibuf.texi (Basic Completion): Allow symbols in addition to
	strings in try-completion and all-completions.

2005-02-14  Lute Kamstra  <lute@gnu.org>

	* elisp.texi (Top): Remove reference to deleted node.

	* lists.texi (Lists): Remove reference to deleted node.
	(Cons Cells): Fix typo.

	* loading.texi (Where Defined): Fix typo.

2005-02-14  Richard M. Stallman  <rms@gnu.org>

	* variables.texi (Creating Buffer-Local): change-major-mode-hook
	is useful for discarding some minor modes.

	* symbols.texi (Symbol Components): Reorder examples.

	* streams.texi (Input Functions): State standard-input default.
	(Output Variables): State standard-output default.

	* objects.texi (Printed Representation): Clarify read syntax vs print.
	(Floating Point Type): Explain meaning better.
	(Symbol Type): Explain uniqueness better.
	(Cons Cell Type): Explain empty list sooner.  CAR and CDR later.
	List examples sooner.
	(Box Diagrams): New subnode broken out.
	Some examples moved from old Lists as Boxes node.
	(Dotted Pair Notation): Clarify intro.
	(Array Type): Clarify.
	(Type Predicates): Add hash-table-p.

	* numbers.texi (Integer Basics): Clarify radix explanation.
	(Predicates on Numbers): Minor clarification.
	(Comparison of Numbers): Minor clarification.  Clarify eql.
	Typos in min, max.
	(Math Functions): Clarify overflow in expt.

	* minibuf.texi (Text from Minibuffer): Minor clarification.
	Mention arrow keys.

	* loading.texi (Autoload): defun's doc string overrides autoload's
	doc string.
	(Repeated Loading): Modernize "add to list" examples.
	(Where Defined): Finish updating table of load-history elts.

	* lists.texi (List-related Predicates): Minor wording improvement.
	(Lists as Boxes): Node deleted.
	(Building Lists): Explain trivial cases of number-sequence.

	* hash.texi (Hash Tables): Add desc to menu items.
	(Creating Hash): Explain "full" means "make larger".
	(Hash Access): Any object can be a key.
	State value of maphash.

	* functions.texi (What Is a Function): Wording cleanup.
	(Function Documentation): Minor cleanup.
	Explain purpose of calling convention at end of doc string.
	(Function Names): Wording cleanup.
	(Calling Functions): Wording cleanup.
	Explain better how funcall calls the function.
	(Function Cells): Delete example of saving and redefining function.

	* control.texi (Combining Conditions): Wording cleanup.
	(Iteration): dolist and dotimes bind VAR locally.
	(Cleanups): Xref to Atomic Changes.

	* compile.texi (Byte Compilation): Delete 19.29 info.
	(Compilation Functions): Macros' difficulties don't affect defsubst.
	(Docs and Compilation): Delete 19.29 info.

2005-02-10  Richard M. Stallman  <rms@gnu.org>

	* objects.texi (Symbol Type): Minor correction.

2005-02-06  Lute Kamstra  <lute@gnu.org>

	* modes.texi (Example Major Modes): Fix typos.

2005-02-06  Richard M. Stallman  <rms@gnu.org>

	* text.texi (Margins): fill-nobreak-predicate can be one function.

	* strings.texi (Modifying Strings): clear-string can make unibyte.
	(Formatting Strings): format gives error if values missing.

	* positions.texi (Character Motion): Mention default arg
	for forward-char.  backward-char refers to forward-char.
	(Word Motion): Mention default arg for forward-word.
	(Buffer End Motion): Mention default arg for beginning-of-buffer.
	Simplify end-of-buffer.
	(Text Lines): Mention default arg for forward-line.
	(List Motion): Mention default arg for beginning/end-of-defun.
	(Skipping Characters): Minor fixes in explaining character-set.

	* modes.texi (Major Mode Conventions): Mention "system abbrevs".
	Mode inheritance applies only when default-major-mode is nil.
	Clarifications.
	(Example Major Modes): Update Text mode and Lisp mode examples.
	(Minor Mode Conventions): Mention define-minor-mode at top.
	(Defining Minor Modes): In Hungry example, don't define C-M-DEL.
	(Mode Line Format): Update mode line face display info.
	(Properties in Mode): Mention effect of risky vars.
	(Imenu): Define imenu-add-to-menubar.
	(Font Lock Mode): Add descriptions to menu lines.
	(Faces for Font Lock): Add font-lock-doc-face.

2005-02-05  Lute Kamstra  <lute@gnu.org>

	* text.texi (Maintaining Undo): Remove obsolete function.

2005-02-05  Eli Zaretskii  <eliz@gnu.org>

	* frames.texi (Color Names): Add pointer to the X docs about RGB
	color specifications.  Improve indexing.
	(Text Terminal Colors): Replace the description of RGB values by
	an xref to "Color Names".

2005-02-03  Richard M. Stallman  <rms@gnu.org>

	* windows.texi (Basic Windows): Add cursor-in-non-selected-windows.
	Clarify.
	(Selecting Windows): Clarify save-selected-window.
	(Cyclic Window Ordering): Clarify walk-windows.
	(Window Point): Clarify.
	(Window Start): Add comment to example.
	(Resizing Windows): Add `interactive' specs in examples.
	Document fit-window-to-buffer.

	* text.texi (User-Level Deletion): just-one-space takes numeric arg.
	(Undo, Maintaining Undo): Clarify last change.
	(Sorting): In sort-numeric-fields, explain about octal and hex.
	Mention sort-numeric-base.
	(Format Properties): Add xref for hard newlines.

	* frames.texi (Window Frame Parameters): Explain pixel=char on tty.
	(Pop-Up Menus): Fix typo.
	(Color Names): Explain all types of color names.
	Explain color-values on B&W terminal.
	(Text Terminal Colors): Explain "rgb values" are lists.  Fix arg names.

	* files.texi (File Locks): Not supported on MS systems.
	(Testing Accessibility): Clarify.

	* edebug.texi (Printing in Edebug): Fix edebug-print-circle.
	(Coverage Testing): Fix typo.

	* commands.texi (Misc Events): Remove stray space.

	* buffers.texi (Buffer Names): Clarify generate-new-buffer-name.
	(Modification Time): Clarify when visited-file-modtime returns 0.
	(The Buffer List): Clarify bury-buffer.
	(Killing Buffers): Clarify.
	(Indirect Buffers): Add clone-indirect-buffer.

2005-02-02  Matt Hodges  <MPHodges@member.fsf.org>

	* edebug.texi (Printing in Edebug): Fix default value of
	edebug-print-circle.
	(Coverage Testing): Fix displayed frequency count data.

2005-02-02  Luc Teirlinck  <teirllm@auburn.edu>

	* text.texi (Maintaining Undo): Add `undo-outer-limit'.

2005-02-02  Kim F. Storm  <storm@cua.dk>

	* text.texi (Undo) <buffer-undo-list>: Describe `apply' elements.

2005-01-29  Eli Zaretskii  <eliz@gnu.org>

	* commands.texi (Misc Events): Describe the help-echo event.

	* text.texi (Special Properties) <help-echo>: Use `pos'
	consistently in description of the help-echo property.
	Use @code{nil} instead of @var{nil}.

	* display.texi (Overlay Properties): Fix the index entry for
	help-echo overlay property.

	* customize.texi (Type Keywords): Uncomment the xref to the
	help-echo property documentation.

2005-01-23  Kim F. Storm  <storm@cua.dk>

	* windows.texi (Window Start): Fix `pos-visible-in-window-p'
	return value.  Third element FULLY replaced by PARTIAL which
	specifies number of invisible pixels if row is only partially visible.
	(Textual Scrolling): Mention auto-window-vscroll.
	(Vertical Scrolling): New defvar auto-window-vscroll.

2005-01-16  Luc Teirlinck  <teirllm@auburn.edu>

	* keymaps.texi (Changing Key Bindings): `suppress-keymap' now uses
	command remapping.

2005-01-15  Richard M. Stallman  <rms@gnu.org>

	* display.texi (Defining Images): Mention DATA-P arg of create-image.

2005-01-14  Kim F. Storm  <storm@cua.dk>

	* commands.texi (Accessing Events): Add WHOLE arg to posn-at-x-y.

	* text.texi (Links and Mouse-1): Fix string and vector item.

2005-01-13  Richard M. Stallman  <rms@gnu.org>

	* keymaps.texi (Active Keymaps): Rewrite the text, and update the
	descriptions of overriding-local-map and overriding-terminal-local-map.

	* text.texi (Links and Mouse-1): Clarify text.

2005-01-13  Kim F. Storm  <storm@cua.dk>

	* modes.texi (Emulating Mode Line): Update format-mode-line entry.

2005-01-13  Francis Litterio  <franl@world.std.com>  (tiny change)

	* keymaps.texi (Active Keymaps): Fix overriding-local-map description.

2005-01-12  Kim F. Storm  <storm@cua.dk>

	* text.texi (Links and Mouse-1): Rename section from Enabling
	Mouse-1 to Following Links.  Change xrefs.
	Add examples for define-button-type and define-widget.

	* display.texi (Button Properties, Button Buffer Commands):
	Clarify mouse-1 and follow-link functionality.

2005-01-12  Richard M. Stallman  <rms@gnu.org>

	* text.texi (Enabling Mouse-1 to Follow Links): Redo prev. change.

	* display.texi (Beeping): Fix Texinfo usage.

	* modes.texi (Emulating Mode Line): Doc FACE arg in format-header-line.

2005-01-11  Kim F. Storm  <storm@cua.dk>

	* display.texi (Button Properties, Button Buffer Commands):
	Mention mouse-1 binding.  Add follow-link keyword.

	* text.texi (Text Properties): Add "Enable Mouse-1" to submenu.
	(Enabling Mouse-1 to Follow Links): New subsection.

2005-01-06  Richard M. Stallman  <rms@gnu.org>

	* text.texi (Special Properties): Minor change.

	* os.texi (Timers): Clarify previous change.

	* modes.texi (Emulating Mode Line): format-mode-line requires 1 arg.

2005-01-01  Luc Teirlinck  <teirllm@auburn.edu>

	* display.texi (Face Attributes): Correct xref to renamed node.

2005-01-01  Richard M. Stallman  <rms@gnu.org>

	* display.texi (Face Attributes): Describe hex color specs.

2004-12-31  Richard M. Stallman  <rms@gnu.org>

	* os.texi (Timers): Update previous change.

2004-12-30  Kim F. Storm  <storm@cua.dk>

	* display.texi (Line Height): Total line-height is now specified
	in line-height property of form (HEIGHT TOTAL).  Swap (FACE . RATIO)
	in cons cells.  (nil . RATIO) is relative to actual line height.
	Use line-height `t' instead of `0' to get minimum height.

2004-12-29  Richard M. Stallman  <rms@gnu.org>

	* os.texi (Timers): Discuss timers vs editing the buffer and undo.

2004-12-28  Richard M. Stallman  <rms@gnu.org>

	* commands.texi (Quitting): Clarify value of with-local-quit.

	* elisp.texi (Top): Fix previous change.

	* loading.texi (Loading): Fix previous change.

2004-12-27  Richard M. Stallman  <rms@gnu.org>

	* Makefile.in (MAKEINFO): Specify --force.

	* buffers.texi (Killing Buffers): Add buffer-save-without-query.

	* modes.texi (Emulating Mode Line): Document format's BUFFER arg.

	* display.texi (Line Height): Further clarify.

	* elisp.texi (Top): Update Loading submenu.

	* loading.texi (Where Defined): New node.
	(Unloading): load-history moved to Where Defined.

2004-12-21  Richard M. Stallman  <rms@gnu.org>

	* commands.texi (Event Input Misc): Add while-no-input.

2004-12-11  Richard M. Stallman  <rms@gnu.org>

	* display.texi (Line Height): Rewrite text for clarity.

2004-12-11  Kim F. Storm  <storm@cua.dk>

	* display.texi (Display): Add node "Line Height" to menu.
	(Line Height): New node.  Move full description of line-spacing
	and line-height text properties here from text.texi.
	(Scroll Bars): Add vertical-scroll-bar variable.

	* frames.texi (Window Frame Parameters): Remove line-height defvar.

	* locals.texi (Standard Buffer-Local Variables): Fix xref for
	line-spacing and vertical-scroll-bar.

	* text.texi (Special Properties): Just mention line-spacing and
	line-height here, add xref to new "Line Height" node.

2004-12-09  Thien-Thi Nguyen  <ttn@gnu.org>

	* frames.texi (Window Frame Parameters): New @defvar for `line-spacing'.

	* locals.texi (Standard Buffer-Local Variables):
	Add @xref for `line-spacing'.

2004-12-05  Richard M. Stallman  <rms@gnu.org>

	* Makefile.in (maintainer-clean): Remove the info files
	in $(infodir) where they are created.

2004-12-03  Richard M. Stallman  <rms@gnu.org>

	* windows.texi (Selecting Windows): get-lru-window and
	get-largest-window don't consider dedicated windows.

	* text.texi (Undo): Document undo-in-progress.

2004-11-26  Richard M. Stallman  <rms@gnu.org>

	* locals.texi (Standard Buffer-Local Variables): Undo prev change.
	Remove a few vars that are not always buffer-local.

2004-11-24  Luc Teirlinck  <teirllm@auburn.edu>

	* locals.texi (Standard Buffer-Local Variables): Comment out
	xref's to non-existent node `Yet to be written'.

2004-11-24  Richard M. Stallman  <rms@gnu.org>

	* processes.texi (Synchronous Processes): Grammar fix.

	* numbers.texi (Comparison of Numbers): Add eql.

	* locals.texi (Standard Buffer-Local Variables): Add many vars.

	* intro.texi (Printing Notation): Fix previous change.

	* display.texi (Customizing Bitmaps): Move indicate-buffer-boundaries
	and default-indicate-buffer-boundaries from here.
	(Usual Display): To here.
	(Scroll Bars): Add scroll-bar-mode and scroll-bar-width.
	(Usual Display): Move tab-width up.

	* customize.texi (Variable Definitions):
	Replace show-paren-mode example with tooltip-mode.
	(Simple Types, Composite Types, Defining New Types):
	Minor cleanups.

2004-11-21  Jesper Harder  <harder@ifa.au.dk>

	* processes.texi (Synchronous Processes, Output from Processes):
	Markup fix.

2004-11-20  Richard M. Stallman  <rms@gnu.org>

	* positions.texi (Skipping Characters): skip-chars-forward
	now handles char classes.

	* intro.texi (Printing Notation): Avoid confusion of `print'
	when explaining @print.

	* macros.texi (Argument Evaluation): Fix 1st `for' expansion example.

	* display.texi (Display Table Format): Minor fix.

	* streams.texi (Output Functions): Fix print example.

	* Makefile.in (elisp): New target.
	(dist): Depend on $(infodir)/elisp, not elisp.
	Copy the info files from $(infodir).

	* minibuf.texi (Text from Minibuffer): Document KEEP-ALL arg in
	read-from-minibuffer.

	* searching.texi (Regexp Search): Rename that to search-spaces-regexp.

2004-11-19  Richard M. Stallman  <rms@gnu.org>

	* searching.texi (Regexp Search): Add search-whitespace-regexp.

2004-11-19  CHENG Gao  <chenggao@gmail.com>  (tiny change)

	* tips.texi (Coding Conventions): Fix typo.

2004-11-16  Richard M. Stallman  <rms@gnu.org>

	* tips.texi (Coding Conventions): Separate defvar and require
	methods to avoid warnings.  Use require only when there are many
	functions and variables from that package.

	* minibuf.texi (Minibuffer Completion): When ignoring case,
	predicate must not be case-sensitive.

	* debugging.texi (Function Debugging, Explicit Debug): Clarified.
	(Test Coverage): Don't talk about "splotches".  Clarified.

2004-11-16  Thien-Thi Nguyen  <ttn@gnu.org>

	* frames.texi (Window Frame Parameters): Fix typo.

2004-11-15  Kim F. Storm  <storm@cua.dk>

	* symbols.texi (Other Plists): Note that plist-get may signal error.
	Add safe-plist-get.

2004-11-15  Thien-Thi Nguyen  <ttn@gnu.org>

	* modes.texi (Font Lock Basics): Fix typo.

2004-11-08  Richard M. Stallman  <rms@gnu.org>

	* syntax.texi (Syntax Table Functions): Add syntax-after.

2004-11-06  Lars Brinkhoff  <lars@nocrew.org>

	* os.texi (Processor Run Time): New section documenting
	get-internal-run-time.

2004-11-06  Eli Zaretskii  <eliz@gnu.org>

	* Makefile.in (install, maintainer-clean): Don't use "elisp-*" as
	it nukes elisp-cover.texi.
	(dist): Change elisp-[0-9] to elisp-[1-9], as there could be no
	elisp-0 etc.

2004-11-05  Luc Teirlinck  <teirllm@auburn.edu>

	* commands.texi (Keyboard Macros): Document `append' return value
	of `defining-kbd-macro'.

2004-11-01  Richard M. Stallman  <rms@gnu.org>

	* commands.texi (Interactive Call): Add called-interactively-p.

2004-10-29  Simon Josefsson  <jas@extundo.com>

	* minibuf.texi (Reading a Password): Revert.

2004-10-28  Richard M. Stallman  <rms@gnu.org>

	* frames.texi (Display Feature Testing): Explain about "vendor".

2004-10-27  Richard M. Stallman  <rms@gnu.org>

	* commands.texi (Interactive Codes): `N' uses numeric prefix,
	not raw.  Clarify `n'.
	(Interactive Call): Rewrite interactive-p, focusing on when
	and how to use it.
	(Misc Events): Clarify previous change.

	* advice.texi (Simple Advice): Clarify what job the example does.
	(Around-Advice): Clarify ad-do-it.
	(Activation of Advice): An option of ad-default-compilation-action
	is `never', not `nil'.

2004-10-26  Kim F. Storm  <storm@cua.dk>

	* commands.texi (Interactive Codes): Add U code letter.

2004-10-25  Simon Josefsson  <jas@extundo.com>

	* minibuf.texi (Reading a Password): Add.

2004-10-24  Jason Rumney  <jasonr@gnu.org>

	* commands.texi (Misc Events): Remove mouse-wheel.  Add wheel-up
	and wheel-down.

2004-10-24  Kai Grossjohann  <kai.grossjohann@gmx.net>

	* processes.texi (Synchronous Processes): Document process-file.

2004-10-22  Kenichi Handa  <handa@m17n.org>

	* text.texi (translate-region): Document that it accepts also a
	char-table.

2004-10-22  David Ponce  <david@dponce.com>

	* windows.texi (Resizing Windows): Document the `preserve-before'
	argument of the functions `enlarge-window' and `shrink-window'.

2004-10-19  Jason Rumney  <jasonr@gnu.org>

	* makefile.w32-in (elisp): Change order of arguments to makeinfo.

2004-10-09  Luc Teirlinck  <teirllm@auburn.edu>

	* text.texi (Filling): Add anchor for definition of
	`sentence-end-double-space'.

	* searching.texi (Regexp Example): Update description of how
	Emacs currently recognizes the end of a sentence.
	(Standard Regexps): Update definition of the variable
	`sentence-end'.  Add definition of the function `sentence-end'.

2004-10-08  Paul Pogonyshev  <pogonyshev@gmx.net>

	* display.texi (Progress): New node.

2004-10-05  Kim F. Storm  <storm@cua.dk>

	* display.texi (Fringe Bitmaps): Update fringe-bitmaps-at-pos.

2004-09-29  Kim F. Storm  <storm@cua.dk>

	* display.texi (Fringe Bitmaps): Use symbols rather than numbers
	to identify bitmaps.  Remove -fringe-bitmap suffix for standard
	fringe bitmap symbols, as they now have their own namespace.
	(Customizing Bitmaps) <define-fringe-bitmap>: Clarify bit ordering
	vs. pixels.  Signal error if no free bitmap slots.
	(Pixel Specification): Change IMAGE to @var{image}.

2004-09-28  Richard M. Stallman  <rms@gnu.org>

	* text.texi (Special Properties): Clarify line-spacing and line-height.

	* searching.texi (Regexp Search): Add looking-back.

2004-09-25  Luc Teirlinck  <teirllm@auburn.edu>

	* display.texi: Correct typos.
	(Image Descriptors): Correct xref's.

2004-09-25  Richard M. Stallman  <rms@gnu.org>

	* text.texi (Special Properties): Cleanups in `cursor'.
	Rewrites in `line-height' and `line-spacing'; exchange them.

	* display.texi (Fringes): Rewrite previous change.
	(Fringe Bitmaps): Merge text from Display Fringe Bitmaps.  Rewrite.
	(Display Fringe Bitmaps): Node deleted, text moved.
	(Customizing Bitmaps): Split off from Fringe Bitmaps.  Rewrite.
	(Scroll Bars): Clarify set-window-scroll-bars.
	(Pointer Shape): Rewrite.
	(Specified Space): Clarify :align-to, etc.
	(Pixel Specification): Use @var.  Clarify new text.
	(Other Display Specs): Clarify `slice'.
	(Image Descriptors): Cleanups.
	(Showing Images): Cleanups.

2004-09-24  Luc Teirlinck  <teirllm@auburn.edu>

	* hooks.texi (Standard Hooks): Add `after-change-major-mode-hook'.

	* modes.texi: Various minor changes in addition to:
	(Major Mode Conventions): Final call to `run-mode-hooks' should
	not be inside the `delay-mode-hooks' form.
	(Mode Hooks): New node.
	(Hooks): Delete obsolete example.
	Move definitions of `run-mode-hooks' and `delay-mode-hooks' to new
	node "Mode Hooks".

2004-09-22  Luc Teirlinck  <teirllm@auburn.edu>

	* display.texi: Correct various typos.
	(Display): Rename node "Pointer Shapes" to "Pointer
	Shape".  (There is already a node called "Pointer Shapes" in
	frames.texi.)
	(Images): Remove non-existent node "Image Slices" from menu.

2004-09-23  Kim F. Storm  <storm@cua.dk>

	* text.texi (Special Properties): Add `cursor', `pointer',
	`line-height', and `line-spacing' properties.

	* display.texi (Display): Add 'Fringe Bitmaps' and 'Pointer
	Shapes' to menu.
	(Standard Faces): Doc fix for fringe face.
	(Fringes): Add `overflow-newline-into-fringe' and
	'indicate-buffer-boundaries'.
	(Fringe Bitmaps, Pointer Shapes): New nodes.
	(Display Property): Add 'Pixel Specification' and 'Display Fringe
	Bitmaps' to menu.
	(Specified Space): Describe pixel width and height.
	(Pixel Specification): New node.
	(Other Display Specs): Add `slice' property.
	(Display Fringe Bitmaps): New node.
	(Images): Add 'Image Slices' to menu.
	(Image Descriptors): Add `:pointer' and `:map' properties.
	(Showing Images): Add slice arg to `insert-image'.
	Add 'insert-sliced-image'.

2004-09-20  Richard M. Stallman  <rms@gnu.org>

	* commands.texi (Key Sequence Input):
	Clarify downcasing in read-key-sequence.

2004-09-08  Juri Linkov  <juri@jurta.org>

	* minibuf.texi (Minibuffer History): Add `history-delete-duplicates'.

2004-09-07  Luc Teirlinck  <teirllm@auburn.edu>

	* locals.texi (Standard Buffer-Local Variables):
	Add `buffer-auto-save-file-format'.
	* internals.texi (Buffer Internals): Describe new
	auto_save_file_format field of the buffer structure.
	* files.texi (Format Conversion): `auto-save-file-format' has been
	renamed `buffer-auto-save-file-format'.

2004-08-27  Luc Teirlinck  <teirllm@auburn.edu>

	* abbrevs.texi (Abbrev Expansion): `abbrev-start-location' can be
	an integer or a marker.
	(Abbrev Expansion): Replace example for `pre-abbrev-expand-hook'.

2004-08-22  Richard M. Stallman  <rms@gnu.org>

	* modes.texi (Major Mode Conventions): Discuss rebinding of
	standard key bindings.

2004-08-18  Kim F. Storm  <storm@cua.dk>

	* processes.texi (Accepting Output): Add `just-this-one' arg to
	`accept-process-output'.
	(Output from Processes): New var `process-adaptive-read-buffering'.

2004-08-10  Luc Teirlinck  <teirllm@auburn.edu>

	* keymaps.texi: Various changes in addition to:
	(Keymap Terminology): `kbd' uses same syntax as Edit Macro mode.
	Give more varied examples for `kbd'.
	(Creating Keymaps): Char tables have slots for all characters
	without modifiers.
	(Active Keymaps): `overriding-local-map' and
	`overriding-terminal-local-map' also override text property and
	overlay keymaps.
	(Functions for Key Lookup): Mention OLP arg to `current-active-maps'.
	(Scanning Keymaps): `accessible-keymaps' uses `[]' instead of `""'
	to denote a prefix of no events.
	`map-keymap' includes parent's bindings _recursively_.
	Clarify and correct description of `where-is-internal'.
	Mention BUFFER-OR-NAME arg to `describe-bindings'.
	(Menu Example): For menus intended for use with the keyboard, the
	menu items should be bound to characters or real function keys.

2004-08-08  Luc Teirlinck  <teirllm@auburn.edu>

	* objects.texi (Character Type): Reposition `@anchor' to prevent
	double space inside sentence in Info.

	* hooks.texi (Standard Hooks): `disabled-command-hook' has been
	renamed to `disabled-command-function'.
	* commands.texi (Key Sequence Input): Remove unnecessary anchor.
	(Command Loop Info): Replace reference to it.
	(Disabling Commands): `disabled-command-hook' has been renamed to
	`disabled-command-function'.

2004-08-07  Luc Teirlinck  <teirllm@auburn.edu>

	* os.texi (Translating Input): Only non-prefix bindings in
	`key-translation-map' override actual key bindings.  Warn about
	possible indirect effect of actual key bindings on non-prefix
	bindings in `key-translation-map'.

2004-08-06  Luc Teirlinck  <teirllm@auburn.edu>

	* minibuf.texi (High-Level Completion): Add anchor for definition
	of `read-variable'.

	* commands.texi: Various changes in addition to:
	(Using Interactive): Clarify description of `interactive-form'.
	(Interactive Call): Mention default for KEYS argument to
	`call-interactively'.
	(Command Loop Info): Clarify description of `this-command-keys'.
	Mention KEEP-RECORD argument to `clear-this-command-keys'.
	Value of `last-event-frame' can be `macro'.
	(Repeat Events): `double-click-fuzz' is also used to distinguish
	clicks and drags.
	(Classifying Events): Clarify descriptions of `event-modifiers'
	`event-basic-type' and `event-convert-list'.
	(Accessing Events): `posn-timestamp' takes POSITION argument.
	(Quoted Character Input): Clarify description of
	`read-quoted-char' and fix example.
	(Quitting): Add `with-local-quit'.
	(Disabling Commands): Correct and clarify descriptions of
	`enable-command' and `disable-command'.
	Mention what happens if `disabled-command-hook' is nil.
	(Keyboard Macros): Mention LOOPFUNC arg to `execute-kbd-macro'.
	Describe `executing-kbd-macro' instead of obsolete `executing-macro'.

2004-07-24  Luc Teirlinck  <teirllm@auburn.edu>

	* frames.texi: Various changes in addition to:
	(Creating Frames): Expand and clarify description of `make-frame'.
	(Window Frame Parameters): Either none or both of the `icon-left'
	and `icon-top' parameters must be specified.  Put descriptions of
	`menu-bar-lines' and `toolbar-lines' closer together and change
	them accordingly.
	(Frame Titles): `multiple-frames' is not guaranteed to be accurate
	except while processing `frame-title-format' or `icon-title-format'.
	(Deleting Frames): Correct description of `delete-frame'.
	Non-nil return values of `frame-live-p' are like those of `framep'.
	(Frames and Windows): Mention return value of
	`set-frame-selected-window'.
	(Visibility of Frames): Mention `force' argument to
	`make-frame-invisible'.  `frame-visible-p' returns t for all
	frames on text-only terminals.
	(Frame Configurations): Restoring a frame configuration does not
	restore deleted frames.
	(Window System Selections): `x-set-selection' returns DATA.
	(Resources): Add example.
	(Display Feature Testing): Clarify descriptions of
	`display-pixel-height', `display-pixel-width', `x-server-version'
	and `x-server-vendor'.

	* windows.texi (Choosing Window): Add anchor.
	* minibuf.texi (Minibuffer Misc): Add anchor.

2004-07-23  John Paul Wallington  <jpw@gnu.org>

	* macros.texi (Defining Macros): Declaration keyword for setting
	Edebug spec is `debug' not `edebug'.

2004-07-19  Luc Teirlinck  <teirllm@auburn.edu>

	* windows.texi: Various small changes in addition to:
	(Window Point): Mention return value of `set-window-point'.
	(Window Start): `pos-visible-in-window-p' disregards horizontal
	scrolling.  Explain return value if PARTIALLY is non-nil.
	(Vertical Scrolling): Mention PIXELS-P argument to `window-vscroll'
	and `set-window-vscroll'.
	(Size of Window): The argument WINDOW to `window-inside-edges',
	`window-pixel-edges' and `window-inside-pixel-edges' is optional.
	(Resizing Windows): Explain return value of
	`shrink-window-if-larger-than-buffer'.
	`window-size-fixed' automatically becomes buffer local when set.
	(Window Configurations): Explain return value of
	`set-window-configuration'.

	* minibuf.texi (Minibuffer Misc): Add anchor for
	`minibuffer-scroll-window'.

	* positions.texi (Text Lines): Add anchor for `count-lines'.

2004-07-17  Richard M. Stallman  <rms@gnu.org>

	* display.texi (Overlay Properties): Adding `evaporate' prop
	deletes empty overlay immediately.

	* abbrevs.texi (Abbrev Expansion): Clarify pre-abbrev-expand-hook,
	fix example.

2004-07-16  Jim Blandy  <jimb@redhat.com>

	* searching.texi (Regexp Backslash): Document new \_< and \_>
	operators.

2004-07-16  Juanma Barranquero  <lektu@terra.es>

	* display.texi (Images): Fix Texinfo usage.

2004-07-14  Luc Teirlinck  <teirllm@auburn.edu>

	* buffers.texi (Modification Time): `visited-file-modtime' now
	returns a list of two integers, instead of a cons.

2004-07-13  Luc Teirlinck  <teirllm@auburn.edu>

	* windows.texi: Various changes in addition to:
	(Splitting Windows): Add `split-window-keep-point'.

2004-07-09  Richard M. Stallman  <rms@gnu.org>

	* frames.texi (Input Focus): Minor fix.

2004-07-07  Luc Teirlinck  <teirllm@auburn.edu>

	* frames.texi (Input Focus): Clarify descriptions of
	`select-frame-set-input-focus' and `select-frame'.

2004-07-06  Luc Teirlinck  <teirllm@auburn.edu>

	* os.texi: Various small changes in addition to:
	(Killing Emacs): Expand and clarify description of
	`kill-emacs-query-functions' and `kill-emacs-hook'.
	(System Environment): Expand and clarify description of `getenv'
	and `setenv'.
	(Timers): Clarify description of `run-at-time'.
	(Translating Input): Correct description of
	`extra-keyboard-modifiers'.
	(Flow Control): Correct description of `enable-flow-control'.

2004-07-06  Thien-Thi Nguyen  <ttn@gnu.org>

	* os.texi: Update copyright.
	(Session Management): Grammar fix.
	Clarify which Emacs does the restarting.
	Use @samp for *scratch* buffer.

2004-07-04  Alan Mackenzie  <acm@muc.de>

	* frames.texi (Input Focus): Add documentation for
	`select-frame-set-input-focus'.  Replace refs to non-existent
	`switch-frame' with `select-frame'.  Minor corrections and tidying
	up of text-only terminal stuff.

2004-07-02  Richard M. Stallman  <rms@gnu.org>

	* files.texi (Saving Buffers): Cleanup write-contents-function.
	(Magic File Names): Cleanup file-remote-p.

2004-07-02  Kai Großjohann  <kai@emptydomain.de>

	* files.texi (Magic File Names): `file-remote-p' returns an
	identifier of the remote system, not just t.

2004-07-02  David Kastrup  <dak@gnu.org>

	* searching.texi (Entire Match Data): Add explanation about new
	match-data behavior when @var{integers} is non-nil.

2004-06-24  Richard M. Stallman  <rms@gnu.org>

	* commands.texi (Misc Events): Describe usr1-signal, usr2-signal event.

	* customize.texi (Variable Definitions): Note about doc strings
	and :set.

	* keymaps.texi (Keymap Terminology): Document `kbd'.
	(Changing Key Bindings, Key Binding Commands): Use kbd in examples.

	* display.texi (Invisible Text): Setting buffer-invisibility-spec
	makes it buffer-local.

	* files.texi (Saving Buffers): Correct previous change.

	* commands.texi (Accessing Events):
	Clarify posn-col-row and posn-actual-col-row.

2004-06-24  David Ponce  <david.ponce@wanadoo.fr>

	* commands.texi (Accessing Events): New functions
	posn-at-point and posn-at-x-y.  Add example to posn-x-y.

2004-06-23  Luc Teirlinck  <teirllm@auburn.edu>

	* lists.texi, files.texi, processes.texi, macros.texi, hash.texi:
	* frames.texi, buffers.texi, backups.texi, variables.texi:
	* loading.texi, eval.texi, functions.texi, control.texi:
	* symbols.texi, minibuf.texi: Reposition @anchor's.

	* help.texi: Various small changes in addition to the following.
	(Describing Characters): Describe PREFIX argument to
	`key-description'.  Correct and clarify definition of
	`text-char-description'.  Describe NEED-VECTOR argument to
	`read-kbd-macro'.
	(Help Functions): Clarify definition of `apropos'.

2004-06-23  Lars Hansen  <larsh@math.ku.dk>

	* files.texi (Saving Buffers): Correct description of
	`write-contents-functions'.

2004-06-21  Juanma Barranquero  <lektu@terra.es>

	* display.texi (Images): Remove redundant @vindex directives.
	Rewrite `image-library-alist' doc in active voice.

2004-06-14  Juanma Barranquero  <lektu@terra.es>

	* display.texi (Images): Document new delayed library loading,
	variable `image-library-alist' and (existing but undocumented)
	function `image-type-available-p'.

2004-06-05  Richard M. Stallman  <rms@gnu.org>

	* minibuf.texi (Minibuffer Completion): For INITIAL arg,
	refer the user to the Initial Input node.
	(Text from Minibuffer): Likewise.
	(Initial Input): New node.  Document this feature
	and say it is mostly deprecated.

2004-05-30  Richard M. Stallman  <rms@gnu.org>

	* loading.texi (Named Features): Clarify return value
	and meaning of NOERROR.

	* variables.texi (File Local Variables): Minor cleanup.

2004-05-30  Michael Albinus  <michael.albinus@gmx.de>

	* files.texi (Magic File Names): Add `file-remote-p' as operation
	of file name handlers.

2004-05-29  Richard M. Stallman  <rms@gnu.org>

	* modes.texi (Minor Mode Conventions): (-) has no special meaning
	as arg to a minor mode command.

2004-05-22  Richard M. Stallman  <rms@gnu.org>

	* syntax.texi (Syntax Class Table): Word syntax not just for English.

	* streams.texi (Output Variables): Doc float-output-format.

	* searching.texi (Regexp Special): Nested repetition can be infloop.

	* eval.texi (Eval): Increasing max-lisp-eval-depth can cause
	real stack overflow.

	* compile.texi: Minor cleanups.

2004-05-22  Luc Teirlinck  <teirllm@dms.auburn.edu>

	* lists.texi (Cons Cells): Explain dotted lists, true lists,
	circular lists.
	(List Elements): Explain handling of circular and dotted lists.

2004-05-19  Thien-Thi Nguyen  <ttn@gnu.org>

	* modes.texi (Search-based Fontification): Fix typo.

2004-05-10  Juanma Barranquero  <lektu@terra.es>

	* modes.texi (Mode Line Variables): Fix description of
	global-mode-string, which is now after which-func-mode, not the
	buffer name.

2004-05-07  Lars Hansen  <larsh@math.ku.dk>

	* modes.texi (Desktop Save Mode): Add.
	(Modes): Add menu entry Desktop Save Mode.

	* hooks.texi: Add desktop-after-read-hook,
	desktop-no-desktop-file-hook and desktop-save-hook.

	* locals.texi: Add desktop-save-buffer.

2004-04-30  Jesper Harder  <harder@ifa.au.dk>

	* display.texi: emacs -> Emacs.

2004-04-27  Matthew Mundell  <matt@mundell.ukfsn.org>

	* files.texi (Changing Files): Document set-file-times.

2004-04-23  Juanma Barranquero  <lektu@terra.es>

	* makefile.w32-in: Add "-*- makefile -*-" mode tag.

2004-04-18  Jesper Harder  <harder@ifa.au.dk>

	* tips.texi (Coding Conventions): defopt -> defcustom.

2004-04-16  Luc Teirlinck  <teirllm@auburn.edu>

	* sequences.texi: Various clarifications.

2004-04-14  Luc Teirlinck  <teirllm@auburn.edu>

	* buffers.texi (Read Only Buffers): Mention optional ARG to
	`toggle-read-only'.

2004-04-14  Nick Roberts  <nick@nick.uklinux.net>

	* windows.texi (Selecting Windows): Note that get-lru-window
	returns a full-width window if possible.

2004-04-13  Luc Teirlinck  <teirllm@auburn.edu>

	* buffers.texi: Various changes in addition to:
	(Buffer File Name): Add `find-buffer-visiting'.
	(Buffer Modification): Mention optional ARG to `not-modified'.
	(Indirect Buffers): Mention optional CLONE argument to
	`make-indirect-buffer'.

	* files.texi: Various changes in addition to:
	(Visiting Functions): `find-file-hook' is now a normal hook.
	(File Name Expansion): Explain difference between the way that
	`expand-file-name' and `file-truename' treat `..'.
	(Contents of Directories): Mention optional ID-FORMAT argument to
	`directory-files-and-attributes'.
	(Format Conversion): Mention new optional CONFIRM argument to
	`format-write-file'.

2004-04-12  Miles Bader  <miles@gnu.org>

	* macros.texi (Expansion): Add description of `macroexpand-all'.

2004-04-05  Jesper Harder  <harder@ifa.au.dk>

	* variables.texi (Variable Aliases):
	Mention cyclic-variable-indirection.

	* errors.texi (Standard Errors): Ditto.

2004-04-04  Luc Teirlinck  <teirllm@auburn.edu>

	* backups.texi: Various small changes in addition to:
	(Making Backups): Mention return value of `backup-buffer'.
	(Auto-Saving): Mention optional FORCE argument to
	`delete-auto-save-file-if-necessary'.
	(Reverting): Mention optional PRESERVE-MODES argument to
	`revert-buffer'.  Correct description of `revert-buffer-function'.

2004-03-22  Juri Linkov  <juri@jurta.org>

	* sequences.texi (Sequence Functions): Replace xref to `Vectors'
	with `Vector Functions'.

	* text.texi (Sorting): Add missing quote.

2004-03-14  Luc Teirlinck  <teirllm@auburn.edu>

	* intro.texi (Lisp History): Replace xref to `cl' manual with
	inforef.

2004-03-12  Richard M. Stallman  <rms@gnu.org>

	* intro.texi (Version Info): Add arg to emacs-version.
	(Lisp History): Change xref to CL manual.

2004-03-09  Luc Teirlinck  <teirllm@auburn.edu>

	* minibuf.texi (Completion Commands): Add xref to Emacs manual
	for Partial Completion mode.

2004-03-07  Thien-Thi Nguyen  <ttn@gnu.org>

	* customize.texi: Fix typo.  Remove eol whitespace.

2004-03-04  Richard M. Stallman  <rms@gnu.org>

	* processes.texi: Fix typos.

	* lists.texi (Building Lists): Minor clarification.

	* hash.texi (Creating Hash): Correct the meaning of t for WEAK
	in make-hash-table.

2004-02-29  Juanma Barranquero  <lektu@terra.es>

	* makefile.w32-in (clean, maintainer-clean): Use $(DEL) instead of
	rm, and ignore exit code.

2004-02-27  Dan Nicolaescu  <dann@ics.uci.edu>

	* display.texi (Defining Faces): Add description for min-colors.
	Update example.

2004-02-23  Luc Teirlinck  <teirllm@auburn.edu>

	* abbrevs.texi: Various corrections and clarifications in addition
	to the following:
	(Abbrev Tables): Delete add-abbrev (as suggested by RMS).

2004-02-22  Matthew Mundell  <matt@mundell.ukfsn.org>  (tiny change)

	* calendar.texi (Holiday Customizing): Quote arg of holiday-sexp.

2004-02-21  Luc Teirlinck  <teirllm@auburn.edu>

	* text.texi: Various small changes in addition to the following:
	(User-Level Deletion): Mention optional BACKWARD-ONLY argument
	to delete-horizontal-space.
	(Kill Functions, Yanking, Low-Level Kill Ring): Clarify and correct
	description of yank-handler text property at various places.

	* frames.texi (Window System Selections): Add anchor.

	* syntax.texi (Syntax Table Functions): Clarify and correct
	descriptions of make-syntax-table and copy-syntax-table.
	(Motion and Syntax): Clarify SYNTAXES argument to
	skip-syntax-forward.
	(Parsing Expressions): Mention that the return value of
	parse-partial-sexp is currently a list of ten rather than nine
	elements.
	(Categories): Various corrections and clarifications.

2004-02-17  Luc Teirlinck  <teirllm@auburn.edu>

	* markers.texi (Marker Insertion Types): Minor change.

	* locals.texi (Standard Buffer-Local Variables):
	* commands.texi (Interactive Codes, Using Interactive):
	* functions.texi (Related Topics): Fix xrefs.

2004-02-16  Luc Teirlinck  <teirllm@auburn.edu>

	* lists.texi (Sets And Lists): Update description of delete-dups.

2004-02-16  Jesper Harder  <harder@ifa.au.dk>  (tiny change)

	* keymaps.texi (Tool Bar): tool-bar-item => tool-bar-button.

2004-02-16  Jan Djärv  <jan.h.d@swipnet.se>

	* frames.texi (Parameter Access): frame-parameters arg is optional.
	modify-frame-parameters handles nil for FRAME.
	(Window Frame Parameters): menu-bar-lines and tool-bar-lines
	are all-or-nothing for certain toolkits.
	Mention parameter wait-for-wm.
	(Frames and Windows): In frame-first-window and frame-selected-window
	the arg is optional.
	(Input Focus): In redirect-frame-focus the second arg is optional.
	(Window System Selections): Mention selection type CLIPBOARD.
	Mention data-type UTF8_STRING.
	Mention numbering of cut buffers.
	(Resources): Describe x-resource-name.

2004-02-16  Richard M. Stallman  <rms@gnu.org>

	* windows.texi (Buffers and Windows): Delete false table
	about all-frames.

	* syntax.texi (Parsing Expressions): Delete old caveat
	about parse-sexp-ignore-comments.

	* streams.texi (Output Variables): Add print-quoted.

	* lists.texi (Building Lists): Minor cleanup.

	* hash.texi (Creating Hash): Correct and clarify doc of WEAK values.

	* display.texi (Overlays): Explain overlays use markers.
	(Managing Overlays): Explain front-advance and rear-advance
	in more detail.

	* loading.texi (Unloading): Document unload-feature-special-hooks.
	Get rid of fns-NNN.el file.

2004-02-16  Matthew Mundell  <matt@mundell.ukfsn.org>  (tiny change)

	* help.texi (Describing Characters): Fix text-char-description
	example output.

	* edebug.texi (Using Edebug): Fix example.

	* debugging.texi (Internals of Debugger): Fix return value.

	* files.texi (Changing Files): Fix argname.

	* calendar.texi: Fix parens, and default values.

	* display.texi, frames.texi, internals.texi, modes.texi: Minor fixes.
	* nonascii.texi, objects.texi, os.texi: Minor fixes.
	* searching.texi, text.texi, tips.texi, windows.texi: Minor fixes.

	* positions.texi (Text Lines): Don't add -1 in current-line.

2004-02-16  Richard M. Stallman  <rms@gnu.org>

	* compile.texi (Compiler Errors): if-boundp feature applies to cond.

2004-02-16  Jesper Harder  <harder@ifa.au.dk>  (tiny change)

	* processes.texi (Low-Level Network): Fix a typo.

2004-02-12  Kim F. Storm  <storm@cua.dk>

	* display.texi (Fringes): Use consistent wording.
	Note that window-fringe's window arg is optional.
	(Scroll Bars): Use consistent wording.

2004-02-11  Luc Teirlinck  <teirllm@auburn.edu>

	* tips.texi (Comment Tips): Document the new conventions for
	commenting out code.

2004-02-07  Jan Djärv  <jan.h.d@swipnet.se>

	* positions.texi (Text Lines): Add missing end defun.

2004-02-07  Kim F. Storm  <storm@cua.dk>

	* positions.texi (Text Lines): Add line-number-at-pos.

2004-02-06  John Paul Wallington  <jpw@gnu.org>

	* display.texi (Button Properties, Button Buffer Commands):
	mouse-2 invokes button, not down-mouse-1.

2004-02-04  Jason Rumney  <jasonr@gnu.org>

	* makefile.w32-in: Sync with Makefile.in changes.

2004-02-03  Luc Teirlinck  <teirllm@auburn.edu>

	* minibuf.texi (Text from Minibuffer): Various corrections and
	clarifications.
	(Object from Minibuffer): Correct Lisp description of
	read-minibuffer.
	(Minibuffer History): Clarify description of cons values for
	HISTORY arguments.
	(Basic Completion): Various corrections and clarifications.
	Add completion-regexp-list.
	(Minibuffer Completion): Correct and clarify description of
	completing-read.
	(Completion Commands): Mention Partial Completion mode.
	Various other minor changes.
	(High-Level Completion): Various corrections and clarifications.
	(Reading File Names): Ditto.
	(Minibuffer Misc): Ditto.

2004-01-26  Luc Teirlinck  <teirllm@auburn.edu>

	* strings.texi (Text Comparison): assoc-string also matches
	elements of alists that are strings instead of conses.
	(Formatting Strings): Standardize Texinfo usage.  Update index
	entries.

2004-01-20  Luc Teirlinck  <teirllm@auburn.edu>

	* lists.texi (Sets And Lists): Add delete-dups.

2004-01-15  Luc Teirlinck  <teirllm@auburn.edu>

	* edebug.texi (Instrumenting Macro Calls): `declare' is not a
	special form.
	* macros.texi (Defining Macros): Update description of `declare',
	which now is a macro.
	(Wrong Time): Fix typos.

2004-01-14  Luc Teirlinck  <teirllm@auburn.edu>

	* compile.texi (Compilation Functions): Expand descriptions of
	`compile-defun', `byte-compile-file', `byte-recompile-directory'
	and `batch-byte-compile'.  In particular, mention and describe
	all optional arguments.
	(Disassembly): Correct and clarify the description of `disassemble'.

2004-01-11  Luc Teirlinck  <teirllm@auburn.edu>

	* searching.texi: Various small changes in addition to the
	following.
	(Regexp Example): Adapt to new value of `sentence-end'.
	(Regexp Functions): The PAREN argument to `regexp-opt' can be
	`words'.
	(Search and Replace): Add usage note for `perform-replace'.
	(Entire Match Data): Mention INTEGERS and REUSE arguments to
	`match-data'.
	(Standard Regexps): Update for new values of `paragraph-start'
	and `sentence-end'.

2004-01-07  Luc Teirlinck  <teirllm@auburn.edu>

	* files.texi (Saving Buffers): Clarify descriptions of
	`write-contents-functions' and `before-save-hook'.
	Make the defvar's for `before-save-hook' and `after-save-hook'
	into defopt's.

2004-01-07  Kim F. Storm  <storm@cua.dk>

	* commands.texi (Click Events): Describe new image and
	width/height elements of click events.
	(Accessing Events): Add posn-string, posn-image, and
	posn-object-width-height.  Change posn-object to return either
	image or string object.

2004-01-01  Simon Josefsson  <jas@extundo.com>

	* hooks.texi (Standard Hooks): Add before-save-hook.
	* files.texi (Saving Buffers): Likewise.

2004-01-03  Richard M. Stallman  <rms@gnu.org>

	* frames.texi (Frames and Windows): Delete frame-root-window.

2004-01-03  Luc Teirlinck  <teirllm@auburn.edu>

	* eval.texi, hash.texi, help.texi, symbols.texi: Add anchors.

	* functions.texi: Various small changes in addition to the
	following.
	(What Is a Function): `functionp' returns nil for macros.
	Clarify behavior of this and following functions for symbol arguments.
	(Function Documentation): Add `\' in front of (fn @var{arglist})
	and explain why.
	(Defining Functions): Mention DOCSTRING argument to `defalias'.
	Add anchor.
	(Mapping Functions): Add anchor.  Unquote nil in mapcar* example.

2004-01-01  Miles Bader  <miles@gnu.org>

	* display.texi (Buttons): New section.

2003-12-31  Andreas Schwab  <schwab@suse.de>

	* numbers.texi (Math Functions): sqrt reports a domain-error
	error.
	(Float Basics): Use `(/ 0.0 0.0)' instead of `(sqrt -1.0)'.

2003-12-30  Luc Teirlinck  <teirllm@auburn.edu>

	* tips.texi (Documentation Tips): Update item on hyperlinks in
	documentation strings.

	* errors.texi (Standard Errors): Various small corrections and
	additions.

	* control.texi: Various small changes in addition to the
	following.
	(Signaling Errors): Provide some more details on how `signal'
	constructs the error message.  Add anchor to the definition of
	`signal'.
	(Error Symbols): Describe special treatment of `quit'.
	(Cleanups): Rename BODY argument of `unwind-protect' to BODY-FORM
	to emphasize that it has to be a single form.

	* buffers.texi: Add anchor.

2003-12-29  Richard M. Stallman  <rms@gnu.org>

	* windows.texi (Choosing Window): Add same-window-p, special-display-p.
	(Window Configurations): Add window-configuration-frame.

	* variables.texi (Creating Buffer-Local): Add local-variable-if-set-p.

	* text.texi (Examining Properties): Add get-char-property-and-overlay.
	Change arg name in get-char-property.
	(Special Properties): Update handling of keymap property.

	* strings.texi (Modifying Strings): Add clear-string.
	(Text Comparison): Add assoc-string and remove
	assoc-ignore-case, assoc-ignore-representation.

	* os.texi (Time of Day): Add set-time-zone-rule.

	* numbers.texi (Math Functions): asin, acos, log, log10
	report domain-error errors.

	* nonascii.texi (Converting Representations):
	Add multibyte-char-to-unibyte and unibyte-char-to-multibyte.
	(Encoding and I/O): Add file-name-coding-system.

	* modes.texi (Search-based Fontification): Explain that
	face specs are symbols with face names as values.

	* minibuf.texi (Minibuffer Misc): Add set-minibuffer-window.

	* lists.texi (Building Lists): remq moved elsewhere.
	(Sets And Lists): remq moved here.
	(Association Lists): Refer to assoc-string.

	* internals.texi (Garbage Collection): Add memory-use-counts.

	* frames.texi (Frames and Windows): Add set-frame-selected-window
	and frame-root-window.

	* files.texi (Contents of Directories):
	Add directory-files-and-attributes.

	* display.texi (Refresh Screen): Add force-window-update.
	(Invisible Text): Explain about moving point out of invis text.
	(Overlay Properties): Add overlay-properties.
	(Managing Overlays): Add overlayp.
	(GIF Images): Invalid image number displays a hollow box.

	* buffers.texi (Buffer Modification): Add restore-buffer-modified-p.
	(Killing Buffers): Add buffer-live-p.

2003-12-25  Markus Rost  <rost@mathematik.uni-bielefeld.de>

	* display.texi (Fringes): Fix typo "set-buffer-window".

2003-12-24  Luc Teirlinck  <teirllm@auburn.edu>

	* display.texi, eval.texi, help.texi, internals.texi, loading.texi:
	* nonascii.texi, processes.texi, tips.texi, variables.texi:
	Add or change various xrefs and anchors.

	* commands.texi: Replace all occurrences of @acronym{CAR} with
	@sc{car}, for consistency with the rest of the Elisp manual.
	`car' and `cdr' are historically acronyms, but are no longer
	widely thought of as such.

	* internals.texi (Pure Storage): Mention that `purecopy' does not
	copy text properties.
	(Object Internals): Now 29 bits are used (in most implementations)
	to address Lisp objects.

	* variables.texi (Variables with Restricted Values): New node.

	* objects.texi (Lisp Data Types): Mention that certain variables
	can only take on a restricted set of values and add an xref to
	the new node "Variables with Restricted Values".

	* eval.texi (Function Indirection): Describe the errors that
	`indirect-function' can signal.
	(Eval): Clarify the descriptions of `eval-region' and `values'.
	Describe `eval-buffer' instead of `eval-current-buffer' and
	mention `eval-current-buffer' as an alias for `current-buffer'.
	Correct the description and mention all optional arguments.

	* nonascii.texi: Various small changes in addition to the
	following.
	(Converting Representations): Clarify behavior of
	`string-make-multibyte' and `string-to-multibyte' for unibyte all
	ASCII arguments.
	(Character Sets): Document the variable `charset-list' and adapt
	the definition of the function `charset-list' accordingly.
	(Translation of Characters): Clarify use of generic characters in
	`make-translation-table'.  Clarify and correct the description of
	the use of translation tables in encoding and decoding.
	(User-Chosen Coding Systems): Correct and clarify the description
	of `select-safe-coding-system'.
	(Default Coding Systems): Clarify description of
	`file-coding-system-alist'.

2003-11-30  Luc Teirlinck  <teirllm@auburn.edu>

	* strings.texi (Text Comparison): Correctly describe when two
	strings are `equal'.  Combine and clarify descriptions of
	`assoc-ignore-case' and `assoc-ignore-representation'.

	* objects.texi (Non-ASCII in Strings): Clarify description of
	when a string is unibyte or multibyte.
	(Bool-Vector Type): Update examples.
	(Equality Predicates): Correctly describe when two strings are
	`equal'.

2003-11-29  Luc Teirlinck  <teirllm@auburn.edu>

	* lists.texi (Building Lists): `append' no longer accepts integer
	arguments.  Update the description of `number-sequence' to reflect
	recent changes.
	(Sets And Lists): Describe `member-ignore-case' after `member'.

2003-11-27  Kim F. Storm  <storm@cua.dk>

	* commands.texi (Click Events): Click object may be an images.
	Describe (dx . dy) element of click positions.
	(Accessing Events): Remove duplicate posn-timestamp.
	New functions posn-object and posn-object-x-y.

2003-11-23  Kim F. Storm  <storm@cua.dk>

	* commands.texi (Click Events): Describe enhancements to event
	position lists, including new text-pos and (col . row) items.
	Mention left-fringe and right-fringe area events.
	(Accessing Events): New functions posn-area and
	posn-actual-col-row.  Mention posn-timestamp.  Mention that
	posn-point in non-text area still returns buffer position.
	Clarify posn-col-row.

2003-11-21  Lars Hansen  <larsh@math.ku.dk>

	* files.texi (File Attributes): Describe new parameter ID-FORMAT.
	* anti.texi (File Attributes): Describe removed parameter
	ID-FORMAT.

2003-11-20  Luc Teirlinck  <teirllm@auburn.edu>

	* positions.texi (Positions): Mention that, if a marker is used as
	a position, its buffer is ignored.

	* markers.texi (Overview of Markers): Mention it here too.

2003-11-12  Luc Teirlinck  <teirllm@auburn.edu>

	* numbers.texi (Numeric Conversions): Not just `floor', but also
	`truncate', `ceiling' and `round' accept optional argument DIVISOR.

2003-11-10  Luc Teirlinck  <teirllm@auburn.edu>

	* markers.texi (Creating Markers): Specify insertion type of
	created markers.  Add xref to `Marker Insertion Types'.
	Second argument to `copy-marker' is optional.
	(Marker Insertion Types): Mention that most markers are created
	with insertion type nil.
	(The Mark): Correctly describe when `mark' signals an error.
	(The Region): Correctly describe when `region-beginning' and
	`region-end' signal an error.

2003-11-08  Luc Teirlinck  <teirllm@auburn.edu>

	* hash.texi (Creating Hash): Clarify description of `eql'.
	`makehash' is obsolete.
	(Hash Access): Add Common Lisp notes for `remhash' and `clrhash'.

	* positions.texi (Point): Change description of `buffer-end', so
	that it is also correct for floating point arguments.
	(List Motion): Correct argument lists of `beginning-of-defun' and
	`end-of-defun'.
	(Excursions): Add xref to `Marker Insertion Types'.
	(Narrowing): Argument to `narrow-to-page' is optional.

2003-11-06  Luc Teirlinck  <teirllm@auburn.edu>

	* streams.texi (Output Streams): Clarify behavior of point for
	marker output streams.

2003-11-04  Luc Teirlinck  <teirllm@auburn.edu>

	* variables.texi (Defining Variables): Second argument to
	`defconst' is not optional.
	(Setting Variables): Mention optional argument APPEND to
	`add-to-list'.
	(Creating Buffer-Local): Expand description of
	`make-variable-buffer-local'.
	(Frame-Local Variables): Expand description of
	`make-variable-frame-local'.
	(Variable Aliases): Correct description of optional argument
	DOCSTRING to `defvaralias'.  Mention return value of
	`defvaralias'.
	(File Local Variables): Add xref to `File variables' in Emacs
	Manual.  Correct description of `hack-local-variables'.  Mention
	`safe-local-variable' property.  Mention optional second argument
	to `risky-local-variable-p'.

2003-11-03  Luc Teirlinck  <teirllm@auburn.edu>

	* symbols.texi (Symbol Plists): Mention return value of `setplist'.

2003-11-02  Jesper Harder  <harder@ifa.au.dk>  (tiny change)

	* anti.texi, backups.texi, commands.texi, customize.texi:
	* display.texi, files.texi, internals.texi, keymaps.texi:
	* loading.texi, modes.texi, nonascii.texi, numbers.texi:
	* objects.texi, os.texi, positions.texi, processes.texi:
	* searching.texi, sequences.texi, streams.texi, strings.texi:
	* syntax.texi, text.texi: Replace @sc{foo} with @acronym{FOO}.

2003-10-27  Luc Teirlinck  <teirllm@auburn.edu>

	* strings.texi (Creating Strings): Argument START to `substring'
	can not be `nil'.  Expand description of
	`substring-no-properties'.  Correct description of `split-string',
	especially with respect to empty matches.  Prevent very bad line
	break in definition of `split-string-default-separators'.
	(Text Comparison): `string=' and `string<' also accept symbols as
	arguments.
	(String Conversion): More completely describe argument BASE in
	`string-to-number'.
	(Formatting Strings): `%s' and `%S' in `format' do require
	corresponding object.  Clarify behavior of numeric prefix after
	`%' in `format'.
	(Case Conversion): The argument to `upcase-initials' can be a
	character.

2003-10-27  Kenichi Handa  <handa@m17n.org>

	* display.texi (Fontsets): Fix texinfo usage.

2003-10-25  Kenichi Handa  <handa@m17n.org>

	* display.texi (Fontsets): Add description of the function
	set-fontset-font.

2003-10-23  Luc Teirlinck  <teirllm@auburn.edu>

	* display.texi (Temporary Displays): Add xref to `Documentation
	Tips'.

	* functions.texi (Function Safety): Use inforef instead of pxref
	for SES.

2003-10-23  Andreas Schwab  <schwab@suse.de>

	* Makefile.in (TEX, texinputdir): Don't define.
	(TEXI2DVI): Define.
	(srcs): Remove $(srcdir)/index.perm and $(srcdir)/index.unperm,
	add $(srcdir)/index.texi.
	($(infodir)/elisp): Remove index.texi dependency.
	(elisp.dvi): Likewise.  Use $(TEXI2DVI).
	(index.texi): Remove target.
	(dist): Don't link $(srcdir)/permute-index.
	(clean): Don't remove index.texi.

	* permute-index, index.perm: Remove.
	* index.texi: Rename from index.unperm.

2003-10-22  Luc Teirlinck  <teirllm@auburn.edu>

	* tips.texi (Documentation Tips): Document new behavior for face
	and variable hyperlinks in Help mode.

2003-10-21  Luc Teirlinck  <teirllm@auburn.edu>

	* objects.texi (Integer Type): Update for extra bit of integer range.
	(Character Type): Ditto.

2003-10-16  Eli Zaretskii  <eliz@gnu.org>

	* numbers.texi (Integer Basics): Add index entries for reading
	numbers in hex, octal, and binary.

2003-10-16  Lute Kamstra  <lute@gnu.org>

	* modes.texi (Mode Line Format): Mention force-mode-line-update's
	argument.

2003-10-13  Luc Teirlinck  <teirllm@auburn.edu>

	* windows.texi (Choosing Window): Fix typo.
	* edebug.texi (Edebug Execution Modes): Fix typo.

2003-10-13  Richard M. Stallman  <rms@gnu.org>

	* windows.texi (Basic Windows): A window has fringe settings,
	display margins and scroll-bar settings.
	(Splitting Windows): Doc split-window return value.
	Clean up one-window-p.
	(Selecting Windows): Fix typo.
	(Cyclic Window Ordering): Explain frame as ALL-FRAMES in next-window.
	(Buffers and Windows): In set-window-buffer, explain effect
	on fringe settings and scroll bar settings.
	(Displaying Buffers): In pop-to-buffer, explain nil as buffer arg.
	(Choosing Window): Use defopt for pop-up-frame-function.
	For special-display-buffer-names, explain same-window and same-frame.
	Clarify window-dedicated-p return value.
	(Textual Scrolling): scroll-up and scroll-down can get an error.
	(Horizontal Scrolling): Clarify auto-hscroll-mode.
	Clarify set-window-hscroll.
	(Size of Window): Don't mention tool bar in window-height.
	(Coordinates and Windows): Explain what coordinates-in-window-p
	returns for fringes and display margins.
	(Window Configurations): Explain saving fringes, etc.

	* tips.texi (Library Headers): Clean up Documentation.

	* syntax.texi (Parsing Expressions): Clean up forward-comment
	and parse-sexp-lookup-properties.

	* sequences.texi (Sequence Functions): sequencep accepts bool-vectors.

	* os.texi (System Environment): Clean up text for load-average errors.

	* modes.texi (Hooks): Don't explain local hook details at front.
	Clarify run-hooks and run-hook-with-args a little.
	Clean up add-hook and remove-hook.

	* edebug.texi (Edebug Execution Modes): Clarify t.
	Document edebug-sit-for-seconds.
	(Coverage Testing): Document C-x X = and =.
	(Instrumenting Macro Calls): Fix typo.
	(Specification List): Don't index the specification keywords.

2003-10-10  Kim F. Storm  <storm@cua.dk>

	* processes.texi (Network): Introduce make-network-process.

2003-10-09  Luc Teirlinck  <teirllm@auburn.edu>

	* tips.texi (Library Headers): Fix typo.

2003-10-07  Juri Linkov  <juri@jurta.org>

	* modes.texi (Imenu): Mention imenu-create-index-function's
	default value.  Explain submenus better.

2003-10-07  Lute Kamstra  <lute@gnu.org>

	* modes.texi (Faces for Font Lock): Fix typo.
	(Hooks): Explain how buffer-local hook variables can refer to
	global hook variables.
	Various minor clarifications.

2003-10-06  Lute Kamstra  <lute@gnu.org>

	* tips.texi (Coding Conventions): Mention naming conventions for
	hooks.

2003-10-05  Luc Teirlinck  <teirllm@auburn.edu>

	* loading.texi (Library Search): Correct default value of
	load-suffixes.
	(Named Features): Fix typo.

2003-10-05  Richard M. Stallman  <rms@gnu.org>

	* loading.texi (Named Features): In `provide',
	say how to test for subfeatures.
	(Unloading): In unload-feature, use new var name
	unload-feature-special-hooks.

2003-10-03  Lute Kamstra  <lute@gnu.org>

	* modes.texi (Major Mode Conventions): Mention third way to set up
	Imenu.
	(Imenu): A number of small fixes.
	Delete documentation of internal variable imenu--index-alist.
	Document the return value format of imenu-create-index-function
	functions.

2003-09-30  Richard M. Stallman  <rms@gnu.org>

	* processes.texi (Network): Say what stopped datagram connections do.

	* lists.texi (Association Lists): Clarify `assq-delete-all'.

	* display.texi (Overlay Properties): Clarify `evaporate' property.

2003-09-29  Lute Kamstra  <lute@gnu.org>

	* modes.texi (Mode Line Data): Explain when symbols in mode-line
	constructs should be marked as risky.
	Change cons cell into proper list.
	(Mode Line Variables): Change cons cell into proper list.

2003-09-26  Lute Kamstra  <lute@gnu.org>

	* modes.texi (Mode Line Data): Document the :propertize construct.
	(Mode Line Variables): Reorder the descriptions of the variables
	to match their order in the default mode-line-format.
	Describe the new variables mode-line-position and mode-line-modes.
	Update the default values of mode-line-frame-identification,
	minor-mode-alist, and default-mode-line-format.
	(Properties in Mode): Mention the :propertize construct.

2003-09-26  Richard M. Stallman  <rms@gnu.org>

	* buffers.texi, commands.texi, debugging.texi, eval.texi:
	* loading.texi, minibuf.texi, text.texi, variables.texi:
	Avoid @strong{Note:}.

2003-09-26  Richard M. Stallman  <rms@gnu.org>

	* keymaps.texi (Remapping Commands): Fix typo.

2003-09-23  Luc Teirlinck  <teirllm@mail.auburn.edu>

	* processes.texi (Low-Level Network): Fix typo.

2003-09-23  Kim F. Storm  <storm@cua.dk>

	* processes.texi (Network, Network Servers): Fix typos.
	(Low-Level Network): Add timeout value for :server keyword.
	Add new option keywords to make-network-process.
	Add set-network-process-options.
	Explain how to test availability of network options.

2003-09-19  Richard M. Stallman  <rms@gnu.org>

	* text.texi (Motion by Indent): Arg to
	backward-to-indentation and forward-to-indentation is optional.

	* strings.texi (Creating Strings): Add substring-no-properties.

	* processes.texi
	(Process Information): Add list-processes arg QUERY-ONLY.
	Delete process-contact from here.
	Add new status values for process-status.
	Add process-get, process-put, process-plist, set-process-plist.
	(Synchronous Processes): Add call-process-shell-command.
	(Signals to Processes): signal-process allows process objects.
	(Network): Complete rewrite.
	(Network Servers, Datagrams, Low-Level Network): New nodes.

	* positions.texi (Word Motion): forward-word, backward-word
	arg is optional.  Reword.

	* abbrevs.texi (Defining Abbrevs): Index no-self-insert.

	* variables.texi (Creating Buffer-Local):
	Delete duplicate definition of buffer-local-value.
	(File Local Variables): Explain about discarding text props.

2003-09-11  Richard M. Stallman  <rms@gnu.org>

	* minibuf.texi (Intro to Minibuffers): Explain that the minibuffer
	changes variables that record input events.
	(Minibuffer Misc): Add minibuffer-selected-window.

	* lists.texi (Building Lists): Add copy-tree.

	* display.texi (Fontsets): Add char-displayable-p.
	(Scroll Bars): New node.

2003-09-08  Lute Kamstra  <lute@gnu.org>

	* modes.texi (%-Constructs): Document new `%i' and `%I'
	constructs.

2003-09-03  Peter Runestig  <peter@runestig.com>

	* makefile.w32-in: New file.

2003-08-29  Richard M. Stallman  <rms@gnu.org>

	* display.texi (Overlay Properties): Clarify how priorities
	affect use of the properties.

2003-08-19  Luc Teirlinck  <teirllm@mail.auburn.edu>

	* customize.texi (Type Keywords): Correct the description of
	`:help-echo' in the case where `motion-doc' is a function.

2003-08-14  John Paul Wallington  <jpw@gnu.org>

	* modes.texi (Emulating Mode Line): Subsection, not section.

2003-08-13  Richard M. Stallman  <rms@gnu.org>

	* elisp.texi (Top): Update subnode lists in menu.

	* text.texi (Insertion): Add insert-buffer-substring-no-properties.
	(Kill Functions): kill-region has new arg yank-handler.
	(Yanking): New node.
	(Yank Commands): Add yank-undo-function.
	(Low-Level Kill Ring):
	kill-new and kill-append have new arg yank-handler.
	(Changing Properties): Add remove-list-of-text-properties.
	(Atomic Changes): New node.

	* symbols.texi (Other Plists): Add lax-plist-get, lax-plist-put.

	* streams.texi (Output Variables): Add eval-expression-print-length
	and eval-expression-print-level.

	* os.texi (Time Conversion): For encode-time, explain limits on year.

	* objects.texi (Character Type): Define anchor "modifier bits".

	* modes.texi (Emulating Mode Line): New node.
	(Search-based Fontification): Font Lock uses font-lock-face property.
	(Other Font Lock Variables): Likewise.

	* keymaps.texi (Format of Keymaps): Keymaps contain char tables,
	not vectors.
	(Active Keymaps): Add emulation-mode-map-alists.
	(Functions for Key Lookup): key-binding has new arg no-remap.
	(Remapping Commands): New node.
	(Scanning Keymaps): where-is-internal has new arg no-remap.
	(Tool Bar): Add tool-bar-local-item-from-menu.
	Clarify when to use tool-bar-add-item-from-menu.

	* commands.texi (Interactive Call): commandp has new arg.
	(Command Loop Info): Add this-original-command.

2003-08-06  John Paul Wallington  <jpw@gnu.org>

	* compile.texi (Compiler Errors): Say `@end defmac' after `@defmac'.

	* display.texi (Warning Basics): Fix typo.
	(Fringes): Add closing curly bracket and fix typo.

	* elisp.texi (Top): Fix typo.

2003-08-05  Richard M. Stallman  <rms@gnu.org>

	* elisp.texi: Update lists of subnodes.

	* windows.texi (Buffers and Windows): set-window-buffer has new arg.

	* variables.texi (Local Variables): Use lc for example variable names.

	* tips.texi (Library Headers): Explain where to put -*-.

	* strings.texi (Creating Strings): Fix xref for vconcat.

	* sequences.texi (Vector Functions):
	vconcat no longer allows integer args.

	* minibuf.texi (Reading File Names): read-file-name has new
	arg PREDICATE.  New function read-directory-name.

	* macros.texi (Defining Macros): Give definition of `declare'.
	(Indenting Macros): New node.

	* frames.texi (Parameter Access): Add modify-all-frames-parameters.
	(Window Frame Parameters): Make separate table of parameters
	that are coupled with specific face attributes.
	(Deleting Frames): delete-frame-hooks renamed to
	delete-frame-functions.

	* files.texi (Magic File Names): Add file-remote-p.
	Clarify file-local-copy.

	* edebug.texi (Instrumenting Macro Calls): Don't define `declare'
	here; instead xref Defining Macros.

	* display.texi (Warnings): New node, and subnodes.
	(Fringes): New node.

	* debugging.texi (Test Coverage): New node.

	* compile.texi (Compiler Errors): Explain with-no-warnings
	and other ways to suppress warnings.

	* commands.texi (Interactive Call): Minor clarification.

	* buffers.texi (Buffer File Name): set-visited-file-name
	renames the buffer too.

	* abbrevs.texi (Abbrev Tables): Add copy-abbrev-table.

2003-07-24  Markus Rost  <rost@math.ohio-state.edu>

	* abbrevs.texi (Abbrev Expansion): Use \s syntax in example.

2003-07-22  Markus Rost  <rost@math.ohio-state.edu>

	* internals.texi (Garbage Collection): Fix previous change.

2003-07-22  Richard M. Stallman  <rms@gnu.org>

	* files.texi (Truenames): Add LIMIT arg to file-chase-links.

	* display.texi (Width): Use \s syntax in example.
	(Font Selection): Add face-font-rescale-alist.

	* modes.texi (Imenu): Add xref to Emacs Manual node on Imenu.
	Remove spurious indent in example.

	* lists.texi (Building Lists): Add number-sequence.

	* internals.texi (Garbage Collection): Add gcs-done, gc-elapsed.

	* functions.texi (Function Documentation): Explain how to
	show calling convention explicitly in the doc string.

	* windows.texi (Selecting Windows): save-selected-window saves
	selected window of each frame.
	(Window Configurations): Minor change.

	* syntax.texi (Syntax Table Functions): Use \s syntax in examples.

	* streams.texi (Output Variables): Add print-continuous-numbering
	and print-number-table.

	* processes.texi (Decoding Output): New node.

	* os.texi (Time Conversion): decode-time arg is optional.

	* objects.texi (Character Type): Don't use space as example for \.
	Make list of char names and \-sequences correspond.
	Explain that \s is not used in strings.  `\ ' needs space after.

	* nonascii.texi (Converting Representations): Add string-to-multibyte.
	(Translation of Characters): Add translation-table-for-input.
	(Default Coding Systems): Add auto-coding-functions.
	(Explicit Encoding): Add decode-coding-inserted-region.
	(Locales): Add locale-info.

	* minibuf.texi (Basic Completion): Describe test-completion.
	Collections can be lists of strings.
	Clean up lazy-completion-table.
	(Programmed Completion): Mention test-completion.
	Clarify why lambda expressions are not accepted.
	(Minibuffer Misc): Describe minibufferp.

2003-07-14  Richard M. Stallman  <rms@gnu.org>

	* buffers.texi (Killing Buffers): kill-buffer-hook is perm local.

	* windows.texi (Selecting Windows): New arg to select-window.
	(Selecting Windows): Add with-selected-window.
	(Size of Window): Add window-inside-edges, etc.

	* internals.texi (Garbage Collection): Add post-gc-hook.

	* processes.texi (Subprocess Creation): Add exec-suffixes.

	* keymaps.texi (Functions for Key Lookup): Add current-active-maps.
	(Scanning Keymaps): Add map-keymaps.
	(Defining Menus): Add keymap-prompt.

	* numbers.texi (Integer Basics): Add most-positive-fixnum,
	most-negative-fixnum.

	* compile.texi (Byte Compilation): Explain no-byte-compile.
	(Compiler Errors): New node.

	* os.texi (User Identification): user-uid, user-real-uid
	can return float.

	* modes.texi (Major Mode Conventions): Explain about run-mode-hooks
	and about derived modes.
	(Minor Modes): Add minor-mode-list.
	(Defining Minor Modes): Keyword args for define-minor-mode.
	(Search-based Fontification): Explain managing other properties.
	(Other Font Lock Variables): Add font-lock-extra-managed-props.
	(Faces for Font Lock): Add font-lock-preprocessor-face.
	(Hooks): Add run-mode-hooks and delay-mode-hooks.

	* variables.texi (Creating Buffer-Local): Add buffer-local-value.
	(Variable Aliases): Clarify defvaralias.

	* loading.texi (Library Search): Add load-suffixes.

	* minibuf.texi (Basic Completion): Add lazy-completion-table.
	(Programmed Completion): Add dynamic-completion-table.

	* files.texi (Changing Files): copy-file allows dir as NEWNAME.
	(Magic File Names): Specify precedence order of handlers.

	* commands.texi (Command Overview): Emacs server runs pre-command-hook
	and post-command-hook.
	(Waiting): New calling convention for sit-for.

	* text.texi (Special Properties): local-map and keymap properties
	apply based on their stickiness.

2003-07-07  Richard M. Stallman  <rms@gnu.org>

	* modes.texi (Minor Mode Conventions): Specify only some kinds
	of list values as args to minor modes.

	* files.texi (File Name Expansion): Warn about iterative use
	of substitute-in-file-name.

	* advice.texi (Activation of Advice): Clean up previous change.

2003-07-06  Markus Rost  <rost@math.ohio-state.edu>

	* advice.texi (Activation of Advice): Note that ad-start-advice is
	turned on by default.

2003-06-30  Richard M. Stallman  <rms@gnu.org>

	* text.texi (Buffer Contents): Document current-word.
	(Change Hooks): Not called for *Messages*.

	* functions.texi (Defining Functions): Explain about redefining
	primitives.
	(Function Safety): Rename.  Minor changes.
	Comment out the detailed criteria for what is safe.

2003-06-22  Andreas Schwab  <schwab@suse.de>

	* objects.texi (Symbol Type): Fix description of examples.

2003-06-16  Andreas Schwab  <schwab@suse.de>

	* hash.texi (Creating Hash): Fix description of :weakness.

2003-06-13  Kai Großjohann  <kai.grossjohann@gmx.net>

	* files.texi (Changing Files): copy-file copies file modes, too.

2003-05-28  Richard M. Stallman  <rms@gnu.org>

	* strings.texi (Creating Strings): Clarify split-string.

2003-05-22  Stephen J. Turnbull  <stephen@xemacs.org>

	* strings.texi (Creating Strings): Update split-string specification
	and examples.

2003-05-19  Richard M. Stallman  <rms@gnu.org>

	* elisp.texi: Correct invariant section names.

2003-04-20  Richard M. Stallman  <rms@gnu.org>

	* os.texi (Timers): Explain about timers and quitting.

2003-04-19  Richard M. Stallman  <rms@gnu.org>

	* internals.texi (Writing Emacs Primitives): Strings are
	no longer special for GCPROs.  Mention GCPRO5, GCPRO6.
	Explain GCPRO convention for varargs function args.

2003-04-16  Richard M. Stallman  <rms@gnu.org>

	* minibuf.texi (Minibuffer Misc): Document fn minibuffer-message.

2003-04-08  Richard M. Stallman  <rms@gnu.org>

	* files.texi (Kinds of Files): Correct return value of file-symlink-p.

2003-02-13  Kim F. Storm  <storm@cua.dk>

	* objects.texi (Character Type): New \s escape for space.

2003-01-31  Joe Buehler  <jhpb@draco.hekimian.com>

	* os.texi (System Environment): Add cygwin system-type.

2003-01-25  Richard M. Stallman  <rms@gnu.org>

	* keymaps.texi: Document that a symbol can act as a keymap.

2003-01-13  Richard M. Stallman  <rms@gnu.org>

	* text.texi (Changing Properties): Say string indices are origin-0.

	* positions.texi (Screen Lines) <compute-motion>:
	Correct order of elts in return value.

	* keymaps.texi (Changing Key Bindings) <define-key>: Mention
	how to define a default binding.

2002-12-07  Markus Rost  <rost@math.ohio-state.edu>

	* loading.texi (Unloading): Fix recent change for load-history.

	* customize.texi (Simple Types): Clarify description of custom
	type 'number.  Describe new custom type 'float.

2002-12-04  Markus Rost  <rost@math.ohio-state.edu>

	* variables.texi (File Local Variables): Fix typo.

2002-10-23  Kai Großjohann  <kai.grossjohann@uni-duisburg.de>

	From Michael Albinus <Michael.Albinus@alcatel.de>.

	* README: Target for Info file is `make info'.

	* files.texi (File Name Components): Fix typos in
	`file-name-sans-extension'.
	(Magic File Names): Complete list of operations for magic file
	name handlers.

2002-09-16  Jonathan Yavner  <jyavner@engineer.com>

	* variables.texi (File Local Variables): New function
	risky-local-variable-p.

2002-09-15  Jonathan Yavner  <jyavner@engineer.com>

	* functions.texi (Function safety): New node about unsafep.

2002-08-05  Per Abrahamsen  <abraham@dina.kvl.dk>

	* customize.texi (Splicing into Lists): Fix example.
	Reported by Fabrice Bauzac <fabrice.bauzac@wanadoo.fr>.

2002-06-17  Juanma Barranquero  <lektu@terra.es>

	* frames.texi (Display Feature Testing): Fix typo.

2002-06-12  Andreas Schwab  <schwab@suse.de>

	* frames.texi (Initial Parameters, Resources): Fix references to
	the Emacs manual.

2002-05-13  Kim F. Storm  <storm@cua.dk>

	* variables.texi (Intro to Buffer-Local): Update warning and
	example relating to changing buffer inside let.

2002-03-10  Jan Djärv  <jan.h.d@swipnet.se>

	* os.texi (Session Management): New node about X Session management.

2002-01-18  Eli Zaretskii  <eliz@is.elta.co.il>

	* elisp.texi (VERSION): Set to 2.9.  Update the version of Emacs
	to which the manual corresponds, and the copyright years.

	* Makefile.in (VERSION): Set to 2.9.

2001-11-29  Eli Zaretskii  <eliz@is.elta.co.il>

	* elisp.texi: Change the category in @dircategory to "Emacs", to
	make it consistent with info/dir.

2001-11-25  Miles Bader  <miles@gnu.org>

	* text.texi (Fields): Describe new `limit' arg in
	field-beginning/field-end.

2001-11-17  Eli Zaretskii  <eliz@is.elta.co.il>

	* permute-index: Don't depend on csh-specific features.
	Replace the interpreter name with /bin/sh.

	* two-volume-cross-refs.txt: New file.
	* two.el: New file.
	* spellfile: New file.

2001-11-16  Eli Zaretskii  <eliz@is.elta.co.il>

	* permute-index: New file.

	* vol1.texi, vol2.texi: Renamed from elisp-vol1.texi and
	elisp-vol2.texi, respectively, to avoid file-name clashes in DOS
	8+3 restricted namespace.

	* Makefile.in (infodir): Define relative to $(srcdir).
	($(infodir)/elisp): Don't chdir into $(srcdir), but add it to the
	include directories list via -I switch to makeinfo.
	(index.texi): Use cp if both hard and symbolic links fail.

2001-11-10  Eli Zaretskii  <eliz@is.elta.co.il>

	* Makefile.in (distclean): Add.

	The following changes make ELisp manual part of the Emacs
	distribution:

	* Makefile.in: Add Copyright notice.
	(prefix): Remove.
	(infodir): Change value to "../info".
	(VPATH): New variable.
	(MAKE): Don't define.
	(texmacrodir): Don't define.
	(texinputdir): Append the existing value of TEXINPUTS.
	($(infodir)/elisp): Instead of just "elisp".  Reformat the
	command to be compatible with man/Makefile.in, and to put the
	output into ../info.
	(info): Add target.
	(installall): Target removed.

2001-10-31  Pavel Janík  <Pavel@Janik.cz>

	* tips.texi (Coding Conventions): Fix typo.

2001-10-23  Gerd Moellmann  <gerd@gnu.org>

	* Makefile.in (srcs): Add gpl.texi and doclicense.texi.

2001-10-22  Eli Zaretskii  <eliz@is.elta.co.il>

	* files.texi (File Name Components): Update the description of
	file-name-sans-extension and file-name-extension, as they now
	ignore leading dots.

2001-10-20  Gerd Moellmann  <gerd@gnu.org>

	* (Version 21.1 released.)

2001-10-19  Miles Bader  <miles@gnu.org>

	* positions.texi (Text Lines): Describe behavior of
	`beginning-of-line'/`end-of-line' in the presence of field properties.

2001-10-17  Gerd Moellmann  <gerd@gnu.org>

	* Makefile.in (VERSION): Set to 2.8.
	(manual): Use `manual-21'.

	* elisp.texi (VERSION): Add and use it where the version
	number was used.  Set it to 2.8.

	* intro.texi: Likewise.

2001-10-13  Eli Zaretskii  <eliz@is.elta.co.il>

	* files.texi (File Name Completion): Document the significance of
	a trailing slash in elements of completion-ignored-extensions.

2001-10-06  Miles Bader  <miles@gnu.org>

	* variables.texi (Variable Aliases): It's `@defmac', not `@defmacro'.

2001-10-04  Gerd Moellmann  <gerd@gnu.org>

	* variables.texi (Variable Aliases): New node.

2001-10-04  Gerd Moellmann  <gerd@gnu.org>

	* Branch for 21.1.

2001-10-02  Miles Bader  <miles@gnu.org>

	* minibuf.texi (Minibuffer Misc): Add entries for
	`minibuffer-contents', `minibuffer-contents-no-properties', and
	`delete-minibuffer-contents'.
	Correct description for `minibuffer-prompt-end'.

	* text.texi (Property Search): Correct descriptions of
	`next-char-property-change' and `previous-char-property-change'.
	Add entries for `next-single-char-property-change' and
	`previous-single-char-property-change'.
	Make operand names a bit more consistent.

2001-09-30  Eli Zaretskii  <eliz@is.elta.co.il>

	* frames.texi (Finding All Frames): Document that next-frame and
	previous-frame are local to current terminal.

2001-09-26  Eli Zaretskii  <eliz@is.elta.co.il>

	* keymaps.texi (Creating Keymaps): Fix the description of the
	result of make-keymap.

2001-09-23  Eli Zaretskii  <eliz@is.elta.co.il>

	* display.texi (Font Lookup, Attribute Functions)
	(Image Descriptors): Add cross-references to the definition of
	selected frame.

	* buffers.texi (The Buffer List): Add cross-references to the
	definition of selected frame.

	* frames.texi (Input Focus): Clarify which frame is _the_ selected
	frame at any given time.
	(Multiple Displays, Size and Position): Add a cross-reference to
	the definition of the selected frame.

2001-09-08  Eli Zaretskii  <eliz@is.elta.co.il>

	* strings.texi (String Conversion) <string-to-number>: Document
	that a float is returned for integers that are too large.

	* frames.texi (Mouse Position): Document mouse-position-function.
	(Display Feature Testing): Document display-images-p.
	(Window Frame Parameters): Document the cursor-type variable.

	* numbers.texi (Integer Basics): Document CL style read syntax for
	integers in bases other than 10.

	* positions.texi (List Motion):
	Document open-paren-in-column-0-is-defun-start.

	* lists.texi (Sets And Lists): Document member-ignore-case.

	* internals.texi (Garbage Collection): Document the used and free
	strings report.
	(Memory Usage): Document strings-consed.

	* os.texi (Time of Day): Document float-time.
	(Recording Input): Document that clear-this-command-keys clears
	the vector to be returned by recent-keys.

	* keymaps.texi (Scanning Keymaps) <where-is-internal>:
	The argument keymap can be a list.

	* nonascii.texi (User-Chosen Coding Systems)
	<select-safe-coding-system>: Document the new argument
	accept-default-p and the variable
	select-safe-coding-system-accept-default-p.  Tell what happens if
	buffer-file-coding-system is undecided.
	(Default Coding Systems): Document auto-coding-regexp-alist.

	* display.texi (The Echo Area) <message>: Document
	message-truncate-lines.
	(Glyphs): Document that the glyph table is unused on windowed
	displays.

	* help.texi (Describing Characters) <single-key-description>:
	Document the new argument no-angles.
	(Accessing Documentation) <documentation-property>: Document that
	a non-string property is evaluated.
	<documentation>: Document that the function-documentation property
	is looked for.

	* windows.texi (Selecting Windows): Document some-window.

	* text.texi (MD5 Checksum): New node, documents the md5 primitive.

	* hooks.texi (Standard Hooks): Add kbd-macro-termination-hook and
	apropos-mode-hook.

	* commands.texi (Using Interactive): Document interactive-form.
	(Keyboard Macros): Document kbd-macro-termination-hook.
	(Command Loop Info): Document that clear-this-command-keys clears
	the vector to be returned by recent-keys.

2001-09-04  Werner LEMBERG  <wl@gnu.org>

	* Makefile.in (srcdir, texinputdir): New variables.
	(srcs, index.texi, install): Use $(srcdir).
	(.PHONY): Remove elisp.dvi.
	(elisp): Use -I switch for makeinfo.
	(elisp.dvi): Use $(srcdir) and $(texinputdir).
	(installall, dist): Use $(srcdir).
	Fix path to texinfo.tex.
	(maintainer-clean): Add elisp.dvi and elisp.oaux.

2001-08-30  Gerd Moellmann  <gerd@gnu.org>

	* display.texi (Conditional Display): Adjust to API change.

	* configure: New file.

2001-07-30  Gerd Moellmann  <gerd@gnu.org>

	* commands.texi (Repeat Events): Add description of
	double-click-fuzz.

2001-05-08  Stefan Monnier  <monnier@cs.yale.edu>

	* syntax.texi (Syntax Class Table): Add the missing designator for
	comment and string fences.
	(Syntax Properties): Add a xref to syntax table internals.
	(Syntax Table Internals): Document string-to-syntax.

2001-05-07  Gerd Moellmann  <gerd@gnu.org>

	* Makefile.in (install): Use install-info command line options
	like in Emacs' Makefile.in.

2000-12-09  Miles Bader  <miles@gnu.org>

	* windows.texi (Window Start): Update documentation for
	`pos-visible-in-window-p'.

2000-11-12  Stefan Monnier  <monnier@cs.yale.edu>

	* lists.texi (Building Lists): Add footnote to explain how to add
	to the end of a list.

2000-10-25  Gerd Moellmann  <gerd@gnu.org>

	* files.texi (Visiting Functions): Typos.

2000-10-25  Kenichi Handa  <handa@etl.go.jp>

	* files.texi (Visiting Functions): Return value of
	find-file-noselect may be a list of buffers if wildcards are used.

2000-10-24  Miles Bader  <miles@lsi.nec.co.jp>

	* display.texi (Defining Faces): Document `graphic' display type
	in face specs.

2000-10-18  Kai Großjohann  <Kai.Grossjohann@CS.Uni-Dortmund.DE>

	* hooks.texi (Standard Hooks): Replace obsolete
	`after-make-frame-hook' with `after-make-frame-functions'.

	* frames.texi (Creating Frames): Ditto.

	* variables.texi (Future Local Variables): Ditto.

2000-10-16  Gerd Moellmann  <gerd@gnu.org>

	* display.texi (Other Image Types): Add description of :foreground
	and :background properties of mono PBM images.

2000-08-17  Werner LEMBERG  <wl@gnu.org>

	* .cvsignore: New file.

2000-01-05  Gerd Moellmann  <gerd@gnu.org>

	* tindex.pl: New script.

1999-12-03  Dave Love  <fx@gnu.org>

	* Makefile.in (MAKEINFO): New parameter.

1999-09-17  Richard Stallman  <rms@gnu.org>

	* Makefile.in (srcs): Add hash.texi.
	(VERSION): Update to 20.6.

1999-09-13  Richard Stallman  <rms@gnu.org>

	* Makefile.in (index.texi): If cannot make a symlink, make a hard link.

1998-08-29  Karl Heuer  <kwzh@gnu.org>

	* configure.in: New file.
	* Makefile.in: Renamed from Makefile.
	(prefix, infodir): Use value obtained from configure.
	(emacslibdir): Obsolete variable deleted.
	(dist): Distribute configure.in, configure, Makefile.in.

1998-06-12  Richard Stallman  <rms@psilocin.ai.mit.edu>

	* Makefile (INSTALL_INFO): New variable.
	(install): Run install-info.

1998-05-09  Richard Stallman  <rms@psilocin.ai.mit.edu>

	* Makefile (elisp.dvi): Add missing backslash.

1998-05-02  Richard Stallman  <rms@psilocin.gnu.org>

	* Makefile (elisp.dvi): Don't depend on texindex or on elisp.tps.
	Run texindex without `./'.  Always run texindex on elisp.tp.
	(elisp.tps): Target deleted.

1998-04-05  Richard Stallman  <rms@psilocin.gnu.org>

	* Makefile (srcs): Add nonascii.texi and customize.texi.
	(dist): Start by deleting `temp'.

1998-02-17  Richard Stallman  <rms@psilocin.gnu.org>

	* Makefile (makeinfo, texindex): Targets deleted.
	(makeinfo.o, texindex.o): Targets deleted.
	(clean, dist): Don't do anything with them or with getopt*.

1998-01-30  Richard Stallman  <rms@psilocin.gnu.org>

	* Makefile (SHELL): Defined.

1998-01-27  Richard Stallman  <rms@psilocin.gnu.org>

	* Makefile (elisp.tps): New target.
	(elisp.dvi): Depend on elisp.tps.

1996-04-03  Karl Heuer  <kwzh@gnu.ai.mit.edu>

	* README: Update phone number.

	* Makefile (elisp): Make this be the default target.
	Depend on makeinfo.c instead of makeinfo.
	(install): Don't depend on elisp.dvi, since we don't install that.
	Use mkinstalldirs.
	(dist): Add mkinstalldirs.

1995-06-19  Richard Stallman  <rms@mole.gnu.ai.mit.edu>

	* Makefile (VERSION): Update version number.
	(maintainer-clean): Rename from realclean.

1995-06-07  Karl Heuer  <kwzh@nutrimat.gnu.ai.mit.edu>

	* Makefile (realclean): New target.
	(elisp): Remove any old elisp-* files first.

1993-11-23  Noah Friedman  (friedman@nutrimat.gnu.ai.mit.edu)

	* Makefile (VERSION): New variable.
	(dist): Make packaged directory name `elisp-manual-19-$(VERSION)'.
	Compressed file suffix should be `.gz', not `.z'.

1993-11-22  Richard Stallman  (rms@mole.gnu.ai.mit.edu)

	* Makefile (elisp): Depend on makeinfo.

1993-11-19  Noah Friedman  (friedman@gnu.ai.mit.edu)

	* Makefile (srcs): Add anti.texi.

1993-05-28  Richard Stallman  (rms@mole.gnu.ai.mit.edu)

	* Makefile (infodir, prefix): New vars.
	(install): Use infodir.
	(emacsinfodir): Delete.

1993-05-27  Richard Stallman  (rms@mole.gnu.ai.mit.edu)

	* Makefile (srcs): Add calendar.texi.

	* Makefile (dist): Copy texindex.c and makeinfo.c.
	Limit elisp-* files to those with one or two digits.

1993-05-16  Jim Blandy  (jimb@wookumz.gnu.ai.mit.edu)

	* Makefile (dist): Change to use Gzip instead of compress.

1993-04-23  Eric S. Raymond  (eric@mole.gnu.ai.mit.edu)

	* loading.texi (Unloading): define-function changed back to
	defalias.  It may not stay this way, but at least it's
	consistent with the known-good version of the code patch.

1993-03-26  Eric S. Raymond  (eric@geech.gnu.ai.mit.edu)

	* modes.texi (Hooks): Document new optional arg of add-hook.

1993-03-17  Eric S. Raymond  (eric@mole.gnu.ai.mit.edu)

	* variables.texi: Document nil initial value of buffer-local variables.

	* tips.texi: Add new section on standard library headers.

1993-02-27  Jim Blandy  (jimb@wookumz.gnu.ai.mit.edu)

	* Makefile (srcs): Add frame.texi to the list of sources.

1993-02-23  Jim Blandy  (jimb@wookumz.gnu.ai.mit.edu)

	* Makefile (dist): Don't bother excluding autosave files; they'll
	never make it into the temp directory anyway, and the hash marks
	in the name are problematic for make and the Bourne shell.
	(srcs): ???

1993-02-12  Jim Blandy  (jimb@wookumz.gnu.ai.mit.edu)

	* Makefile (dist): Don't include backup files or autosave files in
	the distribution tar file.

1991-11-26  Richard Stallman  (rms@mole.gnu.ai.mit.edu)

	* Makefile (srcs): Add index.perm.
	(elisp.dvi): Remove erroneous shell comment.
	Expect output of permute-index in permuted.fns.
	Save old elisp.aux in elisp.oaux.
	(clean): Add index.texi to be deleted.

1990-08-11  Richard Stallman  (rms@sugar-bombs.ai.mit.edu)

	* Makefile (elisp.dvi, index.texi): Use shell if instead of ifdef.

1990-06-26  David Lawrence  (tale@geech)

	* files.texi: Noted that completion-ignored-extensions is ignored
	when making *Completions*.

1990-06-08  Jay Fenlason  (hack@ai.mit.edu)

	* Makefile  make dist now depends on elisp.dvi, since it tries
	to include it in the dist file.

1990-03-28  Jim Kingdon  (kingdon@mole.ai.mit.edu)

	* functions.texinfo (Mapping Functions): Add missing quote.

1989-06-19  Richard Stallman  (rms@sugar-bombs.ai.mit.edu)

	* texinfo.tex (frenchspacing): Use decimal codes for char to be set.
	(defunargs): Turn off \hyphenchar of \sl font temporarily.

1989-05-10  Robert J. Chassell  (bob@rice-chex.ai.mit.edu)

	* @result{}, @expansion{}, @print{}, @quiv{}, @point{},
	and @error{} are the terms now being used.  The files in the
	directory have been changed to reflect this.

	* All instances of @indentedresultt{} have been changed to
	`     @result{}', using 5 spaces at the beginning of the line.

1989-04-24  Robert J. Chassell  (bob@rice-chex.ai.mit.edu)

	* @result{}, @expandsto{}, @prints{}, @quiv{}, @error{}, and the
	experimental @indentedresult{}, @indentedexpandsto{} are part of
	the texinfo.tex in this directory.  These TeX macros are not
	stable yet.

1989-04-17  Robert J. Chassell  (bob@rice-chex.ai.mit.edu)

	* texinfo.tex: Temporarily added
		\let\result=\dblarrow
		\def\error{{\it ERROR} \longdblarrow}
	We need to do this better soon.

1989-04-11  Robert J. Chassell  (bob@rice-chex.ai.mit.edu)

	* Applied Karl Berry's patches to *.texinfo files, but not to
	texinfo.tex; those diffs are in `berry-texinfo-tex-diffs'.  (Karl's
	new title page format is also not applied, since it requires
	texinfo.tex changes.)

	* Cleaned up `Makefile' and defined the `emacslibdir' directory
	for the Project GNU development environment.

;; Local Variables:
;; coding: utf-8
;; End:

  Copyright (C) 1998-2014 Free Software Foundation, Inc.

  This file is part of GNU Emacs.

  GNU Emacs is free software: you can redistribute it and/or modify
  it under the terms of the GNU General Public License as published by
  the Free Software Foundation, either version 3 of the License, or
  (at your option) any later version.

  GNU Emacs is distributed in the hope that it will be useful,
  but WITHOUT ANY WARRANTY; without even the implied warranty of
  MERCHANTABILITY or FITNESS FOR A PARTICULAR PURPOSE.  See the
  GNU General Public License for more details.

  You should have received a copy of the GNU General Public License
  along with GNU Emacs.  If not, see <http://www.gnu.org/licenses/>.<|MERGE_RESOLUTION|>--- conflicted
+++ resolved
@@ -1,4 +1,8 @@
-<<<<<<< HEAD
+2014-09-08  Stefan Monnier  <monnier@iro.umontreal.ca>
+
+	* functions.texi (Core Advising Primitives): Add a note about the
+	confusing treatment of `interactive' for :filter-args (bug#18399).
+
 2014-09-07  Michael Albinus  <michael.albinus@gmx.de>
 
 	* strings.texi (Text Comparison): Describe `string-collate-equalp'
@@ -17,14 +21,6 @@
 	it for sequences.  Add an example.
 
 2014-08-28  Eli Zaretskii  <eliz@gnu.org>
-=======
-2014-09-04  Stefan Monnier  <monnier@iro.umontreal.ca>
-
-	* functions.texi (Core Advising Primitives): Add a note about the
-	confusing treatment of `interactive' for :filter-args (bug#18399).
-
-2014-08-19  Eli Zaretskii  <eliz@gnu.org>
->>>>>>> 6e82d877
 
 	* display.texi (Bidirectional Display): Update the Emacs's class
 	of bidirectional conformance.
