--- conflicted
+++ resolved
@@ -1,4 +1,11 @@
-<<<<<<< HEAD
+2013-06-24  Glenn Morris  <rgm@gnu.org>
+
+	* loading.texi (Autoload): Fix typo.
+
+	* variables.texi (Lexical Binding): Fix typo.
+
+	* functions.texi (Anonymous Functions): Put back ' removed 2012-10-23.
+
 2013-06-23  Lars Magne Ingebrigtsen  <larsi@gnus.org>
 
 	* display.texi (ImageMagick Images): Mention :max-width and
@@ -118,19 +125,6 @@
 	* symbols.texi (Standard Properties): Document pure.  (Bug#13823)
 
 2013-03-16  Glenn Morris  <rgm@gnu.org>
-=======
-2013-06-19  Glenn Morris  <rgm@gnu.org>
-
-	* loading.texi (Autoload): Fix typo.
-
-2013-06-12  Glenn Morris  <rgm@gnu.org>
-
-	* variables.texi (Lexical Binding): Fix typo.
-
-	* functions.texi (Anonymous Functions): Put back ' removed 2012-10-23.
-
-2013-03-12  Glenn Morris  <rgm@gnu.org>
->>>>>>> 9dc3215f
 
 	* elisp.texi: Add some stuff specific to www.gnu.org.
 
